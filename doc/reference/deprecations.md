--- conflicted
+++ resolved
@@ -4,11 +4,8 @@
 
 | Warning | Description |
 |-|-|
-<<<<<<< HEAD
 | `ParamDeprecationWarning` since `2.3.0` | Parameter slots / `Parameter.pickle_default_value`: no replacement |
-=======
 | `ParamFutureWarning` since `2.3.0` | Parameterized `.param` namespace / `.param.watch_values`: the keyword `what` is deprecated |
->>>>>>> e6d7ae69
 | `ParamPendingDeprecationWarning` since `2.3.0` | `param.parameterized` module / Setting a parameter value before full instance initialization |
 | `ParamFutureWarning` since `2.2.0`, `ParamDeprecationWarning` since `2.0.0` | Parameter slots / `List._class`: use instead `item_type` |
 | `ParamFutureWarning` since `2.2.0`, `ParamDeprecationWarning` since `2.0.0` | Parameter slots / `Number.set_hook`: no replacement |
