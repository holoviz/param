--- conflicted
+++ resolved
@@ -141,24 +141,6 @@
     """
     Applies any binary operator to NumberGenerators or numbers to yield a NumberGenerator.
 
-<<<<<<< HEAD
-    def __init__(self,lhs,rhs,operator,reverse=False,**args):
-        """Initialize a BinaryOperator with operands, an operator, and optional arguments.
-
-        Args:
-            lhs: The left-hand side operand, which can be a NumberGenerator or a number.
-            rhs: The right-hand side operand, which can be a NumberGenerator or a number.
-            operator (Callable): The binary operator to apply to the operands.
-            reverse (bool, optional): If `True`, swaps the left and right operands. Defaults to `False`.
-            **args: Optional keyword arguments to pass to the operator when it is called.
-
-        Notes
-        -----
-            It is currently not possible to set parameters in the superclass during
-            initialization because `**args` is used by this class itself.
-        """
-        super().__init__()
-=======
     Parameters
     ----------
     lhs: NumberGenerator or Number
@@ -171,7 +153,6 @@
         If `True`, swaps the left and right operands. Defaults to `False`.
     **args:
         Optional keyword arguments to pass to the operator when it is called.
->>>>>>> 210419d6
 
     Notes
     -----
@@ -204,21 +185,6 @@
     """
     Applies any unary operator to a NumberGenerator to yield another NumberGenerator.
 
-<<<<<<< HEAD
-    def __init__(self,operand,operator,**args):
-        """Initialize a UnaryOperator with an operand, operator, and optional arguments.
-
-        Args:
-            operand (NumberGenerator): The NumberGenerator to which the operator is applied.
-            operator (Callable): The unary operator to apply to the operand.
-            **args: Optional keyword arguments to pass to the operator when it is called.
-
-        Notes
-        -----
-            It is currently not possible to set parameters in the superclass during
-            initialization because `**args` is used by this class itself.
-        """
-=======
     Parameters
     ----------
     operand : NumberGenerator
@@ -235,7 +201,6 @@
     """
 
     def __init__(self, operand, operator, **args):
->>>>>>> 210419d6
         super().__init__()
 
         self.operand=operand
