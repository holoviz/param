"""
Parameters are a kind of class attribute allowing special behavior,
including dynamically generated parameter values, documentation
strings, constant and read-only parameters, and type or range checking
at assignment time.

Potentially useful for any large Python program that needs
user-modifiable object attributes; see the Parameter and Parameterized
classes for more information.  If you do not want to add a dependency
on external code by importing from a separately installed param
package, you can simply save this file as param.py and copy it and
parameterized.py directly into your own package.

This file contains subclasses of Parameter, implementing specific
parameter types (e.g. Number), and also imports the definition of
Parameters and Parameterized classes.
"""

import os.path
import sys
import copy
import glob
import re
import datetime as dt
import collections
import warnings

from collections import OrderedDict
from contextlib import contextmanager
from numbers import Real

from . import version  # noqa: api import

from .parameterized import ( Undefined,
    Parameterized, Parameter, String, ParameterizedFunction, ParamOverrides,
    descendents, get_logger, instance_descriptor, dt_types,
    _dict_update, _int_types)

from .parameterized import (batch_watch, depends, output, script_repr, # noqa: api import
                            discard_events, edit_constant, instance_descriptor)
from .parameterized import shared_parameters # noqa: api import
from .parameterized import logging_level     # noqa: api import
from .parameterized import DEBUG, VERBOSE, INFO, WARNING, ERROR, CRITICAL # noqa: api import
from .parameterized import _identity_hook
from ._utils import ParamDeprecationWarning as _ParamDeprecationWarning

# Define '__version__'
try:
<<<<<<< HEAD
    FileNotFoundError
except NameError:
    FileNotFoundError = IOError

try:
    import collections.abc as collections_abc
except ImportError:
    collections_abc = collections

if sys.version_info[0] >= 3:
    unicode = str
=======
    # If setuptools_scm is installed (e.g. in a development environment with
    # an editable install), then use it to determine the version dynamically.
    from setuptools_scm import get_version

    # This will fail with LookupError if the package is not installed in
    # editable mode or if Git is not installed.
    __version__ = get_version(root="..", relative_to=__file__)
except (ImportError, LookupError):
    # As a fallback, use the version that is hard-coded in the file.
    try:
        from ._version import __version__
    except ModuleNotFoundError:
        # The user is probably trying to run this without having installed
        # the package.
        __version__ = "0.0.0+unknown"
>>>>>>> aa484c43

#: Top-level object to allow messaging not tied to a particular
#: Parameterized object, as in 'param.main.warning("Invalid option")'.
main=Parameterized(name="main")


# A global random seed (integer or rational) available for controlling
# the behaviour of Parameterized objects with random state.
random_seed = 42


def produce_value(value_obj):
    """
    A helper function that produces an actual parameter from a stored
    object: if the object is callable, call it, otherwise return the
    object.
    """
    if callable(value_obj):
        return value_obj()
    else:
        return value_obj


def as_unicode(obj):
    """
    Safely casts any object to unicode including regular string
    (i.e. bytes) types in python 2.

    ..deprecated:: 2.0.0
    """
    # PARAM3_DEPRECATION
    warnings.warn(
        message="`as_unicode' is deprecated",
        category=_ParamDeprecationWarning,
        stacklevel=2,
    )
    return str(obj)


def is_ordered_dict(d):
    """
    Predicate checking for ordered dictionaries. OrderedDict is always
    ordered, and vanilla Python dictionaries are ordered for Python 3.6+

    ..deprecated:: 2.0.0
    """
    # PARAM3_DEPRECATION
    warnings.warn(
        message="`as_unicode' is deprecated",
        category=_ParamDeprecationWarning,
        stacklevel=2,
    )
    py3_ordered_dicts = (sys.version_info.major == 3) and (sys.version_info.minor >= 6)
    vanilla_odicts = (sys.version_info.major > 3) or py3_ordered_dicts
    return isinstance(d, (OrderedDict)) or (vanilla_odicts and isinstance(d, dict))


def hashable(x):
    """
    Return a hashable version of the given object x, with lists and
    dictionaries converted to tuples.  Allows mutable objects to be
    used as a lookup key in cases where the object has not actually
    been mutated. Lookup will fail (appropriately) in cases where some
    part of the object has changed.  Does not (currently) recursively
    replace mutable subobjects.
    """
    if isinstance(x, collections.abc.MutableSequence):
        return tuple(x)
    elif isinstance(x, collections.abc.MutableMapping):
        return tuple([(k,v) for k,v in x.items()])
    else:
        return x


def named_objs(objlist, namesdict=None):
    """
    Given a list of objects, returns a dictionary mapping from
    string name for the object to the object itself. Accepts
    an optional name,obj dictionary, which will override any other
    name if that item is present in the dictionary.
    """
    objs = OrderedDict()

    objtoname = {}
    unhashables = []
    if namesdict is not None:
        for k, v in namesdict.items():
            try:
                objtoname[hashable(v)] = k
            except TypeError:
                unhashables.append((k, v))

    for obj in objlist:
        if objtoname and hashable(obj) in objtoname:
            k = objtoname[hashable(obj)]
        elif any(obj is v for (_, v) in unhashables):
            k = [k for (k, v) in unhashables if v is obj][0]
        elif hasattr(obj, "name"):
            k = obj.name
        elif hasattr(obj, '__name__'):
            k = obj.__name__
        else:
            k = str(obj)
        objs[k] = obj
    return objs


def param_union(*parameterizeds, warn=True):
    """
    Given a set of Parameterized objects, returns a dictionary
    with the union of all param name,value pairs across them.

    Parameters
    ----------
    warn : bool, optional
        Wether to warn if the same parameter have been given multiple values,
        otherwise use the last value, by default True

    Returns
    -------
    dict
        Union of all param name,value pairs
    """
    d = {}
    for o in parameterizeds:
        for k in o.param:
            if k != 'name':
                if k in d and warn:
                    get_logger().warning(f"overwriting parameter {k}")
                d[k] = getattr(o, k)
    return d


def guess_param_types(**kwargs):
    """
    Given a set of keyword literals, promote to the appropriate
    parameter type based on some simple heuristics.
    """
    params = {}
    for k, v in kwargs.items():
        kws = dict(default=v, constant=True)
        if isinstance(v, Parameter):
            params[k] = v
        elif isinstance(v, dt_types):
            params[k] = Date(**kws)
        elif isinstance(v, bool):
            params[k] = Boolean(**kws)
        elif isinstance(v, int):
            params[k] = Integer(**kws)
        elif isinstance(v, float):
            params[k] = Number(**kws)
        elif isinstance(v, str):
            params[k] = String(**kws)
        elif isinstance(v, dict):
            params[k] = Dict(**kws)
        elif isinstance(v, tuple):
            if all(_is_number(el) for el in v):
                params[k] = NumericTuple(**kws)
            elif all(isinstance(el, dt_types) for el in v) and len(v)==2:
                params[k] = DateRange(**kws)
            else:
                params[k] = Tuple(**kws)
        elif isinstance(v, list):
            params[k] = List(**kws)
        else:
            if 'numpy' in sys.modules:
                from numpy import ndarray
                if isinstance(v, ndarray):
                    params[k] = Array(**kws)
                    continue
            if 'pandas' in sys.modules:
                from pandas import (
                    DataFrame as pdDFrame, Series as pdSeries
                )
                if isinstance(v, pdDFrame):
                    params[k] = DataFrame(**kws)
                    continue
                elif isinstance(v, pdSeries):
                    params[k] = Series(**kws)
                    continue
            params[k] = Parameter(**kws)

    return params


def parameterized_class(name, params, bases=Parameterized):
    """
    Dynamically create a parameterized class with the given name and the
    supplied parameters, inheriting from the specified base(s).
    """
    if not (isinstance(bases, list) or isinstance(bases, tuple)):
        bases=[bases]
    return type(name, tuple(bases), params)


def guess_bounds(params, **overrides):
    """
    Given a dictionary of Parameter instances, return a corresponding
    set of copies with the bounds appropriately set.


    If given a set of override keywords, use those numeric tuple bounds.
    """
    guessed = {}
    for name, p in params.items():
        new_param = copy.copy(p)
        if isinstance(p, (Integer, Number)):
            if name in overrides:
                minv,maxv = overrides[name]
            else:
                minv, maxv, _ = _get_min_max_value(None, None, value=p.default)
            new_param.bounds = (minv, maxv)
        guessed[name] = new_param
    return guessed


def _get_min_max_value(min, max, value=None, step=None):
    """Return min, max, value given input values with possible None."""
    # Either min and max need to be given, or value needs to be given
    if value is None:
        if min is None or max is None:
            raise ValueError(
                f'unable to infer range, value from: ({min}, {max}, {value})'
            )
        diff = max - min
        value = min + (diff / 2)
        # Ensure that value has the same type as diff
        if not isinstance(value, type(diff)):
            value = min + (diff // 2)
    else:  # value is not None
        if not isinstance(value, Real):
            raise TypeError('expected a real number, got: %r' % value)
        # Infer min/max from value
        if value == 0:
            # This gives (0, 1) of the correct type
            vrange = (value, value + 1)
        elif value > 0:
            vrange = (-value, 3*value)
        else:
            vrange = (3*value, -value)
        if min is None:
            min = vrange[0]
        if max is None:
            max = vrange[1]
    if step is not None:
        # ensure value is on a step
        tick = int((value - min) / step)
        value = min + tick * step
    if not min <= value <= max:
        raise ValueError(f'value must be between min and max (min={min}, value={value}, max={max})')
    return min, max, value


<<<<<<< HEAD
def _deserialize_from_path(ext_to_routine, path, type_name):
    """Call deserialization routine with path according to extension"""
    if not os.path.isfile(path):
        raise FileNotFoundError(
            "Could not parse file '{}' as {}: does not exist or is not a file"
            "".format(path, type_name))
    root, ext = os.path.splitext(path)
    if ext in {'.gz', '.bz2', '.xz', '.zip'}:
        # A compressed type. We'll assume the routines can handle such extensions
        # transparently (if not, we'll fail later)
        ext = os.path.splitext(root)[1]
    # FIXME(sdrobert): try...except block below with "raise from" might be a good idea
    # once py2.7 support is removed. Provides error + fact that failure occurred in
    # deserialization
    if ext in ext_to_routine:
        return ext_to_routine[ext](path)
    raise ValueError(
        "Could not parse file '{}' as {}: no deserialization method for files with "
        "'{}' extension. Supported extensions: {}"
        "".format(path, type_name, ext, ', '.join(sorted(ext_to_routine))))


class Infinity(object):
=======
class Infinity:
>>>>>>> aa484c43
    """
    An instance of this class represents an infinite value. Unlike
    Python's float('inf') value, this object can be safely compared
    with gmpy numeric types across different gmpy versions.

    All operators on Infinity() return Infinity(), apart from the
    comparison and equality operators. Equality works by checking
    whether the two objects are both instances of this class.
    """

    def __eq__  (self,other): return isinstance(other,self.__class__)
    def __ne__  (self,other): return not self==other
    def __lt__  (self,other): return False
    def __le__  (self,other): return False
    def __gt__  (self,other): return True
    def __ge__  (self,other): return True
    def __add__ (self,other): return self
    def __radd__(self,other): return self
    def __ladd__(self,other): return self
    def __sub__ (self,other): return self
    def __iadd_ (self,other): return self
    def __isub__(self,other): return self
    def __repr__(self):       return "Infinity()"
    def __str__ (self):       return repr(self)



class Time(Parameterized):
    """
    A callable object returning a number for the current time.

    Here 'time' is an abstract concept that can be interpreted in any
    useful way.  For instance, in a simulation, it would be the
    current simulation time, while in a turn-taking game it could be
    the number of moves so far.  The key intended usage is to allow
    independent Parameterized objects with Dynamic parameters to
    remain consistent with a global reference.

    The time datatype (time_type) is configurable, but should
    typically be an exact numeric type like an integer or a rational,
    so that small floating-point errors do not accumulate as time is
    incremented repeatedly.

    When used as a context manager using the 'with' statement
    (implemented by the __enter__ and __exit__ special methods), entry
    into a context pushes the state of the Time object, allowing the
    effect of changes to the time value to be explored by setting,
    incrementing or decrementing time as desired. This allows the
    state of time-dependent objects to be modified temporarily as a
    function of time, within the context's block. For instance, you
    could use the context manager to "see into the future" to collect
    data over multiple times, without affecting the global time state
    once exiting the context. Of course, you need to be careful not to
    do anything while in context that would affect the lasting state
    of your other objects, if you want things to return to their
    starting state when exiting the context.

    The starting time value of a new Time object is 0, converted to
    the chosen time type. Here is an illustration of how time can be
    manipulated using a Time object:

    >>> time = Time(until=20, timestep=1)
    >>> 'The initial time is %s' % time()
    'The initial time is 0'
    >>> 'Setting the time to %s' % time(5)
    'Setting the time to 5'
    >>> time += 5
    >>> 'After incrementing by 5, the time is %s' % time()
    'After incrementing by 5, the time is 10'
    >>> with time as t:  # Entering a context
    ...     'Time before iteration: %s' % t()
    ...     'Iteration: %s' % [val for val in t]
    ...     'Time after iteration: %s' % t()
    ...     t += 2
    ...     'The until parameter may be exceeded outside iteration: %s' % t()
    'Time before iteration: 10'
    'Iteration: [10, 11, 12, 13, 14, 15, 16, 17, 18, 19, 20]'
    'Time after iteration: 20'
    'The until parameter may be exceeded outside iteration: 22'
    >>> 'After exiting the context the time is back to %s' % time()
    'After exiting the context the time is back to 10'
    """

    _infinitely_iterable = True

    forever = Infinity()

    label= String(default='Time', doc="""
         The label given to the Time object. Can be used to convey
         more specific notions of time as appropriate. For instance,
         the label could be 'Simulation Time' or 'Duration'.""")


    time_type = Parameter(default=int, constant=True, doc="""
        Callable that Time will use to convert user-specified time
        values into the current time; all times will be of the resulting
        numeric type.

        By default, time is of integer type, but you can supply any
        arbitrary-precision type like a fixed-point decimal or a
        rational, to allow fractional times.  Floating-point times are
        also allowed, but are not recommended because they will suffer
        from accumulated rounding errors.  For instance, incrementing
        a floating-point value 0.0 by 0.05, 20 times, will not reach
        1.0 exactly.  Instead, it will be slightly higher than 1.0,
        because 0.05 cannot be represented exactly in a standard
        floating point numeric type. Fixed-point or rational types
        should be able to handle such computations exactly, avoiding
        accumulation issues over long time intervals.

        Some potentially useful exact number classes:

         - int: Suitable if all times can be expressed as integers.

         - Python's decimal.Decimal and fractions.Fraction classes:
           widely available but slow and also awkward to specify times
           (e.g. cannot simply type 0.05, but have to use a special
           constructor or a string).

         - fixedpoint.FixedPoint: Allows a natural representation of
           times in decimal notation, but very slow and needs to be
           installed separately.

         - gmpy.mpq: Allows a natural representation of times in
           decimal notation, and very fast because it uses the GNU
           Multi-Precision library, but needs to be installed
           separately and depends on a non-Python library.  gmpy.mpq
           is gmpy's rational type.
        """)

    timestep = Parameter(default=1.0,doc="""
        Stepsize to be used with the iterator interface.
        Time can be advanced or decremented by any value, not just
        those corresponding to the stepsize, and so this value is only
        a default.""")

    until = Parameter(default=forever,doc="""
         Declaration of an expected end to time values, if any.  When
         using the iterator interface, iteration will end before this
         value is exceeded.""")

    unit = String(default=None, doc="""
        The units of the time dimensions. The default of None is set
        as the global time function may on an arbitrary time base.

        Typical values for the parameter are 'seconds' (the SI unit
        for time) or subdivisions thereof (e.g. 'milliseconds').""")


    def __init__(self, **params):
        super().__init__(**params)
        self._time = self.time_type(0)
        self._exhausted = None
        self._pushed_state = []


    def __eq__(self, other):
        if not isinstance(other, Time):
            return False
        self_params = (self.timestep,self.until)
        other_params = (other.timestep,other.until)
        if self_params != other_params:
            return False
        return True


    def __ne__(self, other):
        return not (self == other)


    def __iter__(self): return self


    def __next__(self):
        timestep = self.time_type(self.timestep)

        if self._exhausted is None:
            self._exhausted = False
        elif (self._time + timestep) <= self.until:
            self._time += timestep
        else:
            self._exhausted = None
            raise StopIteration
        return self._time

    # PARAM2_DEPRECATION: For Python 2 compatibility; can be removed for Python 3.
    next = __next__

    def __call__(self, val=None, time_type=None):
        """
        When called with no arguments, returns the current time value.

        When called with a specified val, sets the time to it.

        When called with a specified time_type, changes the time_type
        and sets the current time to the given val (which *must* be
        specified) converted to that time type.  To ensure that
        the current state remains consistent, this is normally the only
        way to change the time_type of an existing Time instance.
        """

        if time_type and val is None:
            raise Exception("Please specify a value for the new time_type.")
        if time_type:
            type_param = self.param.objects('existing').get('time_type')
            type_param.constant = False
            self.time_type = time_type
            type_param.constant = True
        if val is not None:
            self._time = self.time_type(val)

        return self._time


    def advance(self, val):
        self += val


    def __iadd__(self, other):
        self._time = self._time + self.time_type(other)
        return self


    def __isub__(self, other):
        self._time = self._time - self.time_type(other)
        return self


    def __enter__(self):
        """Enter the context and push the current state."""
        self._pushed_state.append((self._time, self.timestep, self.until))
        self.in_context = True
        return self


    def __exit__(self, exc, *args):
        """
        Exit from the current context, restoring the previous state.
        The StopIteration exception raised in context will force the
        context to exit. Any other exception exc that is raised in the
        block will not be caught.
        """
        (self._time, self.timestep, self.until) = self._pushed_state.pop()
        self.in_context = len(self._pushed_state) != 0
        if exc is StopIteration:
            return True



class Dynamic(Parameter):
    """
    Parameter whose value can be generated dynamically by a callable
    object.

    If a Parameter is declared as Dynamic, it can be set a callable
    object (such as a function or callable class), and getting the
    parameter's value will call that callable.

    Note that at present, the callable object must allow attributes
    to be set on itself.

    If set as time_dependent, setting the Dynamic.time_fn allows the
    production of dynamic values to be controlled: a new value will be
    produced only if the current value of time_fn is different from
    what it was the last time the parameter value was requested.

    By default, the Dynamic parameters are not time_dependent so that
    new values are generated on every call regardless of the time. The
    default time_fn used when time_dependent is a single Time instance
    that allows general manipulations of time. It may be set to some
    other callable as required so long as a number is returned on each
    call.
    """

    time_fn = Time()
    time_dependent = False

    def __init__(self,**params):
        """
        Call the superclass's __init__ and set instantiate=True if the
        default is dynamic.
        """
        super().__init__(**params)

        if callable(self.default):
            self._set_instantiate(True)
            self._initialize_generator(self.default)


    def _initialize_generator(self,gen,obj=None):
        """
        Add 'last time' and 'last value' attributes to the generator.
        """
        # Could use a dictionary to hold these things.
        if hasattr(obj,"_Dynamic_time_fn"):
            gen._Dynamic_time_fn = obj._Dynamic_time_fn

        gen._Dynamic_last = None
        # Would have usede None for this, but can't compare a fixedpoint
        # number with None (e.g. 1>None but FixedPoint(1)>None can't be done)
        gen._Dynamic_time = -1

        gen._saved_Dynamic_last = []
        gen._saved_Dynamic_time = []


    def __get__(self,obj,objtype):
        """
        Call the superclass's __get__; if the result is not dynamic
        return that result, otherwise ask that result to produce a
        value and return it.
        """
        gen = super().__get__(obj,objtype)

        if not hasattr(gen,'_Dynamic_last'):
            return gen
        else:
            return self._produce_value(gen)


    @instance_descriptor
    def __set__(self,obj,val):
        """
        Call the superclass's set and keep this parameter's
        instantiate value up to date (dynamic parameters
        must be instantiated).

        If val is dynamic, initialize it as a generator.
        """
        super().__set__(obj,val)

        dynamic = callable(val)
        if dynamic: self._initialize_generator(val,obj)
        if obj is None: self._set_instantiate(dynamic)


    def _produce_value(self,gen,force=False):
        """
        Return a value from gen.

        If there is no time_fn, then a new value will be returned
        (i.e. gen will be asked to produce a new value).

        If force is True, or the value of time_fn() is different from
        what it was was last time produce_value was called, a new
        value will be produced and returned. Otherwise, the last value
        gen produced will be returned.
        """

        if hasattr(gen,"_Dynamic_time_fn"):
            time_fn = gen._Dynamic_time_fn
        else:
            time_fn = self.time_fn

        if (time_fn is None) or (not self.time_dependent):
            value = produce_value(gen)
            gen._Dynamic_last = value
        else:

            time = time_fn()

            if force or time!=gen._Dynamic_time:
                value = produce_value(gen)
                gen._Dynamic_last = value
                gen._Dynamic_time = time
            else:
                value = gen._Dynamic_last

        return value


    def _value_is_dynamic(self,obj,objtype=None):
        """
        Return True if the parameter is actually dynamic (i.e. the
        value is being generated).
        """
        return hasattr(super().__get__(obj,objtype),'_Dynamic_last')


    def _inspect(self,obj,objtype=None):
        """Return the last generated value for this parameter."""
        gen=super().__get__(obj,objtype)

        if hasattr(gen,'_Dynamic_last'):
            return gen._Dynamic_last
        else:
            return gen


    def _force(self,obj,objtype=None):
        """Force a new value to be generated, and return it."""
        gen=super().__get__(obj,objtype)

        if hasattr(gen,'_Dynamic_last'):
            return self._produce_value(gen,force=True)
        else:
            return gen


import numbers
def _is_number(obj):
    if isinstance(obj, numbers.Number): return True
    # The extra check is for classes that behave like numbers, such as those
    # found in numpy, gmpy, etc.
    elif (hasattr(obj, '__int__') and hasattr(obj, '__add__')): return True
    # This is for older versions of gmpy
    elif hasattr(obj, 'qdiv'): return True
    else: return False


def get_soft_bounds(bounds, softbounds):
    """
    For each soft bound (upper and lower), if there is a defined bound
    (not equal to None) and does not exceed the hard bound, then it is
    returned. Otherwise it defaults to the hard bound. The hard bound
    could still be None.
    """
    if bounds is None:
        hl, hu = (None, None)
    else:
        hl, hu = bounds

    if softbounds is None:
        sl, su = (None, None)
    else:
        sl, su = softbounds

    if sl is None or (hl is not None and sl<hl):
        l = hl
    else:
        l = sl

    if su is None or (hu is not None and su>hu):
        u = hu
    else:
        u = su

    return (l, u)


class Bytes(Parameter):
    """
    A Bytes Parameter, with a default value and optional regular
    expression (regex) matching.

    Similar to the String parameter, but instead of type string
    this parameter only allows objects of type bytes (e.g. b'bytes').
    """

    __slots__ = ['regex']

    _slot_defaults = _dict_update(
        Parameter._slot_defaults, default=b"", regex=None, allow_None=False,
    )

    def __init__(self, default=Undefined, regex=Undefined, allow_None=Undefined, **kwargs):
        super().__init__(default=default, **kwargs)
        self.regex = regex
        self._validate(self.default)

    def _validate_regex(self, val, regex):
        if (val is None and self.allow_None):
            return
        if regex is not None and re.match(regex, val) is None:
            raise ValueError(f"Bytes parameter {self.name!r} value {val!r} does not match regex {regex!r}.")

    def _validate_value(self, val, allow_None):
        if allow_None and val is None:
            return
        if not isinstance(val, bytes):
            raise ValueError("Bytes parameter {!r} only takes a byte string value, "
                             "not value of type {}.".format(self.name, type(val)))

    def _validate(self, val):
        self._validate_value(val, self.allow_None)
        self._validate_regex(val, self.regex)


def _compute_set_hook(p):
    """Remove when set_hook is removed"""
    return _identity_hook


class Number(Dynamic):
    """
    A numeric Dynamic Parameter, with a default value and optional bounds.

    There are two types of bounds: ``bounds`` and
    ``softbounds``.  ``bounds`` are hard bounds: the parameter must
    have a value within the specified range.  The default bounds are
    (None,None), meaning there are actually no hard bounds.  One or
    both bounds can be set by specifying a value
    (e.g. bounds=(None,10) means there is no lower bound, and an upper
    bound of 10). Bounds are inclusive by default, but exclusivity
    can be specified for each bound by setting inclusive_bounds
    (e.g. inclusive_bounds=(True,False) specifies an exclusive upper
    bound).

    Number is also a type of Dynamic parameter, so its value
    can be set to a callable to get a dynamically generated
    number (see Dynamic).

    When not being dynamically generated, bounds are checked when a
    Number is created or set. Using a default value outside the hard
    bounds, or one that is not numeric, results in an exception. When
    being dynamically generated, bounds are checked when the value
    of a Number is requested. A generated value that is not numeric,
    or is outside the hard bounds, results in an exception.

    As a special case, if allow_None=True (which is true by default if
    the parameter has a default of None when declared) then a value
    of None is also allowed.

    A separate function set_in_bounds() is provided that will
    silently crop the given value into the legal range, for use
    in, for instance, a GUI.

    ``softbounds`` are present to indicate the typical range of
    the parameter, but are not enforced. Setting the soft bounds
    allows, for instance, a GUI to know what values to display on
    sliders for the Number.

    Example of creating a Number::

      AB = Number(default=0.5, bounds=(None,10), softbounds=(0,1), doc='Distance from A to B.')

    """

    __slots__ = ['bounds', 'softbounds', 'inclusive_bounds', 'set_hook', 'step']

    _slot_defaults = _dict_update(
        Dynamic._slot_defaults, default=0.0, bounds=None, softbounds=None,
        inclusive_bounds=(True,True), step=None, set_hook=_compute_set_hook,
    )

    def __init__(self, default=Undefined, bounds=Undefined, softbounds=Undefined,
                 inclusive_bounds=Undefined, step=Undefined, set_hook=Undefined, **params):
        """
        Initialize this parameter object and store the bounds.

        Non-dynamic default values are checked against the bounds.
        """
        super().__init__(default=default, **params)
        self.set_hook = set_hook
        self.bounds = bounds
        self.inclusive_bounds = inclusive_bounds
        self.softbounds = softbounds
        self.step = step
        self._validate(self.default)

    def __get__(self, obj, objtype):
        """
        Same as the superclass's __get__, but if the value was
        dynamically generated, check the bounds.
        """
        result = super().__get__(obj, objtype)

        # Should be able to optimize this commonly used method by
        # avoiding extra lookups (e.g. _value_is_dynamic() is also
        # looking up 'result' - should just pass it in).
        if self._value_is_dynamic(obj, objtype):
            self._validate(result)
        return result

    def set_in_bounds(self,obj,val):
        """
        Set to the given value, but cropped to be within the legal bounds.
        All objects are accepted, and no exceptions will be raised.  See
        crop_to_bounds for details on how cropping is done.
        """
        if not callable(val):
            bounded_val = self.crop_to_bounds(val)
        else:
            bounded_val = val
        super().__set__(obj, bounded_val)

    def crop_to_bounds(self, val):
        """
        Return the given value cropped to be within the hard bounds
        for this parameter.

        If a numeric value is passed in, check it is within the hard
        bounds. If it is larger than the high bound, return the high
        bound. If it's smaller, return the low bound. In either case, the
        returned value could be None.  If a non-numeric value is passed
        in, set to be the default value (which could be None).  In no
        case is an exception raised; all values are accepted.

        As documented in https://github.com/holoviz/param/issues/80,
        currently does not respect exclusive bounds, which would
        strictly require setting to one less for integer values or
        an epsilon less for floats.
        """
        # Values outside the bounds are silently cropped to
        # be inside the bounds.
        if _is_number(val):
            if self.bounds is None:
                return val
            vmin, vmax = self.bounds
            if vmin is not None:
                if val < vmin:
                    return  vmin

            if vmax is not None:
                if val > vmax:
                    return vmax

        elif self.allow_None and val is None:
            return val

        else:
            # non-numeric value sent in: reverts to default value
            return self.default

        return val

    def _validate_bounds(self, val, bounds, inclusive_bounds):
        if bounds is None or (val is None and self.allow_None) or callable(val):
            return
        vmin, vmax = bounds
        incmin, incmax = inclusive_bounds
        if vmax is not None:
            if incmax is True:
                if not val <= vmax:
                    raise ValueError("Parameter {!r} must be at most {}, "
                                     "not {}.".format(self.name, vmax, val))
            else:
                if not val < vmax:
                    raise ValueError("Parameter {!r} must be less than {}, "
                                     "not {}.".format(self.name, vmax, val))

        if vmin is not None:
            if incmin is True:
                if not val >= vmin:
                    raise ValueError("Parameter {!r} must be at least {}, "
                                     "not {}.".format(self.name, vmin, val))
            else:
                if not val > vmin:
                    raise ValueError("Parameter {!r} must be greater than {}, "
                                     "not {}.".format(self.name, vmin, val))

    def _validate_value(self, val, allow_None):
        if (allow_None and val is None) or callable(val):
            return

        if not _is_number(val):
            raise ValueError("Parameter {!r} only takes numeric values, "
                             "not type {!r}.".format(self.name, type(val)))

    def _validate_step(self, val, step):
        if step is not None and not _is_number(step):
            raise ValueError("Step can only be None or a "
                             "numeric value, not type %r." % type(step))

    def _validate(self, val):
        """
        Checks that the value is numeric and that it is within the hard
        bounds; if not, an exception is raised.
        """
        self._validate_value(val, self.allow_None)
        self._validate_step(val, self.step)
        self._validate_bounds(val, self.bounds, self.inclusive_bounds)

    def get_soft_bounds(self):
        return get_soft_bounds(self.bounds, self.softbounds)

    def __setstate__(self,state):
        if 'step' not in state:
            state['step'] = None

        super().__setstate__(state)



class Integer(Number):
    """Numeric Parameter required to be an Integer"""

    _slot_defaults = _dict_update(Number._slot_defaults, default=0)

    def _validate_value(self, val, allow_None):
        if callable(val):
            return

        if allow_None and val is None:
            return

        if not isinstance(val, _int_types):
            raise ValueError("Integer parameter {!r} must be an integer, "
                             "not type {!r}.".format(self.name, type(val)))

    def _validate_step(self, val, step):
        if step is not None and not isinstance(step, int):
            raise ValueError("Step can only be None or an "
                             "integer value, not type %r" % type(step))



class Magnitude(Number):
    """Numeric Parameter required to be in the range [0.0-1.0]."""

    _slot_defaults = _dict_update(Number._slot_defaults, default=1.0, bounds=(0.0,1.0))



class Boolean(Parameter):
    """Binary or tristate Boolean Parameter."""

    __slots__ = ['bounds']

    # Bounds are set for consistency and are arguably accurate, but have
    # no effect since values are either False, True, or None (if allowed).
    _slot_defaults = _dict_update(Parameter._slot_defaults, default=False, bounds=(0,1))

    def __init__(self, default=Undefined, bounds=Undefined, **params):
        self.bounds = bounds
        super().__init__(default=default, **params)
        self._validate(self.default)

    def _validate_value(self, val, allow_None):
        if allow_None:
            if not isinstance(val, bool) and val is not None:
                raise ValueError("Boolean parameter {!r} only takes a "
                                 "Boolean value or None, not {}.".format(self.name, val))
        elif not isinstance(val, bool):
            name = "" if self.name is None else " %r" % self.name
            raise ValueError(
                f"Boolean parameter{name} must be True or False, not {val}."
            )

    def _validate(self, val):
        self._validate_value(val, self.allow_None)


def _compute_length_of_default(p):
    return len(p.default)


class Tuple(Parameter):
    """A tuple Parameter (e.g. ('a',7.6,[3,5])) with a fixed tuple length."""

    __slots__ = ['length']

    _slot_defaults = _dict_update(Parameter._slot_defaults, default=(0,0), length=_compute_length_of_default)

    def __init__(self, default=Undefined, length=Undefined, **params):
        """
        Initialize a tuple parameter with a fixed length (number of
        elements).  The length is determined by the initial default
        value, if any, and must be supplied explicitly otherwise.  The
        length is not allowed to change after instantiation.
        """
        super().__init__(default=default, **params)
        if length is Undefined and self.default is None:
            raise ValueError("%s: length must be specified if no default is supplied." %
                             (self.name))
        elif default is not Undefined and default:
            self.length = len(default)
        else:
            self.length = length
        self._validate(self.default)

    def _validate_value(self, val, allow_None):
        if val is None and allow_None:
            return

        if not isinstance(val, tuple):
            raise ValueError("Tuple parameter {!r} only takes a tuple value, "
                             "not {!r}.".format(self.name, type(val)))

    def _validate_length(self, val, length):
        if val is None and self.allow_None:
            return

        if not len(val) == length:
            raise ValueError("Tuple parameter %r is not of the correct "
                             "length (%d instead of %d)." %
                             (self.name, len(val), length))

    def _validate(self, val):
        self._validate_value(val, self.allow_None)
        self._validate_length(val, self.length)

    @classmethod
    def serialize(cls, value):
        if value is None:
            return None
        return list(value) # As JSON has no tuple representation

    @classmethod
    def deserialize(cls, value):
        if value == 'null' or value is None:
            return None
        return tuple(value) # As JSON has no tuple representation


class NumericTuple(Tuple):
    """A numeric tuple Parameter (e.g. (4.5,7.6,3)) with a fixed tuple length."""

    def _validate_value(self, val, allow_None):
        super()._validate_value(val, allow_None)
        if allow_None and val is None:
            return
        for n in val:
            if _is_number(n):
                continue
            raise ValueError("NumericTuple parameter {!r} only takes numeric "
                             "values, not type {!r}.".format(self.name, type(n)))


class XYCoordinates(NumericTuple):
    """A NumericTuple for an X,Y coordinate."""

    _slot_defaults = _dict_update(NumericTuple._slot_defaults, default=(0.0, 0.0))

    def __init__(self, default=Undefined, **params):
        super().__init__(default=default, length=2, **params)


class Callable(Parameter):
    """
    Parameter holding a value that is a callable object, such as a function.

    A keyword argument instantiate=True should be provided when a
    function object is used that might have state.  On the other hand,
    regular standalone functions cannot be deepcopied as of Python
    2.4, so instantiate must be False for those values.
    """

    def _validate_value(self, val, allow_None):
        if (allow_None and val is None) or callable(val):
            return

        raise ValueError("Callable parameter {!r} only takes a callable object, "
                         "not objects of type {!r}.".format(self.name, type(val)))


class Action(Callable):
    """
    A user-provided function that can be invoked like a class or object method using ().
    In a GUI, this might be mapped to a button, but it can be invoked directly as well.
    """
# Currently same implementation as Callable, but kept separate to allow different handling in GUIs


def _is_abstract(class_):
    try:
        return class_.abstract
    except AttributeError:
        return False


# Could be a method of ClassSelector.
def concrete_descendents(parentclass):
    """
    Return a dictionary containing all subclasses of the specified
    parentclass, including the parentclass.  Only classes that are
    defined in scripts that have been run or modules that have been
    imported are included, so the caller will usually first do ``from
    package import *``.

    Only non-abstract classes will be included.
    """
    return {c.__name__:c for c in descendents(parentclass)
            if not _is_abstract(c)}


class Composite(Parameter):
    """
    A Parameter that is a composite of a set of other attributes of the class.

    The constructor argument 'attribs' takes a list of attribute
    names, which may or may not be Parameters.  Getting the parameter
    returns a list of the values of the constituents of the composite,
    in the order specified.  Likewise, setting the parameter takes a
    sequence of values and sets the value of the constituent
    attributes.

    This Parameter type has not been tested with watchers and
    dependencies, and may not support them properly.
    """

    __slots__ = ['attribs', 'objtype']

    def __init__(self, attribs=Undefined, **kw):
        if attribs is Undefined:
            attribs = []
        super().__init__(default=Undefined, **kw)
        self.attribs = attribs

    def __get__(self, obj, objtype):
        """
        Return the values of all the attribs, as a list.
        """
        if obj is None:
            return [getattr(objtype, a) for a in self.attribs]
        else:
            return [getattr(obj, a) for a in self.attribs]

    def _validate_attribs(self, val, attribs):
        if len(val) == len(attribs):
            return
        raise ValueError("Compound parameter %r got the wrong number "
                         "of values (needed %d, but got %d)." %
                         (self.name, len(attribs), len(val)))

    def _validate(self, val):
        self._validate_attribs(val, self.attribs)

    def _post_setter(self, obj, val):
        if obj is None:
            for a, v in zip(self.attribs, val):
                setattr(self.objtype, a, v)
        else:
            for a, v in zip(self.attribs, val):
                setattr(obj, a, v)


class SelectorBase(Parameter):
    """
    Parameter whose value must be chosen from a list of possibilities.

    Subclasses must implement get_range().
    """

    __abstract = True

    def get_range(self):
        raise NotImplementedError("get_range() must be implemented in subclasses.")


class ListProxy(list):
    """
    Container that supports both list-style and dictionary-style
    updates. Useful for replacing code that originally accepted lists
    but needs to support dictionary access (typically for naming
    items).
    """

    def __init__(self, iterable, parameter=None):
        super().__init__(iterable)
        self._parameter = parameter

    def _warn(self, method):
        clsname = type(self._parameter).__name__
        get_logger().warning(
            '{clsname}.objects{method} is deprecated if objects attribute '
            'was declared as a dictionary. Use `{clsname}.objects[label] '
            '= value` instead.'.format(clsname=clsname, method=method)
        )

    @contextmanager
    def _trigger(self, trigger=True):
        trigger = 'objects' in self._parameter.watchers and trigger
        old = dict(self._parameter.names) or list(self._parameter._objects)
        yield
        if trigger:
            value = self._parameter.names or self._parameter._objects
            self._parameter._trigger_event('objects', old, value)

    def __getitem__(self, index):
        if self._parameter.names:
            return self._parameter.names[index]
        return super().__getitem__(index)

    def __setitem__(self, index, object, trigger=True):
        if isinstance(index, (int, slice)):
            if self._parameter.names:
                self._warn('[index] = object')
            with self._trigger():
                super().__setitem__(index, object)
                self._parameter._objects[index] = object
            return
        if self and not self._parameter.names:
            self._parameter.names = named_objs(self)
        with self._trigger(trigger):
            if index in self._parameter.names:
                old = self._parameter.names[index]
                idx = self.index(old)
                super().__setitem__(idx, object)
                self._parameter._objects[idx] = object
            else:
                super().append(object)
                self._parameter._objects.append(object)
            self._parameter.names[index] = object

    def __eq__(self, other):
        eq = super().__eq__(other)
        if self._parameter.names and eq is NotImplemented:
            return dict(zip(self._parameter.names, self)) == other
        return eq

    def __ne__(self, other):
        return not self.__eq__(other)

    def append(self, object):
        if self._parameter.names:
            self._warn('.append')
        with self._trigger():
            super().append(object)
            self._parameter._objects.append(object)

    def copy(self):
        if self._parameter.names:
            return self._parameter.names.copy()
        return list(self)

    def clear(self):
        with self._trigger():
            super().clear()
            self._parameter._objects.clear()
            self._parameter.names.clear()

    def extend(self, objects):
        if self._parameter.names:
            self._warn('.append')
        with self._trigger():
            super().extend(objects)
            self._parameter._objects.extend(objects)

    def get(self, key, default=None):
        if self._parameter.names:
            return self._parameter.names.get(key, default)
        return named_objs(self).get(key, default)

    def insert(self, index, object):
        if self._parameter.names:
            self._warn('.insert')
        with self._trigger():
            super().insert(index, object)
            self._parameter._objects.insert(index, object)

    def items(self):
        if self._parameter.names:
            return self._parameter.names.items()
        return named_objs(self).items()

    def keys(self):
        if self._parameter.names:
            return self._parameter.names.keys()
        return named_objs(self).keys()

    def pop(self, *args):
        index = args[0] if args else -1
        if isinstance(index, int):
            with self._trigger():
                super().pop(index)
                object = self._parameter._objects.pop(index)
                if self._parameter.names:
                    self._parameter.names = {
                        k: v for k, v in self._parameter.names.items()
                        if v is object
                    }
            return
        if self and not self._parameter.names:
            raise ValueError(
                'Cannot pop an object from {clsname}.objects if '
                'objects was not declared as a dictionary.'
            )
        with self._trigger():
            object = self._parameter.names.pop(*args)
            super().remove(object)
            self._parameter._objects.remove(object)
        return object

    def remove(self, object):
        with self._trigger():
            super().remove(object)
            self._parameter._objects.remove(object)
            if self._parameter.names:
                copy = self._parameter.names.copy()
                self._parameter.names.clear()
                self._parameter.names.update({
                    k: v for k, v in copy.items() if v is not object
                })

    def update(self, objects, **items):
        if not self._parameter.names:
            self._parameter.names = named_objs(self)
        objects = objects.items() if isinstance(objects, dict) else objects
        with self._trigger():
            for i, o in enumerate(objects):
                if not isinstance(o, collections.abc.Sequence):
                    raise TypeError(
                        f'cannot convert dictionary update sequence element #{i} to a sequence'
                    )
                o = tuple(o)
                n = len(o)
                if n != 2:
                    raise ValueError(
                        f'dictionary update sequence element #{i} has length {n}; 2 is required'
                    )
                k, v = o
                self.__setitem__(k, v, trigger=False)
            for k, v in items.items():
                self.__setitem__(k, v, trigger=False)

    def values(self):
        if self._parameter.names:
            return self._parameter.names.values()
        return named_objs(self).values()


def _compute_selector_default(p):
    """
    Using a function instead of setting default to [] in _slot_defaults, as
    if it were modified in place later, which would happen with check_on_set set to False,
    then the object in _slot_defaults would itself be updated and the next Selector
    instance created wouldn't have [] as the default but a populated list.
    """
    return []


def _compute_selector_checking_default(p):
    return len(p.objects) != 0


class Selector(SelectorBase):
    """
    Parameter whose value must be one object from a list of possible objects.

    By default, if no default is specified, picks the first object from
    the provided set of objects, as long as the objects are in an
    ordered data collection.

    check_on_set restricts the value to be among the current list of
    objects. By default, if objects are initially supplied,
    check_on_set is True, whereas if no objects are initially
    supplied, check_on_set is False. This can be overridden by
    explicitly specifying check_on_set initially.

    If check_on_set is True (either because objects are supplied
    initially, or because it is explicitly specified), the default
    (initial) value must be among the list of objects (unless the
    default value is None).

    The list of objects can be supplied as a list (appropriate for
    selecting among a set of strings, or among a set of objects with a
    "name" parameter), or as a (preferably ordered) dictionary from
    names to objects.  If a dictionary is supplied, the objects
    will need to be hashable so that their names can be looked
    up from the object value.

    empty_default is an internal argument that does not have a slot.
    """

    __slots__ = ['_objects', 'compute_default_fn', 'check_on_set', 'names']

    _slot_defaults = _dict_update(
        SelectorBase._slot_defaults, _objects=_compute_selector_default,
        compute_default_fn=None, check_on_set=_compute_selector_checking_default,
        allow_None=None, instantiate=False, default=None,
    )

    # Selector is usually used to allow selection from a list of
    # existing objects, therefore instantiate is False by default.
    def __init__(self, objects=Undefined, default=Undefined, instantiate=Undefined,
                 compute_default_fn=Undefined, check_on_set=Undefined,
                 allow_None=Undefined, empty_default=False, **params):

        autodefault = Undefined
        if objects is not Undefined and objects:
            if isinstance(objects, dict):
                autodefault = list(objects.values())[0]
            elif isinstance(objects, list):
                autodefault = objects[0]

        default = autodefault if (not empty_default and default is Undefined) else default

        self.objects = objects
        self.compute_default_fn = compute_default_fn
        self.check_on_set = check_on_set

        super().__init__(
            default=default, instantiate=instantiate, **params)
        # Required as Parameter sets allow_None=True if default is None
        if allow_None is Undefined:
            self.allow_None = self._slot_defaults['allow_None']
        if self.default is not None and self.check_on_set is True:
            self._validate(self.default)

    @property
    def objects(self):
        return ListProxy(self._objects, self)

    @objects.setter
    def objects(self, objects):
        if isinstance(objects, collections.abc.Mapping):
            self.names = objects
            self._objects = list(objects.values())
        else:
            self.names = {}
            self._objects = objects

    # Note that if the list of objects is changed, the current value for
    # this parameter in existing POs could be outside of the new range.

    def compute_default(self):
        """
        If this parameter's compute_default_fn is callable, call it
        and store the result in self.default.

        Also removes None from the list of objects (if the default is
        no longer None).
        """
        if self.default is None and callable(self.compute_default_fn):
            self.default = self.compute_default_fn()
            if self.default not in self.objects:
                self.objects.append(self.default)

    def _validate(self, val):
        """
        val must be None or one of the objects in self.objects.
        """
        if not self.check_on_set:
            self._ensure_value_is_in_objects(val)
            return

        if not (val in self.objects or (self.allow_None and val is None)):
            # This method can be called before __init__ has called
            # super's __init__, so there may not be any name set yet.
            if (hasattr(self, "name") and self.name):
                attrib_name = " " + self.name
            else:
                attrib_name = ""

            items = []
            limiter = ']'
            length = 0
            for item in self.objects:
                string = str(item)
                length += len(string)
                if length < 200:
                    items.append(string)
                else:
                    limiter = ', ...]'
                    break
            items = '[' + ', '.join(items) + limiter
            raise ValueError("{} not in parameter{}'s list of possible objects, "
                             "valid options include {}".format(val, attrib_name, items))

    def _ensure_value_is_in_objects(self, val):
        """
        Make sure that the provided value is present on the objects list.
        Subclasses can override if they support multiple items on a list,
        to check each item instead.
        """
        if not (val in self.objects):
            self._objects.append(val)

    def get_range(self):
        """
        Return the possible objects to which this parameter could be set.

        (Returns the dictionary {object.name: object}.)
        """
        return named_objs(self._objects, self.names)


class ObjectSelector(Selector):
    """
    Deprecated. Same as Selector, but with a different constructor for
    historical reasons.
    """
    def __init__(self, default=Undefined, objects=Undefined, **kwargs):
        super().__init__(objects=objects, default=default,
                         empty_default=True, **kwargs)


class ClassSelector(SelectorBase):
    """
    Parameter allowing selection of either a subclass or an instance of a given set of classes.
    By default, requires an instance, but if is_instance=False, accepts a class instead.
    Both class and instance values respect the instantiate slot, though it matters only
    for is_instance=True.
    """

    __slots__ = ['class_', 'is_instance']

    _slot_defaults = _dict_update(SelectorBase._slot_defaults, instantiate=True, is_instance=True)

    def __init__(self, class_, default=Undefined, instantiate=Undefined, is_instance=Undefined, **params):
        self.class_ = class_
        self.is_instance = is_instance
        super().__init__(default=default,instantiate=instantiate,**params)
        self._validate(self.default)

    def _validate(self, val):
        super()._validate(val)
        self._validate_class_(val, self.class_, self.is_instance)

    def _validate_class_(self, val, class_, is_instance):
        if (val is None and self.allow_None):
            return
        if isinstance(class_, tuple):
            class_name = ('(%s)' % ', '.join(cl.__name__ for cl in class_))
        else:
            class_name = class_.__name__
        param_cls = self.__class__.__name__
        if is_instance:
            if not (isinstance(val, class_)):
                raise ValueError(
                    f"{param_cls} parameter {self.name!r} value must be an instance of {class_name}, not {val!r}.")
        else:
            if not (issubclass(val, class_)):
                raise ValueError(
                    f"{param_cls} parameter {self.name!r} must be a subclass of {class_name}, not {val.__name__!r}.")

    def get_range(self):
        """
        Return the possible types for this parameter's value.

        (I.e. return `{name: <class>}` for all classes that are
        concrete_descendents() of `self.class_`.)

        Only classes from modules that have been imported are added
        (see concrete_descendents()).
        """
        classes = self.class_ if isinstance(self.class_, tuple) else (self.class_,)
        all_classes = {}
        for cls in classes:
            all_classes.update(concrete_descendents(cls))
        d = OrderedDict((name, class_) for name,class_ in all_classes.items())
        if self.allow_None:
            d['None'] = None
        return d


class List(Parameter):
    """
    Parameter whose value is a list of objects, usually of a specified type.

    The bounds allow a minimum and/or maximum length of
    list to be enforced.  If the item_type is non-None, all
    items in the list are checked to be of that type.

    `class_` is accepted as an alias for `item_type`, but is
    deprecated due to conflict with how the `class_` slot is
    used in Selector classes.
    """

    __slots__ = ['bounds', 'item_type', 'class_']

    _slot_defaults = _dict_update(
        Parameter._slot_defaults, class_=None, item_type=None, bounds=(0, None),
        instantiate=True, default=[],
    )

    def __init__(self, default=Undefined, class_=Undefined, item_type=Undefined,
                 instantiate=Undefined, bounds=Undefined, **params):
        if class_ is not Undefined:
            # PARAM3_DEPRECATION
            warnings.warn(
                message="The 'class_' attribute on 'List' is deprecated. Use instead 'item_type'",
                category=_ParamDeprecationWarning,
                stacklevel=2,
            )
        if item_type is not Undefined and class_ is not Undefined:
            self.item_type = item_type
        elif item_type is Undefined or item_type is None:
            self.item_type = class_
        else:
            self.item_type = item_type
        self.class_ = self.item_type
        self.bounds = bounds
        Parameter.__init__(self, default=default, instantiate=instantiate,
                           **params)
        self._validate(self.default)

    def _validate(self, val):
        """
        Checks that the value is numeric and that it is within the hard
        bounds; if not, an exception is raised.
        """
        self._validate_value(val, self.allow_None)
        self._validate_bounds(val, self.bounds)
        self._validate_item_type(val, self.item_type)

    def _validate_bounds(self, val, bounds):
        "Checks that the list is of the right length and has the right contents."
        if bounds is None or (val is None and self.allow_None):
            return
        min_length, max_length = bounds
        l = len(val)
        if min_length is not None and max_length is not None:
            if not (min_length <= l <= max_length):
                raise ValueError(f"{self.name}: list length must be between {min_length} and {max_length} (inclusive)")
        elif min_length is not None:
            if not min_length <= l:
                raise ValueError(f"{self.name}: list length must be at least {min_length}.")
        elif max_length is not None:
            if not l <= max_length:
                raise ValueError(f"{self.name}: list length must be at most {max_length}.")

    def _validate_value(self, val, allow_None):
        if allow_None and val is None:
            return
        if not isinstance(val, list):
            raise ValueError(f"List parameter {self.name!r} must be a list, not an object of type {type(val)}.")

    def _validate_item_type(self, val, item_type):
        if item_type is None or (self.allow_None and val is None):
            return
        for v in val:
            if isinstance(v, item_type):
                continue
            raise TypeError("List parameter {!r} items must be instances "
                            "of type {!r}, not {!r}.".format(self.name, item_type, val))


class HookList(List):
    """
    Parameter whose value is a list of callable objects.

    This type of List Parameter is typically used to provide a place
    for users to register a set of commands to be called at a
    specified place in some sequence of processing steps.
    """
    __slots__ = ['class_', 'bounds']

    def _validate_value(self, val, allow_None):
        super()._validate_value(val, allow_None)
        if allow_None and val is None:
            return
        for v in val:
            if callable(v):
                continue
            raise ValueError("HookList parameter {!r} items must be callable, "
                             "not {!r}.".format(self.name, v))


class Dict(ClassSelector):
    """
    Parameter whose value is a dictionary.
    """

    def __init__(self, default=Undefined, **params):
        super().__init__(dict, default=default, **params)


class Array(ClassSelector):
    """
    Parameter whose value is a numpy array.
    """

    def __init__(self, default=Undefined, **params):
        from numpy import ndarray
        super().__init__(ndarray, default=default, **params)

    @classmethod
    def serialize(cls, value):
        if value is None:
            return None
        return value.tolist()

    @classmethod
    def deserialize(cls, value):
        if value == 'null' or value is None:
            return None
        import numpy
        if isinstance(value, unicode):
            return _deserialize_from_path(
                {'.npy': numpy.load, '.txt': lambda x: numpy.loadtxt(str(x))},
                value, 'Array'
            )
        else:
            return numpy.asarray(value)


class DataFrame(ClassSelector):
    """
    Parameter whose value is a pandas DataFrame.

    The structure of the DataFrame can be constrained by the rows and
    columns arguments:

    rows: If specified, may be a number or an integer bounds tuple to
    constrain the allowable number of rows.

    columns: If specified, may be a number, an integer bounds tuple, a
    list or a set. If the argument is numeric, constrains the number of
    columns using the same semantics as used for rows. If either a list
    or set of strings, the column names will be validated. If a set is
    used, the supplied DataFrame must contain the specified columns and
    if a list is given, the supplied DataFrame must contain exactly the
    same columns and in the same order and no other columns.
    """

    __slots__ = ['rows', 'columns', 'ordered']

    _slot_defaults = _dict_update(
        ClassSelector._slot_defaults, rows=None, columns=None, ordered=None
    )

    def __init__(self, default=Undefined, rows=Undefined, columns=Undefined, ordered=Undefined, **params):
        from pandas import DataFrame as pdDFrame
        self.rows = rows
        self.columns = columns
        self.ordered = ordered
        super().__init__(pdDFrame, default=default, **params)
        self._validate(self.default)

    def _length_bounds_check(self, bounds, length, name):
        message = '{name} length {length} does not match declared bounds of {bounds}'
        if not isinstance(bounds, tuple):
            if (bounds != length):
                raise ValueError(message.format(name=name, length=length, bounds=bounds))
            else:
                return
        (lower, upper) = bounds
        failure = ((lower is not None and (length < lower))
                   or (upper is not None and length > upper))
        if failure:
            raise ValueError(message.format(name=name,length=length, bounds=bounds))

    def _validate(self, val):
        super()._validate(val)

        if isinstance(self.columns, set) and self.ordered is True:
            raise ValueError('Columns cannot be ordered when specified as a set')

        if self.allow_None and val is None:
            return

        if self.columns is None:
            pass
        elif (isinstance(self.columns, tuple) and len(self.columns)==2
              and all(isinstance(v, (type(None), numbers.Number)) for v in self.columns)): # Numeric bounds tuple
            self._length_bounds_check(self.columns, len(val.columns), 'Columns')
        elif isinstance(self.columns, (list, set)):
            self.ordered = isinstance(self.columns, list) if self.ordered is None else self.ordered
            difference = set(self.columns) - {str(el) for el in val.columns}
            if difference:
                msg = 'Provided DataFrame columns {found} does not contain required columns {expected}'
                raise ValueError(msg.format(found=list(val.columns), expected=sorted(self.columns)))
        else:
            self._length_bounds_check(self.columns, len(val.columns), 'Column')

        if self.ordered:
            if list(val.columns) != list(self.columns):
                msg = 'Provided DataFrame columns {found} must exactly match {expected}'
                raise ValueError(msg.format(found=list(val.columns), expected=self.columns))

        if self.rows is not None:
            self._length_bounds_check(self.rows, len(val), 'Row')

    @classmethod
    def serialize(cls, value):
        if value is None:
            return None
        return value.to_dict('records')

    @classmethod
    def deserialize(cls, value):
        if value == 'null' or value is None:
            return None
        import pandas
        if isinstance(value, unicode):
            return _deserialize_from_path(
                {
                    '.csv': pandas.read_csv,
                    '.dta': pandas.read_stata,
                    '.feather': pandas.read_feather,
                    '.h5': pandas.read_hdf,
                    '.hdf5': pandas.read_hdf,
                    '.json': pandas.read_json,
                    '.ods': pandas.read_excel,
                    '.parquet': pandas.read_parquet,
                    '.pkl': pandas.read_pickle,
                    '.tsv': lambda x: pandas.read_csv(x, sep='\t'),
                    '.xlsm': pandas.read_excel,
                    '.xlsx': pandas.read_excel,
                }, value, 'DataFrame')
        else:
            return pandas.DataFrame(value)


class Series(ClassSelector):
    """
    Parameter whose value is a pandas Series.

    The structure of the Series can be constrained by the rows argument
    which may be a number or an integer bounds tuple to constrain the
    allowable number of rows.
    """

    __slots__ = ['rows']

    _slot_defaults = _dict_update(
        ClassSelector._slot_defaults, rows=None, allow_None=False
    )

    def __init__(self, default=Undefined, rows=Undefined, allow_None=Undefined, **params):
        from pandas import Series as pdSeries
        self.rows = rows
        super().__init__(pdSeries, default=default, allow_None=allow_None,
                         **params)
        self._validate(self.default)

    def _length_bounds_check(self, bounds, length, name):
        message = '{name} length {length} does not match declared bounds of {bounds}'
        if not isinstance(bounds, tuple):
            if (bounds != length):
                raise ValueError(message.format(name=name, length=length, bounds=bounds))
            else:
                return
        (lower, upper) = bounds
        failure = ((lower is not None and (length < lower))
                   or (upper is not None and length > upper))
        if failure:
            raise ValueError(message.format(name=name,length=length, bounds=bounds))

    def _validate(self, val):
        super()._validate(val)

        if self.allow_None and val is None:
            return

        if self.rows is not None:
            self._length_bounds_check(self.rows, len(val), 'Row')



# For portable code:
#   - specify paths in unix (rather than Windows) style;
#   - use resolve_path(path_to_file=True) for paths to existing files to be read,
#   - use resolve_path(path_to_file=False) for paths to existing folders to be read,
#     and normalize_path() for paths to new files to be written.

class resolve_path(ParameterizedFunction):
    """
    Find the path to an existing file, searching the paths specified
    in the search_paths parameter if the filename is not absolute, and
    converting a UNIX-style path to the current OS's format if
    necessary.

    To turn a supplied relative path into an absolute one, the path is
    appended to paths in the search_paths parameter, in order, until
    the file is found.

    An IOError is raised if the file is not found.

    Similar to Python's os.path.abspath(), except more search paths
    than just os.getcwd() can be used, and the file must exist.
    """

    search_paths = List(default=[os.getcwd()], pickle_default_value=False, doc="""
        Prepended to a non-relative path, in order, until a file is
        found.""")

    path_to_file = Boolean(default=True, pickle_default_value=False,
                           allow_None=True, doc="""
        String specifying whether the path refers to a 'File' or a
        'Folder'. If None, the path may point to *either* a 'File' *or*
        a 'Folder'.""")

    def __call__(self, path, **params):
        p = ParamOverrides(self, params)
        path = os.path.normpath(path)
        ftype = "File" if p.path_to_file is True \
            else "Folder" if p.path_to_file is False else "Path"

        if not p.search_paths:
            p.search_paths = [os.getcwd()]

        if os.path.isabs(path):
            if ((p.path_to_file is None  and os.path.exists(path)) or
                (p.path_to_file is True  and os.path.isfile(path)) or
                (p.path_to_file is False and os.path.isdir( path))):
                return path
            raise OSError(f"{ftype} '{path}' not found.")

        else:
            paths_tried = []
            for prefix in p.search_paths:
                try_path = os.path.join(os.path.normpath(prefix), path)

                if ((p.path_to_file is None  and os.path.exists(try_path)) or
                    (p.path_to_file is True  and os.path.isfile(try_path)) or
                    (p.path_to_file is False and os.path.isdir( try_path))):
                    return try_path

                paths_tried.append(try_path)

            raise OSError(ftype + " " + os.path.split(path)[1] + " was not found in the following place(s): " + str(paths_tried) + ".")


class normalize_path(ParameterizedFunction):
    """
    Convert a UNIX-style path to the current OS's format,
    typically for creating a new file or directory.

    If the path is not already absolute, it will be made absolute
    (using the prefix parameter).

    Should do the same as Python's os.path.abspath(), except using
    prefix rather than os.getcwd).
    """

    prefix = String(default=os.getcwd(),pickle_default_value=False,doc="""
        Prepended to the specified path, if that path is not
        absolute.""")

    def __call__(self,path="",**params):
        p = ParamOverrides(self,params)

        if not os.path.isabs(path):
            path = os.path.join(os.path.normpath(p.prefix),path)

        return os.path.normpath(path)



class Path(Parameter):
    """
    Parameter that can be set to a string specifying the path of a file or folder.

    The string should be specified in UNIX style, but it will be
    returned in the format of the user's operating system. Please use
    the Filename or Foldername classes if you require discrimination
    between the two possibilities.

    The specified path can be absolute, or relative to either:

    * any of the paths specified in the search_paths attribute (if
       search_paths is not None);

    or

    * any of the paths searched by resolve_path() (if search_paths
      is None).
    """

    __slots__ = ['search_paths']

    def __init__(self, default=Undefined, search_paths=Undefined, **params):
        if search_paths is Undefined:
            search_paths = []

        self.search_paths = search_paths
        super().__init__(default,**params)

    def _resolve(self, path):
        return resolve_path(path, path_to_file=None, search_paths=self.search_paths)

    def _validate(self, val):
        if val is None:
            if not self.allow_None:
                Parameterized(name=f"{self.owner.name}.{self.name}").param.warning('None is not allowed')
        else:
            try:
                self._resolve(val)
            except OSError as e:
                Parameterized(name=f"{self.owner.name}.{self.name}").param.warning('%s',e.args[0])

    def __get__(self, obj, objtype):
        """
        Return an absolute, normalized path (see resolve_path).
        """
        raw_path = super().__get__(obj,objtype)
        return None if raw_path is None else self._resolve(raw_path)

    def __getstate__(self):
        # don't want to pickle the search_paths
        state = super().__getstate__()

        if 'search_paths' in state:
            state['search_paths'] = []

        return state



class Filename(Path):
    """
    Parameter that can be set to a string specifying the path of a file.

    The string should be specified in UNIX style, but it will be
    returned in the format of the user's operating system.

    The specified path can be absolute, or relative to either:

    * any of the paths specified in the search_paths attribute (if
      search_paths is not None);

    or

    * any of the paths searched by resolve_path() (if search_paths
      is None).
    """

    def _resolve(self, path):
        return resolve_path(path, path_to_file=True, search_paths=self.search_paths)


class Foldername(Path):
    """
    Parameter that can be set to a string specifying the path of a folder.

    The string should be specified in UNIX style, but it will be
    returned in the format of the user's operating system.

    The specified path can be absolute, or relative to either:

    * any of the paths specified in the search_paths attribute (if
      search_paths is not None);

    or

    * any of the paths searched by resolve_dir_path() (if search_paths
      is None).
    """

    def _resolve(self, path):
        return resolve_path(path, path_to_file=False, search_paths=self.search_paths)



def abbreviate_paths(pathspec,named_paths):
    """
    Given a dict of (pathname,path) pairs, removes any prefix shared by all pathnames.
    Helps keep menu items short yet unambiguous.
    """
    from os.path import commonprefix, dirname, sep

    prefix = commonprefix([dirname(name)+sep for name in named_paths.keys()]+[pathspec])
    return OrderedDict([(name[len(prefix):],path) for name,path in named_paths.items()])



class FileSelector(Selector):
    """
    Given a path glob, allows one file to be selected from those matching.
    """
    __slots__ = ['path']

    def __init__(self, default=Undefined, path="", **kwargs):
        self.default = default
        self.path = path
        self.update()
        super().__init__(default=default, objects=self.objects,
                         empty_default=True, **kwargs)

    def _on_set(self, attribute, old, new):
        super()._on_set(attribute, new, old)
        if attribute == 'path':
            self.update()

    def update(self):
        self.objects = sorted(glob.glob(self.path))
        if self.default in self.objects:
            return
        self.default = self.objects[0] if self.objects else None

    def get_range(self):
        return abbreviate_paths(self.path,super().get_range())


class ListSelector(Selector):
    """
    Variant of Selector where the value can be multiple objects from
    a list of possible objects.
    """

    def __init__(self, default=Undefined, objects=Undefined, **kwargs):
        super().__init__(
            objects=objects, default=default, empty_default=True, **kwargs)

    def compute_default(self):
        if self.default is None and callable(self.compute_default_fn):
            self.default = self.compute_default_fn()
            for o in self.default:
                if o not in self.objects:
                    self.objects.append(o)

    def _validate(self, val):
        if (val is None and self.allow_None):
            return
        if not isinstance(val, list):
            raise ValueError("ListSelector parameter {!r} only takes list "
                             "types, not {!r}.".format(self.name, val))
        for o in val:
            super()._validate(o)



class MultiFileSelector(ListSelector):
    """
    Given a path glob, allows multiple files to be selected from the list of matches.
    """
    __slots__ = ['path']

    def __init__(self, default=Undefined, path="", **kwargs):
        self.default = default
        self.path = path
        self.update()
        super().__init__(default=default, objects=self.objects, **kwargs)

    def _on_set(self, attribute, old, new):
        super()._on_set(attribute, new, old)
        if attribute == 'path':
            self.update()

    def update(self):
        self.objects = sorted(glob.glob(self.path))
        if self.default and all([o in self.objects for o in self.default]):
            return
        self.default = self.objects

    def get_range(self):
        return abbreviate_paths(self.path,super().get_range())


def _to_datetime(x):
    """
    Internal function that will convert date objs to datetime objs, used
    for comparing date and datetime objects without error.
    """
    if isinstance(x, dt.date) and not isinstance(x, dt.datetime):
        return dt.datetime(*x.timetuple()[:6])
    return x


class Date(Number):
    """
    Date parameter of datetime or date type.
    """

    _slot_defaults = _dict_update(Number._slot_defaults, default=None)

    def _validate_value(self, val, allow_None):
        """
        Checks that the value is numeric and that it is within the hard
        bounds; if not, an exception is raised.
        """
        if self.allow_None and val is None:
            return

        if not isinstance(val, dt_types) and not (allow_None and val is None):
            raise ValueError(
                "Date parameter {!r} only takes datetime and date types, "
                "not type {!r}.".format(self.name, type(val))
            )

    def _validate_step(self, val, step):
        if step is not None and not isinstance(step, dt_types):
            raise ValueError(
                "Step can only be None, a datetime "
                "or datetime type, not type %r." % type(val)
            )

    def _validate_bounds(self, val, bounds, inclusive_bounds):
        val = _to_datetime(val)
        bounds = None if bounds is None else map(_to_datetime, bounds)
        return super()._validate_bounds(val, bounds, inclusive_bounds)

    @classmethod
    def serialize(cls, value):
        if value is None:
            return None
        if not isinstance(value, (dt.datetime, dt.date)): # i.e np.datetime64
            value = value.astype(dt.datetime)
        return value.strftime("%Y-%m-%dT%H:%M:%S.%f")

    @classmethod
    def deserialize(cls, value):
        if value == 'null' or value is None:
            return None
        return dt.datetime.strptime(value, "%Y-%m-%dT%H:%M:%S.%f")


class CalendarDate(Number):
    """
    Parameter specifically allowing dates (not datetimes).
    """

    _slot_defaults = _dict_update(Number._slot_defaults, default=None)

    def _validate_value(self, val, allow_None):
        """
        Checks that the value is numeric and that it is within the hard
        bounds; if not, an exception is raised.
        """
        if self.allow_None and val is None:
            return

        if (not isinstance(val, dt.date) or isinstance(val, dt.datetime)) and not (allow_None and val is None):
            raise ValueError("CalendarDate parameter %r only takes date types." % self.name)

    def _validate_step(self, val, step):
        if step is not None and not isinstance(step, dt.date):
            raise ValueError("Step can only be None or a date type.")

    @classmethod
    def serialize(cls, value):
        if value is None:
            return None
        return value.strftime("%Y-%m-%d")

    @classmethod
    def deserialize(cls, value):
        if value == 'null' or value is None:
            return None
        return dt.datetime.strptime(value, "%Y-%m-%d").date()


class Color(Parameter):
    """
    Color parameter defined as a hex RGB string with an optional #
    prefix or (optionally) as a CSS3 color name.
    """

    # CSS3 color specification https://www.w3.org/TR/css-color-3/#svg-color
    _named_colors = [ 'aliceblue', 'antiquewhite', 'aqua',
        'aquamarine', 'azure', 'beige', 'bisque', 'black',
        'blanchedalmond', 'blue', 'blueviolet', 'brown', 'burlywood',
        'cadetblue', 'chartreuse', 'chocolate', 'coral',
        'cornflowerblue', 'cornsilk', 'crimson', 'cyan', 'darkblue',
        'darkcyan', 'darkgoldenrod', 'darkgray', 'darkgrey',
        'darkgreen', 'darkkhaki', 'darkmagenta', 'darkolivegreen',
        'darkorange', 'darkorchid', 'darkred', 'darksalmon',
        'darkseagreen', 'darkslateblue', 'darkslategray',
        'darkslategrey', 'darkturquoise', 'darkviolet', 'deeppink',
        'deepskyblue', 'dimgray', 'dimgrey', 'dodgerblue',
        'firebrick', 'floralwhite', 'forestgreen', 'fuchsia',
        'gainsboro', 'ghostwhite', 'gold', 'goldenrod', 'gray',
        'grey', 'green', 'greenyellow', 'honeydew', 'hotpink',
        'indianred', 'indigo', 'ivory', 'khaki', 'lavender',
        'lavenderblush', 'lawngreen', 'lemonchiffon', 'lightblue',
        'lightcoral', 'lightcyan', 'lightgoldenrodyellow',
        'lightgray', 'lightgrey', 'lightgreen', 'lightpink',
        'lightsalmon', 'lightseagreen', 'lightskyblue',
        'lightslategray', 'lightslategrey', 'lightsteelblue',
        'lightyellow', 'lime', 'limegreen', 'linen', 'magenta',
        'maroon', 'mediumaquamarine', 'mediumblue', 'mediumorchid',
        'mediumpurple', 'mediumseagreen', 'mediumslateblue',
        'mediumspringgreen', 'mediumturquoise', 'mediumvioletred',
        'midnightblue', 'mintcream', 'mistyrose', 'moccasin',
        'navajowhite', 'navy', 'oldlace', 'olive', 'olivedrab',
        'orange', 'orangered', 'orchid', 'palegoldenrod', 'palegreen',
        'paleturquoise', 'palevioletred', 'papayawhip', 'peachpuff',
        'peru', 'pink', 'plum', 'powderblue', 'purple', 'red',
        'rosybrown', 'royalblue', 'saddlebrown', 'salmon',
        'sandybrown', 'seagreen', 'seashell', 'sienna', 'silver',
        'skyblue', 'slateblue', 'slategray', 'slategrey', 'snow',
        'springgreen', 'steelblue', 'tan', 'teal', 'thistle',
        'tomato', 'turquoise', 'violet', 'wheat', 'white',
        'whitesmoke', 'yellow', 'yellowgreen']

    __slots__ = ['allow_named']

    _slot_defaults = _dict_update(Parameter._slot_defaults, allow_named=True)

    def __init__(self, default=Undefined, allow_named=Undefined, **kwargs):
        super().__init__(default=default, **kwargs)
        self.allow_named = allow_named
        self._validate(self.default)

    def _validate(self, val):
        self._validate_value(val, self.allow_None)
        self._validate_allow_named(val, self.allow_named)

    def _validate_value(self, val, allow_None):
        if (allow_None and val is None):
            return
        if not isinstance(val, str):
            raise ValueError("Color parameter {!r} expects a string value, "
                             "not an object of type {}.".format(self.name, type(val)))

    def _validate_allow_named(self, val, allow_named):
        if (val is None and self.allow_None):
            return
        is_hex = re.match('^#?(([0-9a-fA-F]{2}){3}|([0-9a-fA-F]){3})$', val)
        if self.allow_named:
            if not is_hex and val.lower() not in self._named_colors:
                raise ValueError("Color '{}' only takes RGB hex codes "
                                 "or named colors, received '{}'.".format(self.name, val))
        elif not is_hex:
            raise ValueError("Color '{}' only accepts valid RGB hex "
                             "codes, received '{}'.".format(self.name, val))


class Range(NumericTuple):
    """
    A numeric range with optional bounds and softbounds.
    """

    __slots__ = ['bounds', 'inclusive_bounds', 'softbounds', 'step']

    _slot_defaults = _dict_update(
        NumericTuple._slot_defaults, default=None, bounds=None,
        inclusive_bounds=(True,True), softbounds=None, step=None
    )

    def __init__(self, default=Undefined, bounds=Undefined, softbounds=Undefined,
                 inclusive_bounds=Undefined, step=Undefined, **params):
        self.bounds = bounds
        self.inclusive_bounds = inclusive_bounds
        self.softbounds = softbounds
        self.step = step
        super().__init__(default=default,length=2,**params)

    def _validate(self, val):
        super()._validate(val)
        self._validate_bounds(val, self.bounds, self.inclusive_bounds)

    def _validate_bounds(self, val, bounds, inclusive_bounds):
        if bounds is None or (val is None and self.allow_None):
            return
        vmin, vmax = bounds
        incmin, incmax = inclusive_bounds
        for bound, v in zip(['lower', 'upper'], val):
            too_low = (vmin is not None) and (v < vmin if incmin else v <= vmin)
            too_high = (vmax is not None) and (v > vmax if incmax else v >= vmax)
            if too_low or too_high:
                raise ValueError(f"Range parameter {self.name!r}'s {bound} bound must be in range {self.rangestr()}.")


    def get_soft_bounds(self):
        return get_soft_bounds(self.bounds, self.softbounds)


    def rangestr(self):
        vmin, vmax = self.bounds
        incmin, incmax = self.inclusive_bounds
        incmin = '[' if incmin else '('
        incmax = ']' if incmax else ')'
        return f'{incmin}{vmin}, {vmax}{incmax}'


class DateRange(Range):
    """
    A datetime or date range specified as (start, end).

    Bounds must be specified as datetime or date types (see param.dt_types).
    """

    def _validate_bounds(self, val, bounds, inclusive_bounds):
        val = None if val is None else map(_to_datetime, val)
        bounds = None if bounds is None else map(_to_datetime, bounds)
        super()._validate_bounds(val, bounds, inclusive_bounds)

    def _validate_value(self, val, allow_None):
        # Cannot use super()._validate_value as DateRange inherits from
        # NumericTuple which check that the tuple values are numbers and
        # datetime objects aren't numbers.
        if allow_None and val is None:
            return

        if not isinstance(val, tuple):
            raise ValueError("DateRange parameter {!r} only takes a tuple value, "
                             "not {}.".format(self.name, type(val).__name__))
        for n in val:
            if isinstance(n, dt_types):
                continue
            raise ValueError("DateRange parameter {!r} only takes date/datetime "
                             "values, not type {}.".format(self.name, type(n).__name__))

        start, end = val
        if not end >= start:
            raise ValueError("DateRange parameter {!r}'s end datetime {} "
                             "is before start datetime {}.".format(self.name, val[1], val[0]))

    @classmethod
    def serialize(cls, value):
        if value is None:
            return None
        # List as JSON has no tuple representation
        serialized = []
        for v in value:
            if not isinstance(v, (dt.datetime, dt.date)): # i.e np.datetime64
                v = v.astype(dt.datetime)
            # Separate date and datetime to deserialize to the right type.
            if type(v) == dt.date:
                v = v.strftime("%Y-%m-%d")
            else:
                v = v.strftime("%Y-%m-%dT%H:%M:%S.%f")
            serialized.append(v)
        return serialized

    def deserialize(cls, value):
        if value == 'null' or value is None:
            return None
        deserialized = []
        for v in value:
            # Date
            if len(v) == 10:
                v = dt.datetime.strptime(v, "%Y-%m-%d").date()
            # Datetime
            else:
                v = dt.datetime.strptime(v, "%Y-%m-%dT%H:%M:%S.%f")
            deserialized.append(v)
        # As JSON has no tuple representation
        return tuple(deserialized)

class CalendarDateRange(Range):
    """
    A date range specified as (start_date, end_date).
    """
    def _validate_value(self, val, allow_None):
        if allow_None and val is None:
            return

        for n in val:
            if not isinstance(n, dt.date):
                raise ValueError("CalendarDateRange parameter {!r} only "
                                 "takes date types, not {}.".format(self.name, val))

        start, end = val
        if not end >= start:
            raise ValueError("CalendarDateRange parameter {!r}'s end date "
                             "{} is before start date {}.".format(self.name, val[1], val[0]))

    @classmethod
    def serialize(cls, value):
        if value is None:
            return None
        # As JSON has no tuple representation
        return [v.strftime("%Y-%m-%d") for v in value]

    @classmethod
    def deserialize(cls, value):
        if value == 'null' or value is None:
            return None
        # As JSON has no tuple representation
        return tuple([dt.datetime.strptime(v, "%Y-%m-%d").date() for v in value])


class Event(Boolean):
    """
    An Event Parameter is one whose value is intimately linked to the
    triggering of events for watchers to consume. Event has a Boolean
    value, which when set to True triggers the associated watchers (as
    any Parameter does) and then is automatically set back to
    False. Conversely, if events are triggered directly via `.trigger`,
    the value is transiently set to True (so that it's clear which of
    many parameters being watched may have changed), then restored to
    False when the triggering completes. An Event parameter is thus like
    a momentary switch or pushbutton with a transient True value that
    serves only to launch some other action (e.g. via a param.depends
    decorator), rather than encapsulating the action itself as
    param.Action does.
    """

    # _autotrigger_value specifies the value used to set the parameter
    # to when the parameter is supplied to the trigger method. This
    # value change is then what triggers the watcher callbacks.
    __slots__ = ['_autotrigger_value', '_mode', '_autotrigger_reset_value']

    def __init__(self,default=False,bounds=(0,1),**params):
        self._autotrigger_value = True
        self._autotrigger_reset_value = False
        self._mode = 'set-reset'
        # Mode can be one of 'set', 'set-reset' or 'reset'

        # 'set' is normal Boolean parameter behavior when set with a value.
        # 'set-reset' temporarily sets the parameter (which triggers
        # watching callbacks) but immediately resets the value back to
        # False.
        # 'reset' applies the reset from True to False without
        # triggering watched callbacks

        # This _mode attribute is one of the few places where a specific
        # parameter has a special behavior that is relied upon by the
        # core functionality implemented in
        # parameterized.py. Specifically, the set_param method
        # temporarily sets this attribute in order to disable resetting
        # back to False while triggered callbacks are executing
        super().__init__(default=default,**params)

    def _reset_event(self, obj, val):
        val = False
        if obj is None:
            self.default = val
        else:
            obj.__dict__[self._internal_name] = val
        self._post_setter(obj, val)

    @instance_descriptor
    def __set__(self, obj, val):
        if self._mode in ['set-reset', 'set']:
            super().__set__(obj, val)
        if self._mode in ['set-reset', 'reset']:
            self._reset_event(obj, val)


@contextmanager
def exceptions_summarized():
    """Useful utility for writing docs that need to show expected errors.
    Shows exception only, concisely, without a traceback.
    """
    try:
        yield
    except Exception:
        import sys
        etype, value, tb = sys.exc_info()
        print(f"{etype.__name__}: {value}", file=sys.stderr)<|MERGE_RESOLUTION|>--- conflicted
+++ resolved
@@ -46,19 +46,6 @@
 
 # Define '__version__'
 try:
-<<<<<<< HEAD
-    FileNotFoundError
-except NameError:
-    FileNotFoundError = IOError
-
-try:
-    import collections.abc as collections_abc
-except ImportError:
-    collections_abc = collections
-
-if sys.version_info[0] >= 3:
-    unicode = str
-=======
     # If setuptools_scm is installed (e.g. in a development environment with
     # an editable install), then use it to determine the version dynamically.
     from setuptools_scm import get_version
@@ -74,7 +61,6 @@
         # The user is probably trying to run this without having installed
         # the package.
         __version__ = "0.0.0+unknown"
->>>>>>> aa484c43
 
 #: Top-level object to allow messaging not tied to a particular
 #: Parameterized object, as in 'param.main.warning("Invalid option")'.
@@ -328,7 +314,6 @@
     return min, max, value
 
 
-<<<<<<< HEAD
 def _deserialize_from_path(ext_to_routine, path, type_name):
     """Call deserialization routine with path according to extension"""
     if not os.path.isfile(path):
@@ -351,10 +336,7 @@
         "".format(path, type_name, ext, ', '.join(sorted(ext_to_routine))))
 
 
-class Infinity(object):
-=======
 class Infinity:
->>>>>>> aa484c43
     """
     An instance of this class represents an infinite value. Unlike
     Python's float('inf') value, this object can be safely compared
@@ -1814,7 +1796,7 @@
         if value == 'null' or value is None:
             return None
         import numpy
-        if isinstance(value, unicode):
+        if isinstance(value, str):
             return _deserialize_from_path(
                 {'.npy': numpy.load, '.txt': lambda x: numpy.loadtxt(str(x))},
                 value, 'Array'
@@ -1911,7 +1893,7 @@
         if value == 'null' or value is None:
             return None
         import pandas
-        if isinstance(value, unicode):
+        if isinstance(value, str):
             return _deserialize_from_path(
                 {
                     '.csv': pandas.read_csv,
