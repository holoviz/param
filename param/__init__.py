
"""
Param: A declarative framework for managing parameters and reactive programming in Python.

Param is a lightweight library for defining and managing user-modifiable parameters,
designed to simplify Python programs and enhance their readability, maintainability,
and robustness. In addition Param provides the `rx` framework for reactive programming.

Param is well-suited for use in scientific computing, data analysis tools,
graphical user interfaces (GUIs), and any Python application where well-defined,
validated parameters are needed.

Documentation
-------------
For detailed documentation, see https://param.holoviz.org/.

Examples
--------
<<<<<<< HEAD
Here is an example of using `Parameterized` to define a named class with observable parameters:
=======
Here is an example of using `param.Parameterized` to define a class with validated parameters:
>>>>>>> 210419d6

>>> import param
>>> class MyClass(param.Parameterized):
...     my_number = param.Number(default=1, bounds=(0, 10))
...     my_list = param.List(default=[1, 2, 3], item_type=int)

>>> obj = MyClass()
>>> obj.my_number = 5  # Valid
>>> obj.my_number = 15  # Raises ValueError: must be in range (0, 10)

<<<<<<< HEAD
Here is an example of using `rx` to define a reactive expression:
=======
Here is an example of using `param.rx` to define a reactive expression:
>>>>>>> 210419d6

>>> import param
>>> rx_value = param.rx([1,2,3])
>>> rx_value.rx.len()
3

Lets update the reactive value and check its length:

>>> rx_value.rx.value = [1,2,3,4]
>>> rx_value.rx.len()
4
"""
import os

from . import version
from .depends import depends
from .parameterized import (
    Parameterized, Parameter, Skip, String, ParameterizedFunction,
    ParamOverrides, Undefined, get_logger
)
from .parameterized import (batch_watch, output, script_repr,
                            discard_events, edit_constant)
from .parameterized import shared_parameters
from .parameterized import logging_level
from .parameterized import DEBUG, VERBOSE, INFO, WARNING, ERROR, CRITICAL
from .parameters import (
    guess_param_types,
    param_union,
    parameterized_class,
    guess_bounds,
    get_soft_bounds,
    resolve_path,
    normalize_path,
    Time,
    Infinity,
    Dynamic,
    Bytes,
    Number,
    Integer,
    Magnitude,
    Boolean,
    Tuple,
    NumericTuple,
    XYCoordinates,
    Callable,
    Action,
    Composite,
    SelectorBase,
    ListProxy,
    Selector,
    ObjectSelector,
    ClassSelector,
    List,
    HookList,
    Dict,
    Array,
    DataFrame,
    Series,
    Path,
    Filename,
    Foldername,
    FileSelector,
    ListSelector,
    MultiFileSelector,
    Date,
    CalendarDate,
    Color,
    Range,
    DateRange,
    CalendarDateRange,
    Event,
)
from .reactive import bind, rx
from ._utils import (
    produce_value,
    as_unicode,
    is_ordered_dict,
    hashable,
    named_objs,
    descendents,
    concrete_descendents,
    abbreviate_paths,
    exceptions_summarized,
    _is_number,
)


# Define '__version__'
try:
    # For performance reasons on imports, avoid importing setuptools_scm
    # if not in a .git folder
    if os.path.exists(os.path.join(os.path.dirname(__file__), "..", ".git")):
        # If setuptools_scm is installed (e.g. in a development environment with
        # an editable install), then use it to determine the version dynamically.
        from setuptools_scm import get_version

        # This will fail with LookupError if the package is not installed in
        # editable mode or if Git is not installed.
        __version__ = get_version(root="..", relative_to=__file__)
    else:
        raise FileNotFoundError
except (ImportError, LookupError, FileNotFoundError):
    # As a fallback, use the version that is hard-coded in the file.
    try:
        # __version__ was added in _version in setuptools-scm 7.0.0, we rely on
        # the hopefully stable version variable.
        from ._version import version as __version__
    except (ModuleNotFoundError, ImportError):
        # Either _version doesn't exist (ModuleNotFoundError) or version isn't
        # in _version (ImportError). ModuleNotFoundError is a subclass of
        # ImportError, let's be explicit anyway.

        # Try something else:
        from importlib.metadata import version as mversion, PackageNotFoundError

        try:
            __version__ = mversion("param")
        except PackageNotFoundError:
            # The user is probably trying to run this without having installed
            # the package.
            __version__ = "0.0.0+unknown"

#: Top-level object to allow messaging not tied to a particular
#: Parameterized object, as in 'param.main.warning("Invalid option")'.
main=Parameterized(name="main")


# A global random seed (integer or rational) available for controlling
# the behaviour of Parameterized objects with random state.
random_seed = 42

__all__ = (
    'Action',
    'Array',
    'Boolean',
    'Bytes',
    'CRITICAL',
    'CalendarDate',
    'CalendarDateRange',
    'Callable',
    'ClassSelector',
    'Color',
    'Composite',
    'DEBUG',
    'DataFrame',
    'Date',
    'DateRange',
    'Dict',
    'Dynamic',
    'ERROR',
    'Event',
    'FileSelector',
    'Filename',
    'Foldername',
    'HookList',
    'INFO',
    'Infinity',
    'Integer',
    'List',
    'ListProxy',
    'ListSelector',
    'Magnitude',
    'MultiFileSelector',
    'Number',
    'NumericTuple',
    'ObjectSelector',
    'ParamOverrides',
    'Parameter',
    'Parameterized',
    'ParameterizedFunction',
    'Path',
    'Range',
    'Selector',
    'SelectorBase',
    'Series',
    'Skip',
    'String',
    'Time',
    'Tuple',
    'Undefined',
    'VERBOSE',
    'WARNING',
    'XYCoordinates',
    '__version__',
    '_is_number',
    'abbreviate_paths',
    'as_unicode',
    'batch_watch',
    'bind',
    'concrete_descendents',
    'depends',
    'descendents',
    'discard_events',
    'edit_constant',
    'exceptions_summarized',
    'get_logger',
    'get_soft_bounds',
    'guess_bounds',
    'guess_param_types',
    'hashable',
    'is_ordered_dict',
    'logging_level',
    'main',
    'named_objs',
    'normalize_path',
    'output',
    'param_union',
    'parameterized_class',
    'produce_value',
    'random_seed',
    'resolve_path',
    'rx',
    'script_repr',
    'serializer',
    'shared_parameters',
    'version',
)<|MERGE_RESOLUTION|>--- conflicted
+++ resolved
@@ -16,11 +16,7 @@
 
 Examples
 --------
-<<<<<<< HEAD
-Here is an example of using `Parameterized` to define a named class with observable parameters:
-=======
 Here is an example of using `param.Parameterized` to define a class with validated parameters:
->>>>>>> 210419d6
 
 >>> import param
 >>> class MyClass(param.Parameterized):
@@ -31,11 +27,7 @@
 >>> obj.my_number = 5  # Valid
 >>> obj.my_number = 15  # Raises ValueError: must be in range (0, 10)
 
-<<<<<<< HEAD
-Here is an example of using `rx` to define a reactive expression:
-=======
 Here is an example of using `param.rx` to define a reactive expression:
->>>>>>> 210419d6
 
 >>> import param
 >>> rx_value = param.rx([1,2,3])
