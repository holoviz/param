"""
Parameters are a kind of class attribute allowing special behavior,
including dynamically generated parameter values, documentation
strings, constant and read-only parameters, and type or range checking
at assignment time.

Potentially useful for any large Python program that needs
user-modifiable object attributes; see the Parameter and Parameterized
classes for more information.  If you do not want to add a dependency
on external code by importing from a separately installed param
package, you can simply save this file as param.py and copy it and
parameterized.py directly into your own package.

This file contains subclasses of Parameter, implementing specific
parameter types (e.g. Number), and also imports the definition of
Parameters and Parameterized classes.
"""

import os.path
import sys
import copy
import glob
import re
import datetime as dt
import collections
import warnings

from collections import OrderedDict
from contextlib import contextmanager
from numbers import Real

from . import version  # noqa: api import

from .parameterized import ( Undefined,
    Parameterized, Parameter, String, ParameterizedFunction, ParamOverrides,
<<<<<<< HEAD
    descendents, get_logger, instance_descriptor, basestring, dt_types,
    _dict_update, _int_types)
=======
    descendents, get_logger, instance_descriptor, dt_types,
    _dict_update)
>>>>>>> 866b18ff

from .parameterized import (batch_watch, depends, output, script_repr, # noqa: api import
                            discard_events, edit_constant, instance_descriptor)
from .parameterized import shared_parameters # noqa: api import
from .parameterized import logging_level     # noqa: api import
from .parameterized import DEBUG, VERBOSE, INFO, WARNING, ERROR, CRITICAL # noqa: api import

# Define '__version__'
try:
    # If setuptools_scm is installed (e.g. in a development environment with
    # an editable install), then use it to determine the version dynamically.
    from setuptools_scm import get_version

    # This will fail with LookupError if the package is not installed in
    # editable mode or if Git is not installed.
    __version__ = get_version(root="..", relative_to=__file__)
except (ImportError, LookupError):
    # As a fallback, use the version that is hard-coded in the file.
    try:
        from ._version import __version__
    except ModuleNotFoundError:
        # The user is probably trying to run this without having installed
        # the package.
        __version__ = "0.0.0+unknown"

#: Top-level object to allow messaging not tied to a particular
#: Parameterized object, as in 'param.main.warning("Invalid option")'.
main=Parameterized(name="main")


# A global random seed (integer or rational) available for controlling
# the behaviour of Parameterized objects with random state.
random_seed = 42


def produce_value(value_obj):
    """
    A helper function that produces an actual parameter from a stored
    object: if the object is callable, call it, otherwise return the
    object.
    """
    if callable(value_obj):
        return value_obj()
    else:
        return value_obj


def as_unicode(obj):
    """
    Safely casts any object to unicode including regular string
    (i.e. bytes) types in python 2.

    ..deprecated:: 2.0.0
    """
    # PARAM3_DEPRECATION
    warnings.warn(
        message="`as_unicode' is deprecated",
        category=DeprecationWarning,
        stacklevel=2,
    )
    return str(obj)


def is_ordered_dict(d):
    """
    Predicate checking for ordered dictionaries. OrderedDict is always
    ordered, and vanilla Python dictionaries are ordered for Python 3.6+

    ..deprecated:: 2.0.0
    """
    # PARAM3_DEPRECATION
    warnings.warn(
        message="`as_unicode' is deprecated",
        category=DeprecationWarning,
        stacklevel=2,
    )
    py3_ordered_dicts = (sys.version_info.major == 3) and (sys.version_info.minor >= 6)
    vanilla_odicts = (sys.version_info.major > 3) or py3_ordered_dicts
    return isinstance(d, (OrderedDict)) or (vanilla_odicts and isinstance(d, dict))


def hashable(x):
    """
    Return a hashable version of the given object x, with lists and
    dictionaries converted to tuples.  Allows mutable objects to be
    used as a lookup key in cases where the object has not actually
    been mutated. Lookup will fail (appropriately) in cases where some
    part of the object has changed.  Does not (currently) recursively
    replace mutable subobjects.
    """
    if isinstance(x, collections.abc.MutableSequence):
        return tuple(x)
    elif isinstance(x, collections.abc.MutableMapping):
        return tuple([(k,v) for k,v in x.items()])
    else:
        return x


def named_objs(objlist, namesdict=None):
    """
    Given a list of objects, returns a dictionary mapping from
    string name for the object to the object itself. Accepts
    an optional name,obj dictionary, which will override any other
    name if that item is present in the dictionary.
    """
    objs = OrderedDict()

    objtoname = {}
    unhashables = []
    if namesdict is not None:
        for k, v in namesdict.items():
            try:
                objtoname[hashable(v)] = k
            except TypeError:
                unhashables.append((k, v))

    for obj in objlist:
        if objtoname and hashable(obj) in objtoname:
            k = objtoname[hashable(obj)]
        elif any(obj is v for (_, v) in unhashables):
            k = [k for (k, v) in unhashables if v is obj][0]
        elif hasattr(obj, "name"):
            k = obj.name
        elif hasattr(obj, '__name__'):
            k = obj.__name__
        else:
            k = str(obj)
        objs[k] = obj
    return objs


def param_union(*parameterizeds, warn=True):
    """
    Given a set of Parameterized objects, returns a dictionary
    with the union of all param name,value pairs across them.

    Parameters
    ----------
    warn : bool, optional
        Wether to warn if the same parameter have been given multiple values,
        otherwise use the last value, by default True

    Returns
    -------
    dict
        Union of all param name,value pairs
    """
    d = {}
    for o in parameterizeds:
        for k in o.param:
            if k != 'name':
                if k in d and warn:
                    get_logger().warning(f"overwriting parameter {k}")
                d[k] = getattr(o, k)
    return d


def guess_param_types(**kwargs):
    """
    Given a set of keyword literals, promote to the appropriate
    parameter type based on some simple heuristics.
    """
    params = {}
    for k, v in kwargs.items():
        kws = dict(default=v, constant=True)
        if isinstance(v, Parameter):
            params[k] = v
        elif isinstance(v, dt_types):
            params[k] = Date(**kws)
        elif isinstance(v, bool):
            params[k] = Boolean(**kws)
        elif isinstance(v, int):
            params[k] = Integer(**kws)
        elif isinstance(v, float):
            params[k] = Number(**kws)
        elif isinstance(v, str):
            params[k] = String(**kws)
        elif isinstance(v, dict):
            params[k] = Dict(**kws)
        elif isinstance(v, tuple):
            if all(_is_number(el) for el in v):
                params[k] = NumericTuple(**kws)
            elif all(isinstance(el, dt_types) for el in v) and len(v)==2:
                params[k] = DateRange(**kws)
            else:
                params[k] = Tuple(**kws)
        elif isinstance(v, list):
            params[k] = List(**kws)
        else:
            if 'numpy' in sys.modules:
                from numpy import ndarray
                if isinstance(v, ndarray):
                    params[k] = Array(**kws)
                    continue
            if 'pandas' in sys.modules:
                from pandas import (
                    DataFrame as pdDFrame, Series as pdSeries
                )
                if isinstance(v, pdDFrame):
                    params[k] = DataFrame(**kws)
                    continue
                elif isinstance(v, pdSeries):
                    params[k] = Series(**kws)
                    continue
            params[k] = Parameter(**kws)

    return params


def parameterized_class(name, params, bases=Parameterized):
    """
    Dynamically create a parameterized class with the given name and the
    supplied parameters, inheriting from the specified base(s).
    """
    if not (isinstance(bases, list) or isinstance(bases, tuple)):
        bases=[bases]
    return type(name, tuple(bases), params)


def guess_bounds(params, **overrides):
    """
    Given a dictionary of Parameter instances, return a corresponding
    set of copies with the bounds appropriately set.


    If given a set of override keywords, use those numeric tuple bounds.
    """
    guessed = {}
    for name, p in params.items():
        new_param = copy.copy(p)
        if isinstance(p, (Integer, Number)):
            if name in overrides:
                minv,maxv = overrides[name]
            else:
                minv, maxv, _ = _get_min_max_value(None, None, value=p.default)
            new_param.bounds = (minv, maxv)
        guessed[name] = new_param
    return guessed


def _get_min_max_value(min, max, value=None, step=None):
    """Return min, max, value given input values with possible None."""
    # Either min and max need to be given, or value needs to be given
    if value is None:
        if min is None or max is None:
            raise ValueError(
                f'unable to infer range, value from: ({min}, {max}, {value})'
            )
        diff = max - min
        value = min + (diff / 2)
        # Ensure that value has the same type as diff
        if not isinstance(value, type(diff)):
            value = min + (diff // 2)
    else:  # value is not None
        if not isinstance(value, Real):
            raise TypeError('expected a real number, got: %r' % value)
        # Infer min/max from value
        if value == 0:
            # This gives (0, 1) of the correct type
            vrange = (value, value + 1)
        elif value > 0:
            vrange = (-value, 3*value)
        else:
            vrange = (3*value, -value)
        if min is None:
            min = vrange[0]
        if max is None:
            max = vrange[1]
    if step is not None:
        # ensure value is on a step
        tick = int((value - min) / step)
        value = min + tick * step
    if not min <= value <= max:
        raise ValueError(f'value must be between min and max (min={min}, value={value}, max={max})')
    return min, max, value


class Infinity:
    """
    An instance of this class represents an infinite value. Unlike
    Python's float('inf') value, this object can be safely compared
    with gmpy numeric types across different gmpy versions.

    All operators on Infinity() return Infinity(), apart from the
    comparison and equality operators. Equality works by checking
    whether the two objects are both instances of this class.
    """

    def __eq__  (self,other): return isinstance(other,self.__class__)
    def __ne__  (self,other): return not self==other
    def __lt__  (self,other): return False
    def __le__  (self,other): return False
    def __gt__  (self,other): return True
    def __ge__  (self,other): return True
    def __add__ (self,other): return self
    def __radd__(self,other): return self
    def __ladd__(self,other): return self
    def __sub__ (self,other): return self
    def __iadd_ (self,other): return self
    def __isub__(self,other): return self
    def __repr__(self):       return "Infinity()"
    def __str__ (self):       return repr(self)



class Time(Parameterized):
    """
    A callable object returning a number for the current time.

    Here 'time' is an abstract concept that can be interpreted in any
    useful way.  For instance, in a simulation, it would be the
    current simulation time, while in a turn-taking game it could be
    the number of moves so far.  The key intended usage is to allow
    independent Parameterized objects with Dynamic parameters to
    remain consistent with a global reference.

    The time datatype (time_type) is configurable, but should
    typically be an exact numeric type like an integer or a rational,
    so that small floating-point errors do not accumulate as time is
    incremented repeatedly.

    When used as a context manager using the 'with' statement
    (implemented by the __enter__ and __exit__ special methods), entry
    into a context pushes the state of the Time object, allowing the
    effect of changes to the time value to be explored by setting,
    incrementing or decrementing time as desired. This allows the
    state of time-dependent objects to be modified temporarily as a
    function of time, within the context's block. For instance, you
    could use the context manager to "see into the future" to collect
    data over multiple times, without affecting the global time state
    once exiting the context. Of course, you need to be careful not to
    do anything while in context that would affect the lasting state
    of your other objects, if you want things to return to their
    starting state when exiting the context.

    The starting time value of a new Time object is 0, converted to
    the chosen time type. Here is an illustration of how time can be
    manipulated using a Time object:

    >>> time = Time(until=20, timestep=1)
    >>> 'The initial time is %s' % time()
    'The initial time is 0'
    >>> 'Setting the time to %s' % time(5)
    'Setting the time to 5'
    >>> time += 5
    >>> 'After incrementing by 5, the time is %s' % time()
    'After incrementing by 5, the time is 10'
    >>> with time as t:  # Entering a context
    ...     'Time before iteration: %s' % t()
    ...     'Iteration: %s' % [val for val in t]
    ...     'Time after iteration: %s' % t()
    ...     t += 2
    ...     'The until parameter may be exceeded outside iteration: %s' % t()
    'Time before iteration: 10'
    'Iteration: [10, 11, 12, 13, 14, 15, 16, 17, 18, 19, 20]'
    'Time after iteration: 20'
    'The until parameter may be exceeded outside iteration: 22'
    >>> 'After exiting the context the time is back to %s' % time()
    'After exiting the context the time is back to 10'
    """

    _infinitely_iterable = True

    forever = Infinity()

    label= String(default='Time', doc="""
         The label given to the Time object. Can be used to convey
         more specific notions of time as appropriate. For instance,
         the label could be 'Simulation Time' or 'Duration'.""")


    time_type = Parameter(default=int, constant=True, doc="""
        Callable that Time will use to convert user-specified time
        values into the current time; all times will be of the resulting
        numeric type.

        By default, time is of integer type, but you can supply any
        arbitrary-precision type like a fixed-point decimal or a
        rational, to allow fractional times.  Floating-point times are
        also allowed, but are not recommended because they will suffer
        from accumulated rounding errors.  For instance, incrementing
        a floating-point value 0.0 by 0.05, 20 times, will not reach
        1.0 exactly.  Instead, it will be slightly higher than 1.0,
        because 0.05 cannot be represented exactly in a standard
        floating point numeric type. Fixed-point or rational types
        should be able to handle such computations exactly, avoiding
        accumulation issues over long time intervals.

        Some potentially useful exact number classes:

         - int: Suitable if all times can be expressed as integers.

         - Python's decimal.Decimal and fractions.Fraction classes:
           widely available but slow and also awkward to specify times
           (e.g. cannot simply type 0.05, but have to use a special
           constructor or a string).

         - fixedpoint.FixedPoint: Allows a natural representation of
           times in decimal notation, but very slow and needs to be
           installed separately.

         - gmpy.mpq: Allows a natural representation of times in
           decimal notation, and very fast because it uses the GNU
           Multi-Precision library, but needs to be installed
           separately and depends on a non-Python library.  gmpy.mpq
           is gmpy's rational type.
        """)

    timestep = Parameter(default=1.0,doc="""
        Stepsize to be used with the iterator interface.
        Time can be advanced or decremented by any value, not just
        those corresponding to the stepsize, and so this value is only
        a default.""")

    until = Parameter(default=forever,doc="""
         Declaration of an expected end to time values, if any.  When
         using the iterator interface, iteration will end before this
         value is exceeded.""")

    unit = String(default=None, doc="""
        The units of the time dimensions. The default of None is set
        as the global time function may on an arbitrary time base.

        Typical values for the parameter are 'seconds' (the SI unit
        for time) or subdivisions thereof (e.g. 'milliseconds').""")


    def __init__(self, **params):
        super().__init__(**params)
        self._time = self.time_type(0)
        self._exhausted = None
        self._pushed_state = []


    def __eq__(self, other):
        if not isinstance(other, Time):
            return False
        self_params = (self.timestep,self.until)
        other_params = (other.timestep,other.until)
        if self_params != other_params:
            return False
        return True


    def __ne__(self, other):
        return not (self == other)


    def __iter__(self): return self


    def __next__(self):
        timestep = self.time_type(self.timestep)

        if self._exhausted is None:
            self._exhausted = False
        elif (self._time + timestep) <= self.until:
            self._time += timestep
        else:
            self._exhausted = None
            raise StopIteration
        return self._time

    # PARAM2_DEPRECATION: For Python 2 compatibility; can be removed for Python 3.
    next = __next__

    def __call__(self, val=None, time_type=None):
        """
        When called with no arguments, returns the current time value.

        When called with a specified val, sets the time to it.

        When called with a specified time_type, changes the time_type
        and sets the current time to the given val (which *must* be
        specified) converted to that time type.  To ensure that
        the current state remains consistent, this is normally the only
        way to change the time_type of an existing Time instance.
        """

        if time_type and val is None:
            raise Exception("Please specify a value for the new time_type.")
        if time_type:
            type_param = self.param.objects('existing').get('time_type')
            type_param.constant = False
            self.time_type = time_type
            type_param.constant = True
        if val is not None:
            self._time = self.time_type(val)

        return self._time


    def advance(self, val):
        self += val


    def __iadd__(self, other):
        self._time = self._time + self.time_type(other)
        return self


    def __isub__(self, other):
        self._time = self._time - self.time_type(other)
        return self


    def __enter__(self):
        """Enter the context and push the current state."""
        self._pushed_state.append((self._time, self.timestep, self.until))
        self.in_context = True
        return self


    def __exit__(self, exc, *args):
        """
        Exit from the current context, restoring the previous state.
        The StopIteration exception raised in context will force the
        context to exit. Any other exception exc that is raised in the
        block will not be caught.
        """
        (self._time, self.timestep, self.until) = self._pushed_state.pop()
        self.in_context = len(self._pushed_state) != 0
        if exc is StopIteration:
            return True



class Dynamic(Parameter):
    """
    Parameter whose value can be generated dynamically by a callable
    object.

    If a Parameter is declared as Dynamic, it can be set a callable
    object (such as a function or callable class), and getting the
    parameter's value will call that callable.

    Note that at present, the callable object must allow attributes
    to be set on itself.

    If set as time_dependent, setting the Dynamic.time_fn allows the
    production of dynamic values to be controlled: a new value will be
    produced only if the current value of time_fn is different from
    what it was the last time the parameter value was requested.

    By default, the Dynamic parameters are not time_dependent so that
    new values are generated on every call regardless of the time. The
    default time_fn used when time_dependent is a single Time instance
    that allows general manipulations of time. It may be set to some
    other callable as required so long as a number is returned on each
    call.
    """

    time_fn = Time()
    time_dependent = False

    def __init__(self,**params):
        """
        Call the superclass's __init__ and set instantiate=True if the
        default is dynamic.
        """
        super().__init__(**params)

        if callable(self.default):
            self._set_instantiate(True)
            self._initialize_generator(self.default)


    def _initialize_generator(self,gen,obj=None):
        """
        Add 'last time' and 'last value' attributes to the generator.
        """
        # Could use a dictionary to hold these things.
        if hasattr(obj,"_Dynamic_time_fn"):
            gen._Dynamic_time_fn = obj._Dynamic_time_fn

        gen._Dynamic_last = None
        # Would have usede None for this, but can't compare a fixedpoint
        # number with None (e.g. 1>None but FixedPoint(1)>None can't be done)
        gen._Dynamic_time = -1

        gen._saved_Dynamic_last = []
        gen._saved_Dynamic_time = []


    def __get__(self,obj,objtype):
        """
        Call the superclass's __get__; if the result is not dynamic
        return that result, otherwise ask that result to produce a
        value and return it.
        """
        gen = super().__get__(obj,objtype)

        if not hasattr(gen,'_Dynamic_last'):
            return gen
        else:
            return self._produce_value(gen)


    @instance_descriptor
    def __set__(self,obj,val):
        """
        Call the superclass's set and keep this parameter's
        instantiate value up to date (dynamic parameters
        must be instantiated).

        If val is dynamic, initialize it as a generator.
        """
        super().__set__(obj,val)

        dynamic = callable(val)
        if dynamic: self._initialize_generator(val,obj)
        if obj is None: self._set_instantiate(dynamic)


    def _produce_value(self,gen,force=False):
        """
        Return a value from gen.

        If there is no time_fn, then a new value will be returned
        (i.e. gen will be asked to produce a new value).

        If force is True, or the value of time_fn() is different from
        what it was was last time produce_value was called, a new
        value will be produced and returned. Otherwise, the last value
        gen produced will be returned.
        """

        if hasattr(gen,"_Dynamic_time_fn"):
            time_fn = gen._Dynamic_time_fn
        else:
            time_fn = self.time_fn

        if (time_fn is None) or (not self.time_dependent):
            value = produce_value(gen)
            gen._Dynamic_last = value
        else:

            time = time_fn()

            if force or time!=gen._Dynamic_time:
                value = produce_value(gen)
                gen._Dynamic_last = value
                gen._Dynamic_time = time
            else:
                value = gen._Dynamic_last

        return value


    def _value_is_dynamic(self,obj,objtype=None):
        """
        Return True if the parameter is actually dynamic (i.e. the
        value is being generated).
        """
        return hasattr(super().__get__(obj,objtype),'_Dynamic_last')


    def _inspect(self,obj,objtype=None):
        """Return the last generated value for this parameter."""
        gen=super().__get__(obj,objtype)

        if hasattr(gen,'_Dynamic_last'):
            return gen._Dynamic_last
        else:
            return gen


    def _force(self,obj,objtype=None):
        """Force a new value to be generated, and return it."""
        gen=super().__get__(obj,objtype)

        if hasattr(gen,'_Dynamic_last'):
            return self._produce_value(gen,force=True)
        else:
            return gen


import numbers
def _is_number(obj):
    if isinstance(obj, numbers.Number): return True
    # The extra check is for classes that behave like numbers, such as those
    # found in numpy, gmpy, etc.
    elif (hasattr(obj, '__int__') and hasattr(obj, '__add__')): return True
    # This is for older versions of gmpy
    elif hasattr(obj, 'qdiv'): return True
    else: return False


def identity_hook(obj,val): return val

def get_soft_bounds(bounds, softbounds):
    """
    For each soft bound (upper and lower), if there is a defined bound
    (not equal to None) and does not exceed the hard bound, then it is
    returned. Otherwise it defaults to the hard bound. The hard bound
    could still be None.
    """
    if bounds is None:
        hl, hu = (None, None)
    else:
        hl, hu = bounds

    if softbounds is None:
        sl, su = (None, None)
    else:
        sl, su = softbounds

    if sl is None or (hl is not None and sl<hl):
        l = hl
    else:
        l = sl

    if su is None or (hu is not None and su>hu):
        u = hu
    else:
        u = su

    return (l, u)


class Bytes(Parameter):
    """
    A Bytes Parameter, with a default value and optional regular
    expression (regex) matching.

    Similar to the String parameter, but instead of type string
    this parameter only allows objects of type bytes (e.g. b'bytes').
    """

    __slots__ = ['regex']

    _slot_defaults = _dict_update(
        Parameter._slot_defaults, default=b"", regex=None, allow_None=False,
    )

    def __init__(self, default=Undefined, regex=Undefined, allow_None=Undefined, **kwargs):
        super().__init__(default=default, **kwargs)
        self.regex = regex
        self._validate(self.default)

    def _validate_regex(self, val, regex):
        if (val is None and self.allow_None):
            return
        if regex is not None and re.match(regex, val) is None:
            raise ValueError(f"Bytes parameter {self.name!r} value {val!r} does not match regex {regex!r}.")

    def _validate_value(self, val, allow_None):
        if allow_None and val is None:
            return
        if not isinstance(val, bytes):
            raise ValueError("Bytes parameter {!r} only takes a byte string value, "
                             "not value of type {}.".format(self.name, type(val)))

    def _validate(self, val):
        self._validate_value(val, self.allow_None)
        self._validate_regex(val, self.regex)


class Number(Dynamic):
    """
    A numeric Dynamic Parameter, with a default value and optional bounds.

    There are two types of bounds: ``bounds`` and
    ``softbounds``.  ``bounds`` are hard bounds: the parameter must
    have a value within the specified range.  The default bounds are
    (None,None), meaning there are actually no hard bounds.  One or
    both bounds can be set by specifying a value
    (e.g. bounds=(None,10) means there is no lower bound, and an upper
    bound of 10). Bounds are inclusive by default, but exclusivity
    can be specified for each bound by setting inclusive_bounds
    (e.g. inclusive_bounds=(True,False) specifies an exclusive upper
    bound).

    Number is also a type of Dynamic parameter, so its value
    can be set to a callable to get a dynamically generated
    number (see Dynamic).

    When not being dynamically generated, bounds are checked when a
    Number is created or set. Using a default value outside the hard
    bounds, or one that is not numeric, results in an exception. When
    being dynamically generated, bounds are checked when the value
    of a Number is requested. A generated value that is not numeric,
    or is outside the hard bounds, results in an exception.

    As a special case, if allow_None=True (which is true by default if
    the parameter has a default of None when declared) then a value
    of None is also allowed.

    A separate function set_in_bounds() is provided that will
    silently crop the given value into the legal range, for use
    in, for instance, a GUI.

    ``softbounds`` are present to indicate the typical range of
    the parameter, but are not enforced. Setting the soft bounds
    allows, for instance, a GUI to know what values to display on
    sliders for the Number.

    Example of creating a Number::

      AB = Number(default=0.5, bounds=(None,10), softbounds=(0,1), doc='Distance from A to B.')

    """

    __slots__ = ['bounds', 'softbounds', 'inclusive_bounds', 'set_hook', 'step']

    _slot_defaults = _dict_update(
        Dynamic._slot_defaults, default=0.0, bounds=None, softbounds=None,
        inclusive_bounds=(True,True), step=None
    )

    def __init__(self, default=Undefined, bounds=Undefined, softbounds=Undefined,
                 inclusive_bounds=Undefined, step=Undefined, **params):
        """
        Initialize this parameter object and store the bounds.

        Non-dynamic default values are checked against the bounds.
        """
        super().__init__(default=default, **params)
        self.set_hook = identity_hook
        self.bounds = bounds
        self.inclusive_bounds = inclusive_bounds
        self.softbounds = softbounds
        self.step = step
        self._validate(self.default)

    def __get__(self, obj, objtype):
        """
        Same as the superclass's __get__, but if the value was
        dynamically generated, check the bounds.
        """
        result = super().__get__(obj, objtype)

        # Should be able to optimize this commonly used method by
        # avoiding extra lookups (e.g. _value_is_dynamic() is also
        # looking up 'result' - should just pass it in).
        if self._value_is_dynamic(obj, objtype):
            self._validate(result)
        return result

    def set_in_bounds(self,obj,val):
        """
        Set to the given value, but cropped to be within the legal bounds.
        All objects are accepted, and no exceptions will be raised.  See
        crop_to_bounds for details on how cropping is done.
        """
        if not callable(val):
            bounded_val = self.crop_to_bounds(val)
        else:
            bounded_val = val
        super().__set__(obj, bounded_val)

    def crop_to_bounds(self, val):
        """
        Return the given value cropped to be within the hard bounds
        for this parameter.

        If a numeric value is passed in, check it is within the hard
        bounds. If it is larger than the high bound, return the high
        bound. If it's smaller, return the low bound. In either case, the
        returned value could be None.  If a non-numeric value is passed
        in, set to be the default value (which could be None).  In no
        case is an exception raised; all values are accepted.

        As documented in https://github.com/holoviz/param/issues/80,
        currently does not respect exclusive bounds, which would
        strictly require setting to one less for integer values or
        an epsilon less for floats.
        """
        # Values outside the bounds are silently cropped to
        # be inside the bounds.
        if _is_number(val):
            if self.bounds is None:
                return val
            vmin, vmax = self.bounds
            if vmin is not None:
                if val < vmin:
                    return  vmin

            if vmax is not None:
                if val > vmax:
                    return vmax

        elif self.allow_None and val is None:
            return val

        else:
            # non-numeric value sent in: reverts to default value
            return self.default

        return val

    def _validate_bounds(self, val, bounds, inclusive_bounds):
        if bounds is None or (val is None and self.allow_None) or callable(val):
            return
        vmin, vmax = bounds
        incmin, incmax = inclusive_bounds
        if vmax is not None:
            if incmax is True:
                if not val <= vmax:
                    raise ValueError("Parameter {!r} must be at most {}, "
                                     "not {}.".format(self.name, vmax, val))
            else:
                if not val < vmax:
                    raise ValueError("Parameter {!r} must be less than {}, "
                                     "not {}.".format(self.name, vmax, val))

        if vmin is not None:
            if incmin is True:
                if not val >= vmin:
                    raise ValueError("Parameter {!r} must be at least {}, "
                                     "not {}.".format(self.name, vmin, val))
            else:
                if not val > vmin:
                    raise ValueError("Parameter {!r} must be greater than {}, "
                                     "not {}.".format(self.name, vmin, val))

    def _validate_value(self, val, allow_None):
        if (allow_None and val is None) or callable(val):
            return

        if not _is_number(val):
            raise ValueError("Parameter {!r} only takes numeric values, "
                             "not type {!r}.".format(self.name, type(val)))

    def _validate_step(self, val, step):
        if step is not None and not _is_number(step):
            raise ValueError("Step can only be None or a "
                             "numeric value, not type %r." % type(step))

    def _validate(self, val):
        """
        Checks that the value is numeric and that it is within the hard
        bounds; if not, an exception is raised.
        """
        self._validate_value(val, self.allow_None)
        self._validate_step(val, self.step)
        self._validate_bounds(val, self.bounds, self.inclusive_bounds)

    def get_soft_bounds(self):
        return get_soft_bounds(self.bounds, self.softbounds)

    def __setstate__(self,state):
        if 'step' not in state:
            state['step'] = None

        super().__setstate__(state)



class Integer(Number):
    """Numeric Parameter required to be an Integer"""

    _slot_defaults = _dict_update(Number._slot_defaults, default=0)

    def _validate_value(self, val, allow_None):
        if callable(val):
            return

        if allow_None and val is None:
            return

<<<<<<< HEAD
        if not isinstance(val, _int_types):
            raise ValueError("Integer parameter %r must be an integer, "
                             "not type %r." % (self.name, type(val)))
=======
        if not isinstance(val, int):
            raise ValueError("Integer parameter {!r} must be an integer, "
                             "not type {!r}.".format(self.name, type(val)))
>>>>>>> 866b18ff

    def _validate_step(self, val, step):
        if step is not None and not isinstance(step, int):
            raise ValueError("Step can only be None or an "
                             "integer value, not type %r" % type(step))



class Magnitude(Number):
    """Numeric Parameter required to be in the range [0.0-1.0]."""

    _slot_defaults = _dict_update(Number._slot_defaults, default=1.0, bounds=(0.0,1.0))



class Boolean(Parameter):
    """Binary or tristate Boolean Parameter."""

    __slots__ = ['bounds']

    # Bounds are set for consistency and are arguably accurate, but have
    # no effect since values are either False, True, or None (if allowed).
    _slot_defaults = _dict_update(Parameter._slot_defaults, default=False, bounds=(0,1))

    def __init__(self, default=Undefined, bounds=Undefined, **params):
        self.bounds = bounds
        super().__init__(default=default, **params)
        self._validate(self.default)

    def _validate_value(self, val, allow_None):
        if allow_None:
            if not isinstance(val, bool) and val is not None:
                raise ValueError("Boolean parameter {!r} only takes a "
                                 "Boolean value or None, not {}.".format(self.name, val))
        elif not isinstance(val, bool):
            name = "" if self.name is None else " %r" % self.name
            raise ValueError(
                f"Boolean parameter{name} must be True or False, not {val}."
            )

    def _validate(self, val):
        self._validate_value(val, self.allow_None)


def _compute_length_of_default(p):
    return len(p.default)


class Tuple(Parameter):
    """A tuple Parameter (e.g. ('a',7.6,[3,5])) with a fixed tuple length."""

    __slots__ = ['length']

    _slot_defaults = _dict_update(Parameter._slot_defaults, default=(0,0), length=_compute_length_of_default)

    def __init__(self, default=Undefined, length=Undefined, **params):
        """
        Initialize a tuple parameter with a fixed length (number of
        elements).  The length is determined by the initial default
        value, if any, and must be supplied explicitly otherwise.  The
        length is not allowed to change after instantiation.
        """
        super().__init__(default=default, **params)
        if length is Undefined and self.default is None:
            raise ValueError("%s: length must be specified if no default is supplied." %
                             (self.name))
        elif default is not Undefined and default:
            self.length = len(default)
        else:
            self.length = length
        self._validate(self.default)

    def _validate_value(self, val, allow_None):
        if val is None and allow_None:
            return

        if not isinstance(val, tuple):
            raise ValueError("Tuple parameter {!r} only takes a tuple value, "
                             "not {!r}.".format(self.name, type(val)))

    def _validate_length(self, val, length):
        if val is None and self.allow_None:
            return

        if not len(val) == length:
            raise ValueError("Tuple parameter %r is not of the correct "
                             "length (%d instead of %d)." %
                             (self.name, len(val), length))

    def _validate(self, val):
        self._validate_value(val, self.allow_None)
        self._validate_length(val, self.length)

    @classmethod
    def serialize(cls, value):
        if value is None:
            return None
        return list(value) # As JSON has no tuple representation

    @classmethod
    def deserialize(cls, value):
        if value == 'null' or value is None:
            return None
        return tuple(value) # As JSON has no tuple representation


class NumericTuple(Tuple):
    """A numeric tuple Parameter (e.g. (4.5,7.6,3)) with a fixed tuple length."""

    def _validate_value(self, val, allow_None):
        super()._validate_value(val, allow_None)
        if allow_None and val is None:
            return
        for n in val:
            if _is_number(n):
                continue
            raise ValueError("NumericTuple parameter {!r} only takes numeric "
                             "values, not type {!r}.".format(self.name, type(n)))


class XYCoordinates(NumericTuple):
    """A NumericTuple for an X,Y coordinate."""

    _slot_defaults = _dict_update(NumericTuple._slot_defaults, default=(0.0, 0.0))

    def __init__(self, default=Undefined, **params):
        super().__init__(default=default, length=2, **params)


class Callable(Parameter):
    """
    Parameter holding a value that is a callable object, such as a function.

    A keyword argument instantiate=True should be provided when a
    function object is used that might have state.  On the other hand,
    regular standalone functions cannot be deepcopied as of Python
    2.4, so instantiate must be False for those values.
    """

    def _validate_value(self, val, allow_None):
        if (allow_None and val is None) or callable(val):
            return

        raise ValueError("Callable parameter {!r} only takes a callable object, "
                         "not objects of type {!r}.".format(self.name, type(val)))


class Action(Callable):
    """
    A user-provided function that can be invoked like a class or object method using ().
    In a GUI, this might be mapped to a button, but it can be invoked directly as well.
    """
# Currently same implementation as Callable, but kept separate to allow different handling in GUIs


def _is_abstract(class_):
    try:
        return class_.abstract
    except AttributeError:
        return False


# Could be a method of ClassSelector.
def concrete_descendents(parentclass):
    """
    Return a dictionary containing all subclasses of the specified
    parentclass, including the parentclass.  Only classes that are
    defined in scripts that have been run or modules that have been
    imported are included, so the caller will usually first do ``from
    package import *``.

    Only non-abstract classes will be included.
    """
    return {c.__name__:c for c in descendents(parentclass)
            if not _is_abstract(c)}


class Composite(Parameter):
    """
    A Parameter that is a composite of a set of other attributes of the class.

    The constructor argument 'attribs' takes a list of attribute
    names, which may or may not be Parameters.  Getting the parameter
    returns a list of the values of the constituents of the composite,
    in the order specified.  Likewise, setting the parameter takes a
    sequence of values and sets the value of the constituent
    attributes.

    This Parameter type has not been tested with watchers and
    dependencies, and may not support them properly.
    """

    __slots__ = ['attribs', 'objtype']

    def __init__(self, attribs=Undefined, **kw):
        if attribs is Undefined:
            attribs = []
        super().__init__(default=Undefined, **kw)
        self.attribs = attribs

    def __get__(self, obj, objtype):
        """
        Return the values of all the attribs, as a list.
        """
        if obj is None:
            return [getattr(objtype, a) for a in self.attribs]
        else:
            return [getattr(obj, a) for a in self.attribs]

    def _validate_attribs(self, val, attribs):
        if len(val) == len(attribs):
            return
        raise ValueError("Compound parameter %r got the wrong number "
                         "of values (needed %d, but got %d)." %
                         (self.name, len(attribs), len(val)))

    def _validate(self, val):
        self._validate_attribs(val, self.attribs)

    def _post_setter(self, obj, val):
        if obj is None:
            for a, v in zip(self.attribs, val):
                setattr(self.objtype, a, v)
        else:
            for a, v in zip(self.attribs, val):
                setattr(obj, a, v)


class SelectorBase(Parameter):
    """
    Parameter whose value must be chosen from a list of possibilities.

    Subclasses must implement get_range().
    """

    __abstract = True

    def get_range(self):
        raise NotImplementedError("get_range() must be implemented in subclasses.")


class ListProxy(list):
    """
    Container that supports both list-style and dictionary-style
    updates. Useful for replacing code that originally accepted lists
    but needs to support dictionary access (typically for naming
    items).
    """

    def __init__(self, iterable, parameter=None):
        super().__init__(iterable)
        self._parameter = parameter

    def _warn(self, method):
        clsname = type(self._parameter).__name__
        get_logger().warning(
            '{clsname}.objects{method} is deprecated if objects attribute '
            'was declared as a dictionary. Use `{clsname}.objects[label] '
            '= value` instead.'.format(clsname=clsname, method=method)
        )

    @contextmanager
    def _trigger(self, trigger=True):
        trigger = 'objects' in self._parameter.watchers and trigger
        old = dict(self._parameter.names) or list(self._parameter._objects)
        yield
        if trigger:
            value = self._parameter.names or self._parameter._objects
            self._parameter._trigger_event('objects', old, value)

    def __getitem__(self, index):
        if self._parameter.names:
            return self._parameter.names[index]
        return super().__getitem__(index)

    def __setitem__(self, index, object, trigger=True):
        if isinstance(index, (int, slice)):
            if self._parameter.names:
                self._warn('[index] = object')
            with self._trigger():
                super().__setitem__(index, object)
                self._parameter._objects[index] = object
            return
        if self and not self._parameter.names:
            self._parameter.names = named_objs(self)
        with self._trigger(trigger):
            if index in self._parameter.names:
                old = self._parameter.names[index]
                idx = self.index(old)
                super().__setitem__(idx, object)
                self._parameter._objects[idx] = object
            else:
                super().append(object)
                self._parameter._objects.append(object)
            self._parameter.names[index] = object

    def __eq__(self, other):
        eq = super().__eq__(other)
        if self._parameter.names and eq is NotImplemented:
            return dict(zip(self._parameter.names, self)) == other
        return eq

    def __ne__(self, other):
        return not self.__eq__(other)

    def append(self, object):
        if self._parameter.names:
            self._warn('.append')
        with self._trigger():
            super().append(object)
            self._parameter._objects.append(object)

    def copy(self):
        if self._parameter.names:
            return self._parameter.names.copy()
        return list(self)

    def clear(self):
        with self._trigger():
            super().clear()
            self._parameter._objects.clear()
            self._parameter.names.clear()

    def extend(self, objects):
        if self._parameter.names:
            self._warn('.append')
        with self._trigger():
            super().extend(objects)
            self._parameter._objects.extend(objects)

    def get(self, key, default=None):
        if self._parameter.names:
            return self._parameter.names.get(key, default)
        return named_objs(self).get(key, default)

    def insert(self, index, object):
        if self._parameter.names:
            self._warn('.insert')
        with self._trigger():
            super().insert(index, object)
            self._parameter._objects.insert(index, object)

    def items(self):
        if self._parameter.names:
            return self._parameter.names.items()
        return named_objs(self).items()

    def keys(self):
        if self._parameter.names:
            return self._parameter.names.keys()
        return named_objs(self).keys()

    def pop(self, *args):
        index = args[0] if args else -1
        if isinstance(index, int):
            with self._trigger():
                super().pop(index)
                object = self._parameter._objects.pop(index)
                if self._parameter.names:
                    self._parameter.names = {
                        k: v for k, v in self._parameter.names.items()
                        if v is object
                    }
            return
        if self and not self._parameter.names:
            raise ValueError(
                'Cannot pop an object from {clsname}.objects if '
                'objects was not declared as a dictionary.'
            )
        with self._trigger():
            object = self._parameter.names.pop(*args)
            super().remove(object)
            self._parameter._objects.remove(object)
        return object

    def remove(self, object):
        with self._trigger():
            super().remove(object)
            self._parameter._objects.remove(object)
            if self._parameter.names:
                copy = self._parameter.names.copy()
                self._parameter.names.clear()
                self._parameter.names.update({
                    k: v for k, v in copy.items() if v is not object
                })

    def update(self, objects, **items):
        if not self._parameter.names:
            self._parameter.names = named_objs(self)
        objects = objects.items() if isinstance(objects, dict) else objects
        with self._trigger():
            for i, o in enumerate(objects):
                if not isinstance(o, collections.abc.Sequence):
                    raise TypeError(
                        f'cannot convert dictionary update sequence element #{i} to a sequence'
                    )
                o = tuple(o)
                n = len(o)
                if n != 2:
                    raise ValueError(
                        f'dictionary update sequence element #{i} has length {n}; 2 is required'
                    )
                k, v = o
                self.__setitem__(k, v, trigger=False)
            for k, v in items.items():
                self.__setitem__(k, v, trigger=False)

    def values(self):
        if self._parameter.names:
            return self._parameter.names.values()
        return named_objs(self).values()


def _compute_selector_default(p):
    """
    Using a function instead of setting default to [] in _slot_defaults, as
    if it were modified in place later, which would happen with check_on_set set to False,
    then the object in _slot_defaults would itself be updated and the next Selector
    instance created wouldn't have [] as the default but a populated list.
    """
    return []


def _compute_selector_checking_default(p):
    return len(p.objects) != 0


class Selector(SelectorBase):
    """
    Parameter whose value must be one object from a list of possible objects.

    By default, if no default is specified, picks the first object from
    the provided set of objects, as long as the objects are in an
    ordered data collection.

    check_on_set restricts the value to be among the current list of
    objects. By default, if objects are initially supplied,
    check_on_set is True, whereas if no objects are initially
    supplied, check_on_set is False. This can be overridden by
    explicitly specifying check_on_set initially.

    If check_on_set is True (either because objects are supplied
    initially, or because it is explicitly specified), the default
    (initial) value must be among the list of objects (unless the
    default value is None).

    The list of objects can be supplied as a list (appropriate for
    selecting among a set of strings, or among a set of objects with a
    "name" parameter), or as a (preferably ordered) dictionary from
    names to objects.  If a dictionary is supplied, the objects
    will need to be hashable so that their names can be looked
    up from the object value.

    empty_default is an internal argument that does not have a slot.
    """

    __slots__ = ['_objects', 'compute_default_fn', 'check_on_set', 'names']

    _slot_defaults = _dict_update(
        SelectorBase._slot_defaults, _objects=_compute_selector_default,
        compute_default_fn=None, check_on_set=_compute_selector_checking_default,
        allow_None=None, instantiate=False, default=None,
    )

    # Selector is usually used to allow selection from a list of
    # existing objects, therefore instantiate is False by default.
    def __init__(self, objects=Undefined, default=Undefined, instantiate=Undefined,
                 compute_default_fn=Undefined, check_on_set=Undefined,
                 allow_None=Undefined, empty_default=False, **params):

        autodefault = Undefined
        if objects is not Undefined and objects:
            if isinstance(objects, dict):
                autodefault = list(objects.values())[0]
            elif isinstance(objects, list):
                autodefault = objects[0]

        default = autodefault if (not empty_default and default is Undefined) else default

        self.objects = objects
        self.compute_default_fn = compute_default_fn
        self.check_on_set = check_on_set

        super().__init__(
            default=default, instantiate=instantiate, **params)
        # Required as Parameter sets allow_None=True if default is None
        if allow_None is Undefined:
            self.allow_None = self._slot_defaults['allow_None']
        if self.default is not None and self.check_on_set is True:
            self._validate(self.default)

    @property
    def objects(self):
        return ListProxy(self._objects, self)

    @objects.setter
    def objects(self, objects):
        if isinstance(objects, collections.abc.Mapping):
            self.names = objects
            self._objects = list(objects.values())
        else:
            self.names = {}
            self._objects = objects

    # Note that if the list of objects is changed, the current value for
    # this parameter in existing POs could be outside of the new range.

    def compute_default(self):
        """
        If this parameter's compute_default_fn is callable, call it
        and store the result in self.default.

        Also removes None from the list of objects (if the default is
        no longer None).
        """
        if self.default is None and callable(self.compute_default_fn):
            self.default = self.compute_default_fn()
            if self.default not in self.objects:
                self.objects.append(self.default)

    def _validate(self, val):
        """
        val must be None or one of the objects in self.objects.
        """
        if not self.check_on_set:
            self._ensure_value_is_in_objects(val)
            return

        if not (val in self.objects or (self.allow_None and val is None)):
            # This method can be called before __init__ has called
            # super's __init__, so there may not be any name set yet.
            if (hasattr(self, "name") and self.name):
                attrib_name = " " + self.name
            else:
                attrib_name = ""

            items = []
            limiter = ']'
            length = 0
            for item in self.objects:
                string = str(item)
                length += len(string)
                if length < 200:
                    items.append(string)
                else:
                    limiter = ', ...]'
                    break
            items = '[' + ', '.join(items) + limiter
            raise ValueError("{} not in parameter{}'s list of possible objects, "
                             "valid options include {}".format(val, attrib_name, items))

    def _ensure_value_is_in_objects(self, val):
        """
        Make sure that the provided value is present on the objects list.
        Subclasses can override if they support multiple items on a list,
        to check each item instead.
        """
        if not (val in self.objects):
            self._objects.append(val)

    def get_range(self):
        """
        Return the possible objects to which this parameter could be set.

        (Returns the dictionary {object.name: object}.)
        """
        return named_objs(self._objects, self.names)


class ObjectSelector(Selector):
    """
    Deprecated. Same as Selector, but with a different constructor for
    historical reasons.
    """
    def __init__(self, default=Undefined, objects=Undefined, **kwargs):
        super().__init__(objects=objects, default=default,
                         empty_default=True, **kwargs)


class ClassSelector(SelectorBase):
    """
    Parameter allowing selection of either a subclass or an instance of a given set of classes.
    By default, requires an instance, but if is_instance=False, accepts a class instead.
    Both class and instance values respect the instantiate slot, though it matters only
    for is_instance=True.
    """

    __slots__ = ['class_', 'is_instance']

    _slot_defaults = _dict_update(SelectorBase._slot_defaults, instantiate=True, is_instance=True)

    def __init__(self, class_, default=Undefined, instantiate=Undefined, is_instance=Undefined, **params):
        self.class_ = class_
        self.is_instance = is_instance
        super().__init__(default=default,instantiate=instantiate,**params)
        self._validate(self.default)

    def _validate(self, val):
        super()._validate(val)
        self._validate_class_(val, self.class_, self.is_instance)

    def _validate_class_(self, val, class_, is_instance):
        if (val is None and self.allow_None):
            return
        if isinstance(class_, tuple):
            class_name = ('(%s)' % ', '.join(cl.__name__ for cl in class_))
        else:
            class_name = class_.__name__
        param_cls = self.__class__.__name__
        if is_instance:
            if not (isinstance(val, class_)):
                raise ValueError(
                    f"{param_cls} parameter {self.name!r} value must be an instance of {class_name}, not {val!r}.")
        else:
            if not (issubclass(val, class_)):
                raise ValueError(
                    f"{param_cls} parameter {self.name!r} must be a subclass of {class_name}, not {val.__name__!r}.")

    def get_range(self):
        """
        Return the possible types for this parameter's value.

        (I.e. return `{name: <class>}` for all classes that are
        concrete_descendents() of `self.class_`.)

        Only classes from modules that have been imported are added
        (see concrete_descendents()).
        """
        classes = self.class_ if isinstance(self.class_, tuple) else (self.class_,)
        all_classes = {}
        for cls in classes:
            all_classes.update(concrete_descendents(cls))
        d = OrderedDict((name, class_) for name,class_ in all_classes.items())
        if self.allow_None:
            d['None'] = None
        return d


class List(Parameter):
    """
    Parameter whose value is a list of objects, usually of a specified type.

    The bounds allow a minimum and/or maximum length of
    list to be enforced.  If the item_type is non-None, all
    items in the list are checked to be of that type.

    `class_` is accepted as an alias for `item_type`, but is
    deprecated due to conflict with how the `class_` slot is
    used in Selector classes.
    """

    __slots__ = ['bounds', 'item_type', 'class_']

    _slot_defaults = _dict_update(
        Parameter._slot_defaults, class_=None, item_type=None, bounds=(0, None),
        instantiate=True, default=[],
    )

    def __init__(self, default=Undefined, class_=Undefined, item_type=Undefined,
                 instantiate=Undefined, bounds=Undefined, **params):
        if item_type is not Undefined and class_ is not Undefined:
            self.item_type = item_type
        elif item_type is Undefined or item_type is None:
            self.item_type = class_
        else:
            self.item_type = item_type
        self.class_ = self.item_type
        self.bounds = bounds
        Parameter.__init__(self, default=default, instantiate=instantiate,
                           **params)
        self._validate(self.default)

    def _validate(self, val):
        """
        Checks that the value is numeric and that it is within the hard
        bounds; if not, an exception is raised.
        """
        self._validate_value(val, self.allow_None)
        self._validate_bounds(val, self.bounds)
        self._validate_item_type(val, self.item_type)

    def _validate_bounds(self, val, bounds):
        "Checks that the list is of the right length and has the right contents."
        if bounds is None or (val is None and self.allow_None):
            return
        min_length, max_length = bounds
        l = len(val)
        if min_length is not None and max_length is not None:
            if not (min_length <= l <= max_length):
                raise ValueError(f"{self.name}: list length must be between {min_length} and {max_length} (inclusive)")
        elif min_length is not None:
            if not min_length <= l:
                raise ValueError(f"{self.name}: list length must be at least {min_length}.")
        elif max_length is not None:
            if not l <= max_length:
                raise ValueError(f"{self.name}: list length must be at most {max_length}.")

    def _validate_value(self, val, allow_None):
        if allow_None and val is None:
            return
        if not isinstance(val, list):
            raise ValueError(f"List parameter {self.name!r} must be a list, not an object of type {type(val)}.")

    def _validate_item_type(self, val, item_type):
        if item_type is None or (self.allow_None and val is None):
            return
        for v in val:
            if isinstance(v, item_type):
                continue
            raise TypeError("List parameter {!r} items must be instances "
                            "of type {!r}, not {!r}.".format(self.name, item_type, val))


class HookList(List):
    """
    Parameter whose value is a list of callable objects.

    This type of List Parameter is typically used to provide a place
    for users to register a set of commands to be called at a
    specified place in some sequence of processing steps.
    """
    __slots__ = ['class_', 'bounds']

    def _validate_value(self, val, allow_None):
        super()._validate_value(val, allow_None)
        if allow_None and val is None:
            return
        for v in val:
            if callable(v):
                continue
            raise ValueError("HookList parameter {!r} items must be callable, "
                             "not {!r}.".format(self.name, v))


class Dict(ClassSelector):
    """
    Parameter whose value is a dictionary.
    """

    def __init__(self, default=Undefined, **params):
        super().__init__(dict, default=default, **params)


class Array(ClassSelector):
    """
    Parameter whose value is a numpy array.
    """

    def __init__(self, default=Undefined, **params):
        from numpy import ndarray
        super().__init__(ndarray, default=default, **params)

    @classmethod
    def serialize(cls, value):
        if value is None:
            return None
        return value.tolist()

    @classmethod
    def deserialize(cls, value):
        if value == 'null' or value is None:
            return None
        from numpy import asarray
        return asarray(value)


class DataFrame(ClassSelector):
    """
    Parameter whose value is a pandas DataFrame.

    The structure of the DataFrame can be constrained by the rows and
    columns arguments:

    rows: If specified, may be a number or an integer bounds tuple to
    constrain the allowable number of rows.

    columns: If specified, may be a number, an integer bounds tuple, a
    list or a set. If the argument is numeric, constrains the number of
    columns using the same semantics as used for rows. If either a list
    or set of strings, the column names will be validated. If a set is
    used, the supplied DataFrame must contain the specified columns and
    if a list is given, the supplied DataFrame must contain exactly the
    same columns and in the same order and no other columns.
    """

    __slots__ = ['rows', 'columns', 'ordered']

    _slot_defaults = _dict_update(
        ClassSelector._slot_defaults, rows=None, columns=None, ordered=None
    )

    def __init__(self, default=Undefined, rows=Undefined, columns=Undefined, ordered=Undefined, **params):
        from pandas import DataFrame as pdDFrame
        self.rows = rows
        self.columns = columns
        self.ordered = ordered
        super().__init__(pdDFrame, default=default, **params)
        self._validate(self.default)

    def _length_bounds_check(self, bounds, length, name):
        message = '{name} length {length} does not match declared bounds of {bounds}'
        if not isinstance(bounds, tuple):
            if (bounds != length):
                raise ValueError(message.format(name=name, length=length, bounds=bounds))
            else:
                return
        (lower, upper) = bounds
        failure = ((lower is not None and (length < lower))
                   or (upper is not None and length > upper))
        if failure:
            raise ValueError(message.format(name=name,length=length, bounds=bounds))

    def _validate(self, val):
        super()._validate(val)

        if isinstance(self.columns, set) and self.ordered is True:
            raise ValueError('Columns cannot be ordered when specified as a set')

        if self.allow_None and val is None:
            return

        if self.columns is None:
            pass
        elif (isinstance(self.columns, tuple) and len(self.columns)==2
              and all(isinstance(v, (type(None), numbers.Number)) for v in self.columns)): # Numeric bounds tuple
            self._length_bounds_check(self.columns, len(val.columns), 'Columns')
        elif isinstance(self.columns, (list, set)):
            self.ordered = isinstance(self.columns, list) if self.ordered is None else self.ordered
            difference = set(self.columns) - {str(el) for el in val.columns}
            if difference:
                msg = 'Provided DataFrame columns {found} does not contain required columns {expected}'
                raise ValueError(msg.format(found=list(val.columns), expected=sorted(self.columns)))
        else:
            self._length_bounds_check(self.columns, len(val.columns), 'Column')

        if self.ordered:
            if list(val.columns) != list(self.columns):
                msg = 'Provided DataFrame columns {found} must exactly match {expected}'
                raise ValueError(msg.format(found=list(val.columns), expected=self.columns))

        if self.rows is not None:
            self._length_bounds_check(self.rows, len(val), 'Row')

    @classmethod
    def serialize(cls, value):
        if value is None:
            return None
        return value.to_dict('records')

    @classmethod
    def deserialize(cls, value):
        if value == 'null' or value is None:
            return None
        from pandas import DataFrame as pdDFrame
        return pdDFrame(value)


class Series(ClassSelector):
    """
    Parameter whose value is a pandas Series.

    The structure of the Series can be constrained by the rows argument
    which may be a number or an integer bounds tuple to constrain the
    allowable number of rows.
    """

    __slots__ = ['rows']

    _slot_defaults = _dict_update(
        ClassSelector._slot_defaults, rows=None, allow_None=False
    )

    def __init__(self, default=Undefined, rows=Undefined, allow_None=Undefined, **params):
        from pandas import Series as pdSeries
        self.rows = rows
        super().__init__(pdSeries, default=default, allow_None=allow_None,
                         **params)
        self._validate(self.default)

    def _length_bounds_check(self, bounds, length, name):
        message = '{name} length {length} does not match declared bounds of {bounds}'
        if not isinstance(bounds, tuple):
            if (bounds != length):
                raise ValueError(message.format(name=name, length=length, bounds=bounds))
            else:
                return
        (lower, upper) = bounds
        failure = ((lower is not None and (length < lower))
                   or (upper is not None and length > upper))
        if failure:
            raise ValueError(message.format(name=name,length=length, bounds=bounds))

    def _validate(self, val):
        super()._validate(val)

        if self.allow_None and val is None:
            return

        if self.rows is not None:
            self._length_bounds_check(self.rows, len(val), 'Row')



# For portable code:
#   - specify paths in unix (rather than Windows) style;
#   - use resolve_path(path_to_file=True) for paths to existing files to be read,
#   - use resolve_path(path_to_file=False) for paths to existing folders to be read,
#     and normalize_path() for paths to new files to be written.

class resolve_path(ParameterizedFunction):
    """
    Find the path to an existing file, searching the paths specified
    in the search_paths parameter if the filename is not absolute, and
    converting a UNIX-style path to the current OS's format if
    necessary.

    To turn a supplied relative path into an absolute one, the path is
    appended to paths in the search_paths parameter, in order, until
    the file is found.

    An IOError is raised if the file is not found.

    Similar to Python's os.path.abspath(), except more search paths
    than just os.getcwd() can be used, and the file must exist.
    """

    search_paths = List(default=[os.getcwd()], pickle_default_value=False, doc="""
        Prepended to a non-relative path, in order, until a file is
        found.""")

    path_to_file = Boolean(default=True, pickle_default_value=False,
                           allow_None=True, doc="""
        String specifying whether the path refers to a 'File' or a
        'Folder'. If None, the path may point to *either* a 'File' *or*
        a 'Folder'.""")

    def __call__(self, path, **params):
        p = ParamOverrides(self, params)
        path = os.path.normpath(path)
        ftype = "File" if p.path_to_file is True \
            else "Folder" if p.path_to_file is False else "Path"

        if not p.search_paths:
            p.search_paths = [os.getcwd()]

        if os.path.isabs(path):
            if ((p.path_to_file is None  and os.path.exists(path)) or
                (p.path_to_file is True  and os.path.isfile(path)) or
                (p.path_to_file is False and os.path.isdir( path))):
                return path
            raise OSError(f"{ftype} '{path}' not found.")

        else:
            paths_tried = []
            for prefix in p.search_paths:
                try_path = os.path.join(os.path.normpath(prefix), path)

                if ((p.path_to_file is None  and os.path.exists(try_path)) or
                    (p.path_to_file is True  and os.path.isfile(try_path)) or
                    (p.path_to_file is False and os.path.isdir( try_path))):
                    return try_path

                paths_tried.append(try_path)

            raise OSError(ftype + " " + os.path.split(path)[1] + " was not found in the following place(s): " + str(paths_tried) + ".")


class normalize_path(ParameterizedFunction):
    """
    Convert a UNIX-style path to the current OS's format,
    typically for creating a new file or directory.

    If the path is not already absolute, it will be made absolute
    (using the prefix parameter).

    Should do the same as Python's os.path.abspath(), except using
    prefix rather than os.getcwd).
    """

    prefix = String(default=os.getcwd(),pickle_default_value=False,doc="""
        Prepended to the specified path, if that path is not
        absolute.""")

    def __call__(self,path="",**params):
        p = ParamOverrides(self,params)

        if not os.path.isabs(path):
            path = os.path.join(os.path.normpath(p.prefix),path)

        return os.path.normpath(path)



class Path(Parameter):
    """
    Parameter that can be set to a string specifying the path of a file or folder.

    The string should be specified in UNIX style, but it will be
    returned in the format of the user's operating system. Please use
    the Filename or Foldername classes if you require discrimination
    between the two possibilities.

    The specified path can be absolute, or relative to either:

    * any of the paths specified in the search_paths attribute (if
       search_paths is not None);

    or

    * any of the paths searched by resolve_path() (if search_paths
      is None).
    """

    __slots__ = ['search_paths']

    def __init__(self, default=Undefined, search_paths=Undefined, **params):
        if search_paths is Undefined:
            search_paths = []

        self.search_paths = search_paths
        super().__init__(default,**params)

    def _resolve(self, path):
        return resolve_path(path, path_to_file=None, search_paths=self.search_paths)

    def _validate(self, val):
        if val is None:
            if not self.allow_None:
                Parameterized(name=f"{self.owner.name}.{self.name}").param.warning('None is not allowed')
        else:
            try:
                self._resolve(val)
            except OSError as e:
                Parameterized(name=f"{self.owner.name}.{self.name}").param.warning('%s',e.args[0])

    def __get__(self, obj, objtype):
        """
        Return an absolute, normalized path (see resolve_path).
        """
        raw_path = super().__get__(obj,objtype)
        return None if raw_path is None else self._resolve(raw_path)

    def __getstate__(self):
        # don't want to pickle the search_paths
        state = super().__getstate__()

        if 'search_paths' in state:
            state['search_paths'] = []

        return state



class Filename(Path):
    """
    Parameter that can be set to a string specifying the path of a file.

    The string should be specified in UNIX style, but it will be
    returned in the format of the user's operating system.

    The specified path can be absolute, or relative to either:

    * any of the paths specified in the search_paths attribute (if
      search_paths is not None);

    or

    * any of the paths searched by resolve_path() (if search_paths
      is None).
    """

    def _resolve(self, path):
        return resolve_path(path, path_to_file=True, search_paths=self.search_paths)


class Foldername(Path):
    """
    Parameter that can be set to a string specifying the path of a folder.

    The string should be specified in UNIX style, but it will be
    returned in the format of the user's operating system.

    The specified path can be absolute, or relative to either:

    * any of the paths specified in the search_paths attribute (if
      search_paths is not None);

    or

    * any of the paths searched by resolve_dir_path() (if search_paths
      is None).
    """

    def _resolve(self, path):
        return resolve_path(path, path_to_file=False, search_paths=self.search_paths)



def abbreviate_paths(pathspec,named_paths):
    """
    Given a dict of (pathname,path) pairs, removes any prefix shared by all pathnames.
    Helps keep menu items short yet unambiguous.
    """
    from os.path import commonprefix, dirname, sep

    prefix = commonprefix([dirname(name)+sep for name in named_paths.keys()]+[pathspec])
    return OrderedDict([(name[len(prefix):],path) for name,path in named_paths.items()])



class FileSelector(Selector):
    """
    Given a path glob, allows one file to be selected from those matching.
    """
    __slots__ = ['path']

    def __init__(self, default=Undefined, path="", **kwargs):
        self.default = default
        self.path = path
        self.update()
        super().__init__(default=default, objects=self.objects,
                         empty_default=True, **kwargs)

    def _on_set(self, attribute, old, new):
        super()._on_set(attribute, new, old)
        if attribute == 'path':
            self.update()

    def update(self):
        self.objects = sorted(glob.glob(self.path))
        if self.default in self.objects:
            return
        self.default = self.objects[0] if self.objects else None

    def get_range(self):
        return abbreviate_paths(self.path,super().get_range())


class ListSelector(Selector):
    """
    Variant of Selector where the value can be multiple objects from
    a list of possible objects.
    """

    def __init__(self, default=Undefined, objects=Undefined, **kwargs):
        super().__init__(
            objects=objects, default=default, empty_default=True, **kwargs)

    def compute_default(self):
        if self.default is None and callable(self.compute_default_fn):
            self.default = self.compute_default_fn()
            for o in self.default:
                if o not in self.objects:
                    self.objects.append(o)

    def _validate(self, val):
        if (val is None and self.allow_None):
            return
        if not isinstance(val, list):
            raise ValueError("ListSelector parameter {!r} only takes list "
                             "types, not {!r}.".format(self.name, val))
        for o in val:
            super()._validate(o)



class MultiFileSelector(ListSelector):
    """
    Given a path glob, allows multiple files to be selected from the list of matches.
    """
    __slots__ = ['path']

    def __init__(self, default=Undefined, path="", **kwargs):
        self.default = default
        self.path = path
        self.update()
        super().__init__(default=default, objects=self.objects, **kwargs)

    def _on_set(self, attribute, old, new):
        super()._on_set(attribute, new, old)
        if attribute == 'path':
            self.update()

    def update(self):
        self.objects = sorted(glob.glob(self.path))
        if self.default and all([o in self.objects for o in self.default]):
            return
        self.default = self.objects

    def get_range(self):
        return abbreviate_paths(self.path,super().get_range())


def _to_datetime(x):
    """
    Internal function that will convert date objs to datetime objs, used
    for comparing date and datetime objects without error.
    """
    if isinstance(x, dt.date) and not isinstance(x, dt.datetime):
        return dt.datetime(*x.timetuple()[:6])
    return x


class Date(Number):
    """
    Date parameter of datetime or date type.
    """

    _slot_defaults = _dict_update(Number._slot_defaults, default=None)

    def _validate_value(self, val, allow_None):
        """
        Checks that the value is numeric and that it is within the hard
        bounds; if not, an exception is raised.
        """
        if self.allow_None and val is None:
            return

        if not isinstance(val, dt_types) and not (allow_None and val is None):
            raise ValueError(
                "Date parameter {!r} only takes datetime and date types, "
                "not type {!r}.".format(self.name, type(val))
            )

    def _validate_step(self, val, step):
        if step is not None and not isinstance(step, dt_types):
            raise ValueError(
                "Step can only be None, a datetime "
                "or datetime type, not type %r." % type(val)
            )

    def _validate_bounds(self, val, bounds, inclusive_bounds):
        val = _to_datetime(val)
        bounds = None if bounds is None else map(_to_datetime, bounds)
        return super()._validate_bounds(val, bounds, inclusive_bounds)

    @classmethod
    def serialize(cls, value):
        if value is None:
            return None
        if not isinstance(value, (dt.datetime, dt.date)): # i.e np.datetime64
            value = value.astype(dt.datetime)
        return value.strftime("%Y-%m-%dT%H:%M:%S.%f")

    @classmethod
    def deserialize(cls, value):
        if value == 'null' or value is None:
            return None
        return dt.datetime.strptime(value, "%Y-%m-%dT%H:%M:%S.%f")


class CalendarDate(Number):
    """
    Parameter specifically allowing dates (not datetimes).
    """

    _slot_defaults = _dict_update(Number._slot_defaults, default=None)

    def _validate_value(self, val, allow_None):
        """
        Checks that the value is numeric and that it is within the hard
        bounds; if not, an exception is raised.
        """
        if self.allow_None and val is None:
            return

        if (not isinstance(val, dt.date) or isinstance(val, dt.datetime)) and not (allow_None and val is None):
            raise ValueError("CalendarDate parameter %r only takes date types." % self.name)

    def _validate_step(self, val, step):
        if step is not None and not isinstance(step, dt.date):
            raise ValueError("Step can only be None or a date type.")

    @classmethod
    def serialize(cls, value):
        if value is None:
            return None
        return value.strftime("%Y-%m-%d")

    @classmethod
    def deserialize(cls, value):
        if value == 'null' or value is None:
            return None
        return dt.datetime.strptime(value, "%Y-%m-%d").date()


class Color(Parameter):
    """
    Color parameter defined as a hex RGB string with an optional #
    prefix or (optionally) as a CSS3 color name.
    """

    # CSS3 color specification https://www.w3.org/TR/css-color-3/#svg-color
    _named_colors = [ 'aliceblue', 'antiquewhite', 'aqua',
        'aquamarine', 'azure', 'beige', 'bisque', 'black',
        'blanchedalmond', 'blue', 'blueviolet', 'brown', 'burlywood',
        'cadetblue', 'chartreuse', 'chocolate', 'coral',
        'cornflowerblue', 'cornsilk', 'crimson', 'cyan', 'darkblue',
        'darkcyan', 'darkgoldenrod', 'darkgray', 'darkgrey',
        'darkgreen', 'darkkhaki', 'darkmagenta', 'darkolivegreen',
        'darkorange', 'darkorchid', 'darkred', 'darksalmon',
        'darkseagreen', 'darkslateblue', 'darkslategray',
        'darkslategrey', 'darkturquoise', 'darkviolet', 'deeppink',
        'deepskyblue', 'dimgray', 'dimgrey', 'dodgerblue',
        'firebrick', 'floralwhite', 'forestgreen', 'fuchsia',
        'gainsboro', 'ghostwhite', 'gold', 'goldenrod', 'gray',
        'grey', 'green', 'greenyellow', 'honeydew', 'hotpink',
        'indianred', 'indigo', 'ivory', 'khaki', 'lavender',
        'lavenderblush', 'lawngreen', 'lemonchiffon', 'lightblue',
        'lightcoral', 'lightcyan', 'lightgoldenrodyellow',
        'lightgray', 'lightgrey', 'lightgreen', 'lightpink',
        'lightsalmon', 'lightseagreen', 'lightskyblue',
        'lightslategray', 'lightslategrey', 'lightsteelblue',
        'lightyellow', 'lime', 'limegreen', 'linen', 'magenta',
        'maroon', 'mediumaquamarine', 'mediumblue', 'mediumorchid',
        'mediumpurple', 'mediumseagreen', 'mediumslateblue',
        'mediumspringgreen', 'mediumturquoise', 'mediumvioletred',
        'midnightblue', 'mintcream', 'mistyrose', 'moccasin',
        'navajowhite', 'navy', 'oldlace', 'olive', 'olivedrab',
        'orange', 'orangered', 'orchid', 'palegoldenrod', 'palegreen',
        'paleturquoise', 'palevioletred', 'papayawhip', 'peachpuff',
        'peru', 'pink', 'plum', 'powderblue', 'purple', 'red',
        'rosybrown', 'royalblue', 'saddlebrown', 'salmon',
        'sandybrown', 'seagreen', 'seashell', 'sienna', 'silver',
        'skyblue', 'slateblue', 'slategray', 'slategrey', 'snow',
        'springgreen', 'steelblue', 'tan', 'teal', 'thistle',
        'tomato', 'turquoise', 'violet', 'wheat', 'white',
        'whitesmoke', 'yellow', 'yellowgreen']

    __slots__ = ['allow_named']

    _slot_defaults = _dict_update(Parameter._slot_defaults, allow_named=True)

    def __init__(self, default=Undefined, allow_named=Undefined, **kwargs):
        super().__init__(default=default, **kwargs)
        self.allow_named = allow_named
        self._validate(self.default)

    def _validate(self, val):
        self._validate_value(val, self.allow_None)
        self._validate_allow_named(val, self.allow_named)

    def _validate_value(self, val, allow_None):
        if (allow_None and val is None):
            return
        if not isinstance(val, str):
            raise ValueError("Color parameter {!r} expects a string value, "
                             "not an object of type {}.".format(self.name, type(val)))

    def _validate_allow_named(self, val, allow_named):
        if (val is None and self.allow_None):
            return
        is_hex = re.match('^#?(([0-9a-fA-F]{2}){3}|([0-9a-fA-F]){3})$', val)
        if self.allow_named:
            if not is_hex and val.lower() not in self._named_colors:
                raise ValueError("Color '{}' only takes RGB hex codes "
                                 "or named colors, received '{}'.".format(self.name, val))
        elif not is_hex:
            raise ValueError("Color '{}' only accepts valid RGB hex "
                             "codes, received '{}'.".format(self.name, val))


class Range(NumericTuple):
    """
    A numeric range with optional bounds and softbounds.
    """

    __slots__ = ['bounds', 'inclusive_bounds', 'softbounds', 'step']

    _slot_defaults = _dict_update(
        NumericTuple._slot_defaults, default=None, bounds=None,
        inclusive_bounds=(True,True), softbounds=None, step=None
    )

    def __init__(self, default=Undefined, bounds=Undefined, softbounds=Undefined,
                 inclusive_bounds=Undefined, step=Undefined, **params):
        self.bounds = bounds
        self.inclusive_bounds = inclusive_bounds
        self.softbounds = softbounds
        self.step = step
        super().__init__(default=default,length=2,**params)

    def _validate(self, val):
        super()._validate(val)
        self._validate_bounds(val, self.bounds, self.inclusive_bounds)

    def _validate_bounds(self, val, bounds, inclusive_bounds):
        if bounds is None or (val is None and self.allow_None):
            return
        vmin, vmax = bounds
        incmin, incmax = inclusive_bounds
        for bound, v in zip(['lower', 'upper'], val):
            too_low = (vmin is not None) and (v < vmin if incmin else v <= vmin)
            too_high = (vmax is not None) and (v > vmax if incmax else v >= vmax)
            if too_low or too_high:
                raise ValueError(f"Range parameter {self.name!r}'s {bound} bound must be in range {self.rangestr()}.")


    def get_soft_bounds(self):
        return get_soft_bounds(self.bounds, self.softbounds)


    def rangestr(self):
        vmin, vmax = self.bounds
        incmin, incmax = self.inclusive_bounds
        incmin = '[' if incmin else '('
        incmax = ']' if incmax else ')'
        return f'{incmin}{vmin}, {vmax}{incmax}'


class DateRange(Range):
    """
    A datetime or date range specified as (start, end).

    Bounds must be specified as datetime or date types (see param.dt_types).
    """

    def _validate_bounds(self, val, bounds, inclusive_bounds):
        val = None if val is None else map(_to_datetime, val)
        bounds = None if bounds is None else map(_to_datetime, bounds)
        super()._validate_bounds(val, bounds, inclusive_bounds)

    def _validate_value(self, val, allow_None):
        # Cannot use super()._validate_value as DateRange inherits from
        # NumericTuple which check that the tuple values are numbers and
        # datetime objects aren't numbers.
        if allow_None and val is None:
            return

        if not isinstance(val, tuple):
            raise ValueError("DateRange parameter {!r} only takes a tuple value, "
                             "not {}.".format(self.name, type(val).__name__))
        for n in val:
            if isinstance(n, dt_types):
                continue
            raise ValueError("DateRange parameter {!r} only takes date/datetime "
                             "values, not type {}.".format(self.name, type(n).__name__))

        start, end = val
        if not end >= start:
            raise ValueError("DateRange parameter {!r}'s end datetime {} "
                             "is before start datetime {}.".format(self.name, val[1], val[0]))

    @classmethod
    def serialize(cls, value):
        if value is None:
            return None
        # List as JSON has no tuple representation
        serialized = []
        for v in value:
            if not isinstance(v, (dt.datetime, dt.date)): # i.e np.datetime64
                v = v.astype(dt.datetime)
            # Separate date and datetime to deserialize to the right type.
            if type(v) == dt.date:
                v = v.strftime("%Y-%m-%d")
            else:
                v = v.strftime("%Y-%m-%dT%H:%M:%S.%f")
            serialized.append(v)
        return serialized

    def deserialize(cls, value):
        if value == 'null' or value is None:
            return None
        deserialized = []
        for v in value:
            # Date
            if len(v) == 10:
                v = dt.datetime.strptime(v, "%Y-%m-%d").date()
            # Datetime
            else:
                v = dt.datetime.strptime(v, "%Y-%m-%dT%H:%M:%S.%f")
            deserialized.append(v)
        # As JSON has no tuple representation
        return tuple(deserialized)

class CalendarDateRange(Range):
    """
    A date range specified as (start_date, end_date).
    """
    def _validate_value(self, val, allow_None):
        if allow_None and val is None:
            return

        for n in val:
            if not isinstance(n, dt.date):
                raise ValueError("CalendarDateRange parameter {!r} only "
                                 "takes date types, not {}.".format(self.name, val))

        start, end = val
        if not end >= start:
            raise ValueError("CalendarDateRange parameter {!r}'s end date "
                             "{} is before start date {}.".format(self.name, val[1], val[0]))

    @classmethod
    def serialize(cls, value):
        if value is None:
            return None
        # As JSON has no tuple representation
        return [v.strftime("%Y-%m-%d") for v in value]

    @classmethod
    def deserialize(cls, value):
        if value == 'null' or value is None:
            return None
        # As JSON has no tuple representation
        return tuple([dt.datetime.strptime(v, "%Y-%m-%d").date() for v in value])


class Event(Boolean):
    """
    An Event Parameter is one whose value is intimately linked to the
    triggering of events for watchers to consume. Event has a Boolean
    value, which when set to True triggers the associated watchers (as
    any Parameter does) and then is automatically set back to
    False. Conversely, if events are triggered directly via `.trigger`,
    the value is transiently set to True (so that it's clear which of
    many parameters being watched may have changed), then restored to
    False when the triggering completes. An Event parameter is thus like
    a momentary switch or pushbutton with a transient True value that
    serves only to launch some other action (e.g. via a param.depends
    decorator), rather than encapsulating the action itself as
    param.Action does.
    """

    # _autotrigger_value specifies the value used to set the parameter
    # to when the parameter is supplied to the trigger method. This
    # value change is then what triggers the watcher callbacks.
    __slots__ = ['_autotrigger_value', '_mode', '_autotrigger_reset_value']

    def __init__(self,default=False,bounds=(0,1),**params):
        self._autotrigger_value = True
        self._autotrigger_reset_value = False
        self._mode = 'set-reset'
        # Mode can be one of 'set', 'set-reset' or 'reset'

        # 'set' is normal Boolean parameter behavior when set with a value.
        # 'set-reset' temporarily sets the parameter (which triggers
        # watching callbacks) but immediately resets the value back to
        # False.
        # 'reset' applies the reset from True to False without
        # triggering watched callbacks

        # This _mode attribute is one of the few places where a specific
        # parameter has a special behavior that is relied upon by the
        # core functionality implemented in
        # parameterized.py. Specifically, the set_param method
        # temporarily sets this attribute in order to disable resetting
        # back to False while triggered callbacks are executing
        super().__init__(default=default,**params)

    def _reset_event(self, obj, val):
        val = False
        if obj is None:
            self.default = val
        else:
            obj.__dict__[self._internal_name] = val
        self._post_setter(obj, val)

    @instance_descriptor
    def __set__(self, obj, val):
        if self._mode in ['set-reset', 'set']:
            super().__set__(obj, val)
        if self._mode in ['set-reset', 'reset']:
            self._reset_event(obj, val)


@contextmanager
def exceptions_summarized():
    """Useful utility for writing docs that need to show expected errors.
    Shows exception only, concisely, without a traceback.
    """
    try:
        yield
    except Exception:
        import sys
        etype, value, tb = sys.exc_info()
        print(f"{etype.__name__}: {value}", file=sys.stderr)<|MERGE_RESOLUTION|>--- conflicted
+++ resolved
@@ -33,13 +33,8 @@
 
 from .parameterized import ( Undefined,
     Parameterized, Parameter, String, ParameterizedFunction, ParamOverrides,
-<<<<<<< HEAD
-    descendents, get_logger, instance_descriptor, basestring, dt_types,
+    descendents, get_logger, instance_descriptor, dt_types,
     _dict_update, _int_types)
-=======
-    descendents, get_logger, instance_descriptor, dt_types,
-    _dict_update)
->>>>>>> 866b18ff
 
 from .parameterized import (batch_watch, depends, output, script_repr, # noqa: api import
                             discard_events, edit_constant, instance_descriptor)
@@ -1001,15 +996,9 @@
         if allow_None and val is None:
             return
 
-<<<<<<< HEAD
         if not isinstance(val, _int_types):
-            raise ValueError("Integer parameter %r must be an integer, "
-                             "not type %r." % (self.name, type(val)))
-=======
-        if not isinstance(val, int):
             raise ValueError("Integer parameter {!r} must be an integer, "
                              "not type {!r}.".format(self.name, type(val)))
->>>>>>> 866b18ff
 
     def _validate_step(self, val, step):
         if step is not None and not isinstance(step, int):
