--- conflicted
+++ resolved
@@ -21,11 +21,8 @@
 import glob
 import re
 import datetime as dt
-<<<<<<< HEAD
 import warnings
-=======
 import collections
->>>>>>> 447e7c1e
 
 from .parameterized import Parameterized, Parameter, String, \
      descendents, ParameterizedFunction, ParamOverrides
