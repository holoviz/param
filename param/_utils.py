from __future__ import annotations

import collections
import contextvars
import datetime as dt
import functools
import inspect
import numbers
import os
import re
import sys
import traceback
import warnings
from collections import OrderedDict, abc, defaultdict
from contextlib import contextmanager
from numbers import Real
from textwrap import dedent
from threading import get_ident
from typing import TYPE_CHECKING, Callable, TypeVar

if TYPE_CHECKING:
    from typing_extensions import Concatenate, ParamSpec

    P = ParamSpec("P")
    R = TypeVar("R")
    CallableT = TypeVar("CallableT", bound=Callable)

DEFAULT_SIGNATURE = inspect.Signature([
    inspect.Parameter('self', inspect.Parameter.POSITIONAL_OR_KEYWORD),
    inspect.Parameter('params', inspect.Parameter.VAR_KEYWORD),
])

MUTABLE_TYPES = (abc.MutableSequence, abc.MutableSet, abc.MutableMapping)

class ParamWarning(Warning):
    """Base Param Warning."""

class ParamPendingDeprecationWarning(ParamWarning, PendingDeprecationWarning):
    """
    Param PendingDeprecationWarning.

    This warning type is useful when the warning is not meant to be displayed
    to REPL/notebooks users, as DeprecationWarning are displayed when triggered
    by code in __main__ (__name__ == '__main__' in a REPL).
    """


class ParamDeprecationWarning(ParamWarning, DeprecationWarning):
    """
    Param DeprecationWarning.

    Ignored by default except when triggered by code in __main__
    """


class ParamFutureWarning(ParamWarning, FutureWarning):
    """
    Param FutureWarning.

    Always displayed.
    """


class Skip(Exception):
    """Exception that allows skipping an update when resolving a reference."""


def _deprecated(extra_msg="", warning_cat=ParamDeprecationWarning):
    def decorator(func):
        """Mark a function or method as deprecated.

        This internal decorator issues a warning when the decorated function
        or method is called, indicating that it has been deprecated and will
        be removed in a future version.

        Parameters
        ----------
        func: FunctionType | MethodType
            The function or method to mark as deprecated.

        Returns
        -------
        callable:
            The wrapped function that issues a deprecation warning.
        """
        @functools.wraps(func)
        def inner(*args, **kwargs):
            msg = f"{func.__name__!r} has been deprecated and will be removed in a future version."
            if extra_msg:
                em = dedent(extra_msg)
                em = em.strip().replace('\n', ' ')
                msg = msg + ' ' + em
            warnings.warn(msg, category=warning_cat, stacklevel=2)
            return func(*args, **kwargs)
        return inner
    return decorator


def _deprecate_positional_args(func):
    """Issue warnings for methods using deprecated positional arguments.

    This internal decorator warns when arguments after the `*` separator
    are passed as positional arguments, in accordance with PEP 3102.
    It adapts the behavior from scikit-learn.

    Parameters
    ----------
    func: FunctionType | MethodType
        The function to wrap with positional argument deprecation warnings.

    Returns
    -------
    callable:
        The wrapped function that issues warnings for deprecated
        positional arguments.
    """
    signature = inspect.signature(func)

    pos_or_kw_args = []
    kwonly_args = []
    for name, param in signature.parameters.items():
        if param.kind in (inspect.Parameter.POSITIONAL_OR_KEYWORD, inspect.Parameter.POSITIONAL_ONLY):
            pos_or_kw_args.append(name)
        elif param.kind == inspect.Parameter.KEYWORD_ONLY:
            kwonly_args.append(name)

    @functools.wraps(func)
    def inner(*args, **kwargs):
        name = func.__qualname__.split('.')[0]
        n_extra_args = len(args) - len(pos_or_kw_args)
        if n_extra_args > 0:
            extra_args = ", ".join(kwonly_args[:n_extra_args])

            warnings.warn(
                f"Passing '{extra_args}' as positional argument(s) to 'param.{name}' "
                "has been deprecated since Param 2.0.0 and will raise an error in a future version, "
                "please pass them as keyword arguments.",
                ParamFutureWarning,
                stacklevel=2,
            )

            zip_args = zip(kwonly_args[:n_extra_args], args[-n_extra_args:])
            kwargs.update({name: arg for name, arg in zip_args})

            return func(*args[:-n_extra_args], **kwargs)

        return func(*args, **kwargs)

    return inner


# Copy of Python 3.2 reprlib's recursive_repr but allowing extra arguments
def _recursive_repr(fillvalue='...'):
    """Decorate a repr function to return a fill value for recursive calls."""

    def decorating_function(user_function):
        repr_running = set()

        def wrapper(self, *args, **kwargs):
            key = id(self), get_ident()
            if key in repr_running:
                return fillvalue
            repr_running.add(key)
            try:
                result = user_function(self, *args, **kwargs)
            finally:
                repr_running.discard(key)
            return result
        return wrapper

    return decorating_function


def _is_auto_name(class_name, instance_name):
    return re.match('^'+class_name+'[0-9]{5}$', instance_name)


def _find_pname(pclass):
    """
    Go up the stack and attempt to find a Parameter declaration of the form
    `pname = param.Parameter(` or `pname = pm.Parameter(`.
    """
    stack = traceback.extract_stack()
    for frame in stack:
        match = re.match(r"^(\S+)\s*=\s*(param|pm)\." + pclass + r"\(", frame.line)
        if match:
            return match.group(1)


def _validate_error_prefix(parameter, attribute=None):
    """
    Generate an error prefix suitable for Parameters when they raise a validation
    error.

    - unbound and name can't be found: "Number parameter"
    - unbound and name can be found: "Number parameter 'x'"
    - bound parameter: "Number parameter 'P.x'"
    """
    from param.parameterized import ParameterizedMetaclass, ParameterizedABCMetaclass

    pclass = type(parameter).__name__
    if parameter.owner is not None:
<<<<<<< HEAD
        otype = type(parameter.owner)
        if otype is ParameterizedMetaclass or otype is ParameterizedABCMetaclass:
=======
        if issubclass(type(parameter.owner), ParameterizedMetaclass):
>>>>>>> b95d4765
            powner = parameter.owner.__name__
        else:
            powner = type(parameter.owner).__name__
    else:
        powner = None
    pname = parameter.name
    out = []
    if attribute:
        out.append(f'Attribute {attribute!r} of')
    out.append(f'{pclass} parameter')
    if pname:
        if powner:
            desc = f'{powner}.{pname}'
        else:
            desc = pname
        out.append(f'{desc!r}')
    else:
        try:
            pname = _find_pname(pclass)
            if pname:
                out.append(f'{pname!r}')
        except Exception:
            pass
    return ' '.join(out)

def _is_mutable_container(value):
    """Determine if the value is a mutable container.

    Mutable containers typically require special handling when being copied.
    """
    return isinstance(value, MUTABLE_TYPES)

def full_groupby(l, key=lambda x: x):
    """Groupby implementation which does not require a prior sort."""
    d = defaultdict(list)
    for item in l:
        d[key(item)].append(item)
    return d.items()

def iscoroutinefunction(function):
    """Whether the function is an asynchronous generator or a coroutine."""
    # Partial unwrapping not required starting from Python 3.11.0
    # See https://github.com/holoviz/param/pull/894#issuecomment-1867084447
    while isinstance(function, functools.partial):
        function = function.func
    return (
        inspect.isasyncgenfunction(function) or
        inspect.iscoroutinefunction(function)
    )

async def _to_thread(func, /, *args, **kwargs):
    """Polyfill for asyncio.to_thread in Python < 3.9."""
    import asyncio
    loop = asyncio.get_running_loop()
    ctx = contextvars.copy_context()
    func_call = functools.partial(ctx.run, func, *args, **kwargs)
    return await loop.run_in_executor(None, func_call)

async def _to_async_gen(sync_gen):
    import asyncio

    done = object()

    def safe_next():
        # Converts StopIteration to a sentinel value to avoid:
        # TypeError: StopIteration interacts badly with generators and cannot be raised into a Future
        try:
            return next(sync_gen)
        except StopIteration:
            return done

    while True:
        if sys.version_info >= (3, 9):
            value = await asyncio.to_thread(safe_next)
        else:
            value = await _to_thread(safe_next)
        if value is done:
            break
        yield value

def flatten(line):
    """
    Flatten an arbitrarily nested sequence.

    Inspired by: pd.core.common.flatten

    Parameters
    ----------
    line : sequence
        The sequence to flatten

    Notes
    -----
    This only flattens list, tuple, and dict sequences.

    Returns
    -------
    flattened : generator

    """
    for element in line:
        if any(isinstance(element, tp) for tp in (list, tuple, dict)):
            yield from flatten(element)
        else:
            yield element


def accept_arguments(
    f: Callable[Concatenate[CallableT, P], R]
) -> Callable[P, Callable[[CallableT], R]]:
    """Decorate a decorator to accept arguments."""
    @functools.wraps(f)
    def _f(*args: P.args, **kwargs: P.kwargs) -> Callable[[CallableT], R]:
        return lambda actual_f: f(actual_f, *args, **kwargs)
    return _f


def _produce_value(value_obj):
    """Produce an actual value from a stored object.

    If the object is callable, call it; otherwise, return the object.
    """
    if callable(value_obj):
        return value_obj()
    else:
        return value_obj


# PARAM3_DEPRECATION
@_deprecated(warning_cat=ParamFutureWarning)
def produce_value(value_obj):
    """Produce an actual value from a stored object.

    If the object is callable, call it; otherwise, return the object.

    .. deprecated:: 2.0.0
    """
    return _produce_value(value_obj)


# PARAM3_DEPRECATION
@_deprecated(warning_cat=ParamFutureWarning)
def as_unicode(obj):
    """
    Safely casts any object to unicode including regular string
    (i.e. bytes) types in python 2.

    .. deprecated:: 2.0.0
    """
    return str(obj)


# PARAM3_DEPRECATION
@_deprecated(warning_cat=ParamFutureWarning)
def is_ordered_dict(d):
    """
    Predicate checking for ordered dictionaries. OrderedDict is always
    ordered, and vanilla Python dictionaries are ordered for Python 3.6+.

    .. deprecated:: 2.0.0
    """
    py3_ordered_dicts = (sys.version_info.major == 3) and (sys.version_info.minor >= 6)
    vanilla_odicts = (sys.version_info.major > 3) or py3_ordered_dicts
    return isinstance(d, (OrderedDict)) or (vanilla_odicts and isinstance(d, dict))


def _hashable(x):
    """
    Return a hashable version of the given object x, with lists and
    dictionaries converted to tuples.  Allows mutable objects to be
    used as a lookup key in cases where the object has not actually
    been mutated. Lookup will fail (appropriately) in cases where some
    part of the object has changed.  Does not (currently) recursively
    replace mutable subobjects.
    """
    if isinstance(x, collections.abc.MutableSequence):
        return tuple(x)
    elif isinstance(x, collections.abc.MutableMapping):
        return tuple([(k,v) for k,v in x.items()])
    else:
        return x


# PARAM3_DEPRECATION
@_deprecated(warning_cat=ParamFutureWarning)
def hashable(x):
    """
    Return a hashable version of the given object x, with lists and
    dictionaries converted to tuples.  Allows mutable objects to be
    used as a lookup key in cases where the object has not actually
    been mutated. Lookup will fail (appropriately) in cases where some
    part of the object has changed.  Does not (currently) recursively
    replace mutable subobjects.

    .. deprecated:: 2.0.0
    """
    return _hashable(x)


def _named_objs(objlist, namesdict=None):
    """
    Given a list of objects, returns a dictionary mapping from
    string name for the object to the object itself. Accepts
    an optional name,obj dictionary, which will override any other
    name if that item is present in the dictionary.
    """
    objs = OrderedDict()

    objtoname = {}
    unhashables = []
    if namesdict is not None:
        for k, v in namesdict.items():
            try:
                objtoname[_hashable(v)] = k
            except TypeError:
                unhashables.append((k, v))

    for obj in objlist:
        if objtoname and _hashable(obj) in objtoname:
            k = objtoname[_hashable(obj)]
        elif any(obj is v for (_, v) in unhashables):
            k = [k for (k, v) in unhashables if v is obj][0]
        elif hasattr(obj, "name"):
            k = obj.name
        elif hasattr(obj, '__name__'):
            k = obj.__name__
        else:
            k = str(obj)
        objs[k] = obj
    return objs


# PARAM3_DEPRECATION
@_deprecated(warning_cat=ParamFutureWarning)
def named_objs(objlist, namesdict=None):
    """
    Given a list of objects, returns a dictionary mapping from
    string name for the object to the object itself. Accepts
    an optional name,obj dictionary, which will override any other
    name if that item is present in the dictionary.

    .. deprecated:: 2.0.0
    """
    return _named_objs(objlist, namesdict=namesdict)


def _get_min_max_value(min, max, value=None, step=None):
    """Return min, max, value given input values with possible None."""
    # Either min and max need to be given, or value needs to be given
    if value is None:
        if min is None or max is None:
            raise ValueError(
                f'unable to infer range, value from: ({min}, {max}, {value})'
            )
        diff = max - min
        value = min + (diff / 2)
        # Ensure that value has the same type as diff
        if not isinstance(value, type(diff)):
            value = min + (diff // 2)
    else:  # value is not None
        if not isinstance(value, Real):
            raise TypeError('expected a real number, got: %r' % value)
        # Infer min/max from value
        if value == 0:
            # This gives (0, 1) of the correct type
            vrange = (value, value + 1)
        elif value > 0:
            vrange = (-value, 3*value)
        else:
            vrange = (3*value, -value)
        if min is None:
            min = vrange[0]
        if max is None:
            max = vrange[1]
    if step is not None:
        # ensure value is on a step
        tick = int((value - min) / step)
        value = min + tick * step
    if not min <= value <= max:
        raise ValueError(f'value must be between min and max (min={min}, value={value}, max={max})')
    return min, max, value


def _deserialize_from_path(ext_to_routine, path, type_name):
    """
    Call deserialization routine with path according to extension.
    ext_to_routine should be a dictionary mapping each supported
    file extension to a corresponding loading function.
    """
    if not os.path.isfile(path):
        raise FileNotFoundError(
            "Could not parse file '{}' as {}: does not exist or is not a file"
            "".format(path, type_name))
    root, ext = os.path.splitext(path)
    if ext in {'.gz', '.bz2', '.xz', '.zip'}:
        # A compressed type. We'll assume the routines can handle such extensions
        # transparently (if not, we'll fail later)
        ext = os.path.splitext(root)[1]
    # FIXME(sdrobert): try...except block below with "raise from" might be a good idea
    # once py2.7 support is removed. Provides error + fact that failure occurred in
    # deserialization
    if ext in ext_to_routine:
        return ext_to_routine[ext](path)
    raise ValueError(
        "Could not parse file '{}' as {}: no deserialization method for files with "
        "'{}' extension. Supported extensions: {}"
        "".format(path, type_name, ext, ', '.join(sorted(ext_to_routine))))


def _is_number(obj):
    if isinstance(obj, numbers.Number): return True
    # The extra check is for classes that behave like numbers, such as those
    # found in numpy, gmpy2, etc.
    elif (hasattr(obj, '__int__') and hasattr(obj, '__add__')): return True
    # This is for older versions of gmpy
    elif hasattr(obj, 'qdiv'): return True
    else: return False


def _is_abstract(class_: type) -> bool:
    if inspect.isabstract(class_):
        return True
    try:
        return class_.abstract
    except AttributeError:
        return False


def descendents(class_: type, concrete: bool = False) -> list[type]:
    """
    Return a list of all descendant classes of a given class.

    This function performs a breadth-first traversal of the class hierarchy,
    collecting all subclasses of `class_`. The result includes `class_` itself
    and all of its subclasses. If `concrete=True`, abstract base classes
    are excluded from the result.

    Parameters
    ----------
    class_ : type
        The base class whose descendants should be found.
    concrete : bool, optional
        If `True`, exclude abstract classes from the result. Default is `False`.

    Returns
    -------
    list of type
        A list of descendant classes, ordered from the most base to the most derived.

    Examples
    --------
    >>> class A: pass
    >>> class B(A): pass
    >>> class C(A): pass
    >>> class D(B): pass
    >>> descendents(A)
    [A, B, C, D]
    """
    if not isinstance(class_, type):
        raise TypeError(f"descendents expected a class object, not {type(class_).__name__}")
    q = [class_]
    out = []
    while len(q):
        x = q.pop(0)
        out.insert(0, x)
        try:
            subclasses = x.__subclasses__()
        except TypeError:
            # TypeError raised when __subclasses__ is called on unbound methods,
            # on `type` for example.
            continue
        for b in subclasses:
            if b not in q and b not in out:
                q.append(b)
    return [kls for kls in out if not (concrete and _is_abstract(kls))][::-1]


# Could be a method of ClassSelector.
def concrete_descendents(parentclass):
    """
    Return a dictionary containing all subclasses of the specified
    parentclass, including the parentclass.  Only classes that are
    defined in scripts that have been run or modules that have been
    imported are included, so the caller will usually first do ``from
    package import *``.

    Only non-abstract classes will be included.
    """
    return {c.__name__:c for c in descendents(parentclass)
            if not _is_abstract(c)}

def _abbreviate_paths(pathspec,named_paths):
    """
    Given a dict of (pathname,path) pairs, removes any prefix shared by all pathnames.
    Helps keep menu items short yet unambiguous.
    """
    from os.path import commonprefix, dirname, sep

    prefix = commonprefix([dirname(name)+sep for name in named_paths.keys()]+[pathspec])
    return OrderedDict([(name[len(prefix):],path) for name,path in named_paths.items()])


# PARAM3_DEPRECATION
@_deprecated(warning_cat=ParamFutureWarning)
def abbreviate_paths(pathspec,named_paths):
    """
    Given a dict of (pathname,path) pairs, removes any prefix shared by all pathnames.
    Helps keep menu items short yet unambiguous.

    .. deprecated:: 2.0.0
    """
    return _abbreviate_paths(pathspec, named_paths)


def _to_datetime(x):
    """Convert a date object to a datetime object for comparison.

    This internal function ensures that date and datetime objects can be
    compared without errors by converting date objects to datetime objects.

    Parameters
    ----------
    x: Any
        The object to convert, which may be a `date` or `datetime` object.

    Returns
    -------
    datetime.datetime:
        A datetime object if the input was a date object;
        otherwise, the input is returned unchanged.
    """
    if isinstance(x, dt.date) and not isinstance(x, dt.datetime):
        return dt.datetime(*x.timetuple()[:6])
    return x


@contextmanager
def exceptions_summarized():
    """Context manager to display exceptions concisely without tracebacks.

    This utility is useful for writing documentation or examples where
    only the exception type and message are needed, without the full
    traceback.

    Yields
    ------
    None:
        Allows the code inside the context to execute.

    Prints
    ------
    A concise summary of any exception raised, including the exception
    type and message, to `sys.stderr`.
    """
    try:
        yield
    except Exception:
        import sys
        etype, value, tb = sys.exc_info()
        print(f"{etype.__name__}: {value}", file=sys.stderr)


def _in_ipython():
    try:
        get_ipython
        return True
    except NameError:
        return False

_running_tasks = set()

def async_executor(func):
    import asyncio
    try:
        event_loop = asyncio.get_running_loop()
    except RuntimeError:
        event_loop = asyncio.new_event_loop()
    if event_loop.is_running():
        task = asyncio.ensure_future(func())
        _running_tasks.add(task)
        task.add_done_callback(_running_tasks.discard)
    else:
        event_loop.run_until_complete(func())

class _GeneratorIsMeta(type):
    def __instancecheck__(cls, inst):
        return isinstance(inst, tuple(cls.types()))

    def __subclasscheck__(cls, sub):
        return issubclass(sub, tuple(cls.types()))

    def __iter__(cls):
        yield from cls.types()

class _GeneratorIs(metaclass=_GeneratorIsMeta):
    @classmethod
    def __iter__(cls):
        yield from cls.types()

def gen_types(gen_func):
    """Decorate a generator function to support type checking.

    This decorator modifies a generator function that yields different types
    so that it can be used with `isinstance` and `issubclass`.

    Parameters
    ----------
    gen_func : GeneratorType
        The generator function to decorate.

    Returns
    -------
    type:
        A new type that supports `isinstance` and `issubclass` checks
        based on the generator function's yielded types.

    Raises
    ------
    TypeError: If the provided function is not a generator function.
    """
    if not inspect.isgeneratorfunction(gen_func):
        msg = "gen_types decorator can only be applied to generator"
        raise TypeError(msg)
    return type(gen_func.__name__, (_GeneratorIs,), {"types": staticmethod(gen_func)})<|MERGE_RESOLUTION|>--- conflicted
+++ resolved
@@ -196,16 +196,11 @@
     - unbound and name can be found: "Number parameter 'x'"
     - bound parameter: "Number parameter 'P.x'"
     """
-    from param.parameterized import ParameterizedMetaclass, ParameterizedABCMetaclass
+    from param.parameterized import ParameterizedMetaclass
 
     pclass = type(parameter).__name__
     if parameter.owner is not None:
-<<<<<<< HEAD
-        otype = type(parameter.owner)
-        if otype is ParameterizedMetaclass or otype is ParameterizedABCMetaclass:
-=======
         if issubclass(type(parameter.owner), ParameterizedMetaclass):
->>>>>>> b95d4765
             powner = parameter.owner.__name__
         else:
             powner = type(parameter.owner).__name__
