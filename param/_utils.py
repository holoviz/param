from __future__ import annotations

import asyncio
import collections
import contextvars
import datetime as dt
import functools
import inspect
import numbers
import os
import re
import sys
import traceback
import warnings
from collections import OrderedDict, abc, defaultdict
from contextlib import contextmanager
from numbers import Real
from textwrap import dedent
from threading import get_ident
from typing import TYPE_CHECKING, Callable, TypeVar

if TYPE_CHECKING:
    from typing_extensions import Concatenate, ParamSpec

    P = ParamSpec("P")
    R = TypeVar("R")
    CallableT = TypeVar("CallableT", bound=Callable)

DEFAULT_SIGNATURE = inspect.Signature([
    inspect.Parameter('self', inspect.Parameter.POSITIONAL_OR_KEYWORD),
    inspect.Parameter('params', inspect.Parameter.VAR_KEYWORD),
])

MUTABLE_TYPES = (abc.MutableSequence, abc.MutableSet, abc.MutableMapping)

class ParamWarning(Warning):
    """Base Param Warning."""

class ParamPendingDeprecationWarning(ParamWarning, PendingDeprecationWarning):
    """
    Param PendingDeprecationWarning.

    This warning type is useful when the warning is not meant to be displayed
    to REPL/notebooks users, as DeprecationWarning are displayed when triggered
    by code in __main__ (__name__ == '__main__' in a REPL).
    """


class ParamDeprecationWarning(ParamWarning, DeprecationWarning):
    """
    Param DeprecationWarning.

    Ignored by default except when triggered by code in __main__
    """


class ParamFutureWarning(ParamWarning, FutureWarning):
    """
    Param FutureWarning.

    Always displayed.
    """


class Skip(Exception):
    """Exception that allows skipping an update when resolving a reference."""


def _deprecated(extra_msg="", warning_cat=ParamDeprecationWarning):
    def decorator(func):
        """Mark a function or method as deprecated.

        This internal decorator issues a warning when the decorated function
        or method is called, indicating that it has been deprecated and will
        be removed in a future version.

<<<<<<< HEAD
        Args:
            func: The function or method to mark as deprecated.

        Returns
        -------
            Callable: The wrapped function that issues a deprecation warning.
=======
        Parameters
        ----------
        func: FunctionType | MethodType
            The function or method to mark as deprecated.

        Returns
        -------
        callable:
            The wrapped function that issues a deprecation warning.
>>>>>>> 210419d6
        """
        @functools.wraps(func)
        def inner(*args, **kwargs):
            msg = f"{func.__name__!r} has been deprecated and will be removed in a future version."
            if extra_msg:
                em = dedent(extra_msg)
                em = em.strip().replace('\n', ' ')
                msg = msg + ' ' + em
            warnings.warn(msg, category=warning_cat, stacklevel=2)
            return func(*args, **kwargs)
        return inner
    return decorator


def _deprecate_positional_args(func):
    """Issue warnings for methods using deprecated positional arguments.

    This internal decorator warns when arguments after the `*` separator
    are passed as positional arguments, in accordance with PEP 3102.
    It adapts the behavior from scikit-learn.

<<<<<<< HEAD
    Args:
        func: The function to wrap with positional argument deprecation warnings.

    Returns
    -------
        Callable: The wrapped function that issues warnings for deprecated
=======
    Parameters
    ----------
    func: FunctionType | MethodType
        The function to wrap with positional argument deprecation warnings.

    Returns
    -------
    callable:
        The wrapped function that issues warnings for deprecated
>>>>>>> 210419d6
        positional arguments.
    """
    signature = inspect.signature(func)

    pos_or_kw_args = []
    kwonly_args = []
    for name, param in signature.parameters.items():
        if param.kind in (inspect.Parameter.POSITIONAL_OR_KEYWORD, inspect.Parameter.POSITIONAL_ONLY):
            pos_or_kw_args.append(name)
        elif param.kind == inspect.Parameter.KEYWORD_ONLY:
            kwonly_args.append(name)

    @functools.wraps(func)
    def inner(*args, **kwargs):
        name = func.__qualname__.split('.')[0]
        n_extra_args = len(args) - len(pos_or_kw_args)
        if n_extra_args > 0:
            extra_args = ", ".join(kwonly_args[:n_extra_args])

            warnings.warn(
                f"Passing '{extra_args}' as positional argument(s) to 'param.{name}' "
                "has been deprecated since Param 2.0.0 and will raise an error in a future version, "
                "please pass them as keyword arguments.",
                ParamFutureWarning,
                stacklevel=2,
            )

            zip_args = zip(kwonly_args[:n_extra_args], args[-n_extra_args:])
            kwargs.update({name: arg for name, arg in zip_args})

            return func(*args[:-n_extra_args], **kwargs)

        return func(*args, **kwargs)

    return inner


# Copy of Python 3.2 reprlib's recursive_repr but allowing extra arguments
def _recursive_repr(fillvalue='...'):
    """Decorate a repr function to return a fill value for recursive calls."""

    def decorating_function(user_function):
        repr_running = set()

        def wrapper(self, *args, **kwargs):
            key = id(self), get_ident()
            if key in repr_running:
                return fillvalue
            repr_running.add(key)
            try:
                result = user_function(self, *args, **kwargs)
            finally:
                repr_running.discard(key)
            return result
        return wrapper

    return decorating_function


def _is_auto_name(class_name, instance_name):
    return re.match('^'+class_name+'[0-9]{5}$', instance_name)


def _find_pname(pclass):
    """
    Go up the stack and attempt to find a Parameter declaration of the form
    `pname = param.Parameter(` or `pname = pm.Parameter(`.
    """
    stack = traceback.extract_stack()
    for frame in stack:
        match = re.match(r"^(\S+)\s*=\s*(param|pm)\." + pclass + r"\(", frame.line)
        if match:
            return match.group(1)


def _validate_error_prefix(parameter, attribute=None):
    """
    Generate an error prefix suitable for Parameters when they raise a validation
    error.

    - unbound and name can't be found: "Number parameter"
    - unbound and name can be found: "Number parameter 'x'"
    - bound parameter: "Number parameter 'P.x'"
    """
    from param.parameterized import ParameterizedMetaclass

    pclass = type(parameter).__name__
    if parameter.owner is not None:
        if type(parameter.owner) is ParameterizedMetaclass:
            powner = parameter.owner.__name__
        else:
            powner = type(parameter.owner).__name__
    else:
        powner = None
    pname = parameter.name
    out = []
    if attribute:
        out.append(f'Attribute {attribute!r} of')
    out.append(f'{pclass} parameter')
    if pname:
        if powner:
            desc = f'{powner}.{pname}'
        else:
            desc = pname
        out.append(f'{desc!r}')
    else:
        try:
            pname = _find_pname(pclass)
            if pname:
                out.append(f'{pname!r}')
        except Exception:
            pass
    return ' '.join(out)

def _is_mutable_container(value):
    """Determine if the value is a mutable container.
<<<<<<< HEAD

    Mutable containers typically require special handling when being copied.
    """
    return isinstance(value, MUTABLE_TYPES)
=======
>>>>>>> 210419d6

    Mutable containers typically require special handling when being copied.
    """
    return isinstance(value, MUTABLE_TYPES)

def full_groupby(l, key=lambda x: x):
    """Groupby implementation which does not require a prior sort."""
    d = defaultdict(list)
    for item in l:
        d[key(item)].append(item)
    return d.items()

def iscoroutinefunction(function):
    """Whether the function is an asynchronous generator or a coroutine."""
    # Partial unwrapping not required starting from Python 3.11.0
    # See https://github.com/holoviz/param/pull/894#issuecomment-1867084447
    while isinstance(function, functools.partial):
        function = function.func
    return (
        inspect.isasyncgenfunction(function) or
        inspect.iscoroutinefunction(function)
    )

async def _to_thread(func, /, *args, **kwargs):
    """Polyfill for asyncio.to_thread in Python < 3.9."""
    loop = asyncio.get_running_loop()
    ctx = contextvars.copy_context()
    func_call = functools.partial(ctx.run, func, *args, **kwargs)
    return await loop.run_in_executor(None, func_call)

async def _to_async_gen(sync_gen):
    done = object()

    def safe_next():
        # Converts StopIteration to a sentinel value to avoid:
        # TypeError: StopIteration interacts badly with generators and cannot be raised into a Future
        try:
            return next(sync_gen)
        except StopIteration:
            return done

    while True:
        if sys.version_info >= (3, 9):
            value = await asyncio.to_thread(safe_next)
        else:
            value = await _to_thread(safe_next)
        if value is done:
            break
        yield value

def flatten(line):
    """
    Flatten an arbitrarily nested sequence.

    Inspired by: pd.core.common.flatten

    Parameters
    ----------
    line : sequence
        The sequence to flatten

    Notes
    -----
    This only flattens list, tuple, and dict sequences.

    Returns
    -------
    flattened : generator

    """
    for element in line:
        if any(isinstance(element, tp) for tp in (list, tuple, dict)):
            yield from flatten(element)
        else:
            yield element


def accept_arguments(
    f: Callable[Concatenate[CallableT, P], R]
) -> Callable[P, Callable[[CallableT], R]]:
    """Decorate a decorator to accept arguments."""
    @functools.wraps(f)
    def _f(*args: P.args, **kwargs: P.kwargs) -> Callable[[CallableT], R]:
        return lambda actual_f: f(actual_f, *args, **kwargs)
    return _f


def _produce_value(value_obj):
    """Produce an actual value from a stored object.

    If the object is callable, call it; otherwise, return the object.
    """
    if callable(value_obj):
        return value_obj()
    else:
        return value_obj


# PARAM3_DEPRECATION
@_deprecated(warning_cat=ParamFutureWarning)
def produce_value(value_obj):
    """Produce an actual value from a stored object.

    If the object is callable, call it; otherwise, return the object.

    .. deprecated:: 2.0.0
    """
    return _produce_value(value_obj)


# PARAM3_DEPRECATION
@_deprecated(warning_cat=ParamFutureWarning)
def as_unicode(obj):
    """
    Safely casts any object to unicode including regular string
    (i.e. bytes) types in python 2.

    .. deprecated:: 2.0.0
    """
    return str(obj)


# PARAM3_DEPRECATION
@_deprecated(warning_cat=ParamFutureWarning)
def is_ordered_dict(d):
    """
    Predicate checking for ordered dictionaries. OrderedDict is always
    ordered, and vanilla Python dictionaries are ordered for Python 3.6+.

    .. deprecated:: 2.0.0
    """
    py3_ordered_dicts = (sys.version_info.major == 3) and (sys.version_info.minor >= 6)
    vanilla_odicts = (sys.version_info.major > 3) or py3_ordered_dicts
    return isinstance(d, (OrderedDict)) or (vanilla_odicts and isinstance(d, dict))


def _hashable(x):
    """
    Return a hashable version of the given object x, with lists and
    dictionaries converted to tuples.  Allows mutable objects to be
    used as a lookup key in cases where the object has not actually
    been mutated. Lookup will fail (appropriately) in cases where some
    part of the object has changed.  Does not (currently) recursively
    replace mutable subobjects.
    """
    if isinstance(x, collections.abc.MutableSequence):
        return tuple(x)
    elif isinstance(x, collections.abc.MutableMapping):
        return tuple([(k,v) for k,v in x.items()])
    else:
        return x


# PARAM3_DEPRECATION
@_deprecated(warning_cat=ParamFutureWarning)
def hashable(x):
    """
    Return a hashable version of the given object x, with lists and
    dictionaries converted to tuples.  Allows mutable objects to be
    used as a lookup key in cases where the object has not actually
    been mutated. Lookup will fail (appropriately) in cases where some
    part of the object has changed.  Does not (currently) recursively
    replace mutable subobjects.

    .. deprecated:: 2.0.0
    """
    return _hashable(x)


def _named_objs(objlist, namesdict=None):
    """
    Given a list of objects, returns a dictionary mapping from
    string name for the object to the object itself. Accepts
    an optional name,obj dictionary, which will override any other
    name if that item is present in the dictionary.
    """
    objs = OrderedDict()

    objtoname = {}
    unhashables = []
    if namesdict is not None:
        for k, v in namesdict.items():
            try:
                objtoname[_hashable(v)] = k
            except TypeError:
                unhashables.append((k, v))

    for obj in objlist:
        if objtoname and _hashable(obj) in objtoname:
            k = objtoname[_hashable(obj)]
        elif any(obj is v for (_, v) in unhashables):
            k = [k for (k, v) in unhashables if v is obj][0]
        elif hasattr(obj, "name"):
            k = obj.name
        elif hasattr(obj, '__name__'):
            k = obj.__name__
        else:
            k = str(obj)
        objs[k] = obj
    return objs


# PARAM3_DEPRECATION
@_deprecated(warning_cat=ParamFutureWarning)
def named_objs(objlist, namesdict=None):
    """
    Given a list of objects, returns a dictionary mapping from
    string name for the object to the object itself. Accepts
    an optional name,obj dictionary, which will override any other
    name if that item is present in the dictionary.

    .. deprecated:: 2.0.0
    """
    return _named_objs(objlist, namesdict=namesdict)


def _get_min_max_value(min, max, value=None, step=None):
    """Return min, max, value given input values with possible None."""
    # Either min and max need to be given, or value needs to be given
    if value is None:
        if min is None or max is None:
            raise ValueError(
                f'unable to infer range, value from: ({min}, {max}, {value})'
            )
        diff = max - min
        value = min + (diff / 2)
        # Ensure that value has the same type as diff
        if not isinstance(value, type(diff)):
            value = min + (diff // 2)
    else:  # value is not None
        if not isinstance(value, Real):
            raise TypeError('expected a real number, got: %r' % value)
        # Infer min/max from value
        if value == 0:
            # This gives (0, 1) of the correct type
            vrange = (value, value + 1)
        elif value > 0:
            vrange = (-value, 3*value)
        else:
            vrange = (3*value, -value)
        if min is None:
            min = vrange[0]
        if max is None:
            max = vrange[1]
    if step is not None:
        # ensure value is on a step
        tick = int((value - min) / step)
        value = min + tick * step
    if not min <= value <= max:
        raise ValueError(f'value must be between min and max (min={min}, value={value}, max={max})')
    return min, max, value


def _deserialize_from_path(ext_to_routine, path, type_name):
    """
    Call deserialization routine with path according to extension.
    ext_to_routine should be a dictionary mapping each supported
    file extension to a corresponding loading function.
    """
    if not os.path.isfile(path):
        raise FileNotFoundError(
            "Could not parse file '{}' as {}: does not exist or is not a file"
            "".format(path, type_name))
    root, ext = os.path.splitext(path)
    if ext in {'.gz', '.bz2', '.xz', '.zip'}:
        # A compressed type. We'll assume the routines can handle such extensions
        # transparently (if not, we'll fail later)
        ext = os.path.splitext(root)[1]
    # FIXME(sdrobert): try...except block below with "raise from" might be a good idea
    # once py2.7 support is removed. Provides error + fact that failure occurred in
    # deserialization
    if ext in ext_to_routine:
        return ext_to_routine[ext](path)
    raise ValueError(
        "Could not parse file '{}' as {}: no deserialization method for files with "
        "'{}' extension. Supported extensions: {}"
        "".format(path, type_name, ext, ', '.join(sorted(ext_to_routine))))


def _is_number(obj):
    if isinstance(obj, numbers.Number): return True
    # The extra check is for classes that behave like numbers, such as those
    # found in numpy, gmpy, etc.
    elif (hasattr(obj, '__int__') and hasattr(obj, '__add__')): return True
    # This is for older versions of gmpy
    elif hasattr(obj, 'qdiv'): return True
    else: return False


def _is_abstract(class_):
    try:
        return class_.abstract
    except AttributeError:
        return False


def descendents(class_):
    """
    Return a list of the class hierarchy below (and including) the given class.

    The list is ordered from least- to most-specific.  Can be useful for
    printing the contents of an entire class hierarchy.
    """
    assert isinstance(class_,type)
    q = [class_]
    out = []
    while len(q):
        x = q.pop(0)
        out.insert(0,x)
        for b in x.__subclasses__():
            if b not in q and b not in out:
                q.append(b)
    return out[::-1]


# Could be a method of ClassSelector.
def concrete_descendents(parentclass):
    """
    Return a dictionary containing all subclasses of the specified
    parentclass, including the parentclass.  Only classes that are
    defined in scripts that have been run or modules that have been
    imported are included, so the caller will usually first do ``from
    package import *``.

    Only non-abstract classes will be included.
    """
    return {c.__name__:c for c in descendents(parentclass)
            if not _is_abstract(c)}

def _abbreviate_paths(pathspec,named_paths):
    """
    Given a dict of (pathname,path) pairs, removes any prefix shared by all pathnames.
    Helps keep menu items short yet unambiguous.
    """
    from os.path import commonprefix, dirname, sep

    prefix = commonprefix([dirname(name)+sep for name in named_paths.keys()]+[pathspec])
    return OrderedDict([(name[len(prefix):],path) for name,path in named_paths.items()])


# PARAM3_DEPRECATION
@_deprecated(warning_cat=ParamFutureWarning)
def abbreviate_paths(pathspec,named_paths):
    """
    Given a dict of (pathname,path) pairs, removes any prefix shared by all pathnames.
    Helps keep menu items short yet unambiguous.

    .. deprecated:: 2.0.0
    """
    return _abbreviate_paths(pathspec, named_paths)


def _to_datetime(x):
    """Convert a date object to a datetime object for comparison.

    This internal function ensures that date and datetime objects can be
    compared without errors by converting date objects to datetime objects.

<<<<<<< HEAD
    Args:
        x: The object to convert, which may be a `date` or `datetime` object.

    Returns
    -------
        datetime.datetime: A datetime object if the input was a date object;
=======
    Parameters
    ----------
    x: Any
        The object to convert, which may be a `date` or `datetime` object.

    Returns
    -------
    datetime.datetime:
        A datetime object if the input was a date object;
>>>>>>> 210419d6
        otherwise, the input is returned unchanged.
    """
    if isinstance(x, dt.date) and not isinstance(x, dt.datetime):
        return dt.datetime(*x.timetuple()[:6])
    return x


@contextmanager
def exceptions_summarized():
    """Context manager to display exceptions concisely without tracebacks.

    This utility is useful for writing documentation or examples where
    only the exception type and message are needed, without the full
    traceback.

    Yields
    ------
<<<<<<< HEAD
        None: Allows the code inside the context to execute.

    Prints:
        A concise summary of any exception raised, including the exception
        type and message, to `sys.stderr`.
=======
    None:
        Allows the code inside the context to execute.

    Prints
    ------
    A concise summary of any exception raised, including the exception
    type and message, to `sys.stderr`.
>>>>>>> 210419d6
    """
    try:
        yield
    except Exception:
        import sys
        etype, value, tb = sys.exc_info()
        print(f"{etype.__name__}: {value}", file=sys.stderr)


def _in_ipython():
    try:
        get_ipython()
        return True
    except NameError:
        return False

_running_tasks = set()

def async_executor(func):
    try:
        event_loop = asyncio.get_running_loop()
    except RuntimeError:
        event_loop = asyncio.new_event_loop()
    if event_loop.is_running():
        task = asyncio.ensure_future(func())
        _running_tasks.add(task)
        task.add_done_callback(_running_tasks.discard)
    else:
        event_loop.run_until_complete(func())

class _GeneratorIsMeta(type):
    def __instancecheck__(cls, inst):
        return isinstance(inst, tuple(cls.types()))

    def __subclasscheck__(cls, sub):
        return issubclass(sub, tuple(cls.types()))

    def __iter__(cls):
        yield from cls.types()

class _GeneratorIs(metaclass=_GeneratorIsMeta):
    @classmethod
    def __iter__(cls):
        yield from cls.types()

def gen_types(gen_func):
    """Decorate a generator function to support type checking.

    This decorator modifies a generator function that yields different types
    so that it can be used with `isinstance` and `issubclass`.

<<<<<<< HEAD
    Args:
        gen_func (function): The generator function to decorate.

    Returns
    -------
        type: A new type that supports `isinstance` and `issubclass` checks
=======
    Parameters
    ----------
    gen_func : GeneratorType
        The generator function to decorate.

    Returns
    -------
    type:
        A new type that supports `isinstance` and `issubclass` checks
>>>>>>> 210419d6
        based on the generator function's yielded types.

    Raises
    ------
<<<<<<< HEAD
        TypeError: If the provided function is not a generator function.
=======
    TypeError: If the provided function is not a generator function.
>>>>>>> 210419d6
    """
    if not inspect.isgeneratorfunction(gen_func):
        msg = "gen_types decorator can only be applied to generator"
        raise TypeError(msg)
    return type(gen_func.__name__, (_GeneratorIs,), {"types": staticmethod(gen_func)})<|MERGE_RESOLUTION|>--- conflicted
+++ resolved
@@ -74,14 +74,6 @@
         or method is called, indicating that it has been deprecated and will
         be removed in a future version.
 
-<<<<<<< HEAD
-        Args:
-            func: The function or method to mark as deprecated.
-
-        Returns
-        -------
-            Callable: The wrapped function that issues a deprecation warning.
-=======
         Parameters
         ----------
         func: FunctionType | MethodType
@@ -91,7 +83,6 @@
         -------
         callable:
             The wrapped function that issues a deprecation warning.
->>>>>>> 210419d6
         """
         @functools.wraps(func)
         def inner(*args, **kwargs):
@@ -113,14 +104,6 @@
     are passed as positional arguments, in accordance with PEP 3102.
     It adapts the behavior from scikit-learn.
 
-<<<<<<< HEAD
-    Args:
-        func: The function to wrap with positional argument deprecation warnings.
-
-    Returns
-    -------
-        Callable: The wrapped function that issues warnings for deprecated
-=======
     Parameters
     ----------
     func: FunctionType | MethodType
@@ -130,7 +113,6 @@
     -------
     callable:
         The wrapped function that issues warnings for deprecated
->>>>>>> 210419d6
         positional arguments.
     """
     signature = inspect.signature(func)
@@ -247,13 +229,6 @@
 
 def _is_mutable_container(value):
     """Determine if the value is a mutable container.
-<<<<<<< HEAD
-
-    Mutable containers typically require special handling when being copied.
-    """
-    return isinstance(value, MUTABLE_TYPES)
-=======
->>>>>>> 210419d6
 
     Mutable containers typically require special handling when being copied.
     """
@@ -612,14 +587,6 @@
     This internal function ensures that date and datetime objects can be
     compared without errors by converting date objects to datetime objects.
 
-<<<<<<< HEAD
-    Args:
-        x: The object to convert, which may be a `date` or `datetime` object.
-
-    Returns
-    -------
-        datetime.datetime: A datetime object if the input was a date object;
-=======
     Parameters
     ----------
     x: Any
@@ -629,7 +596,6 @@
     -------
     datetime.datetime:
         A datetime object if the input was a date object;
->>>>>>> 210419d6
         otherwise, the input is returned unchanged.
     """
     if isinstance(x, dt.date) and not isinstance(x, dt.datetime):
@@ -647,13 +613,6 @@
 
     Yields
     ------
-<<<<<<< HEAD
-        None: Allows the code inside the context to execute.
-
-    Prints:
-        A concise summary of any exception raised, including the exception
-        type and message, to `sys.stderr`.
-=======
     None:
         Allows the code inside the context to execute.
 
@@ -661,7 +620,6 @@
     ------
     A concise summary of any exception raised, including the exception
     type and message, to `sys.stderr`.
->>>>>>> 210419d6
     """
     try:
         yield
@@ -713,14 +671,6 @@
     This decorator modifies a generator function that yields different types
     so that it can be used with `isinstance` and `issubclass`.
 
-<<<<<<< HEAD
-    Args:
-        gen_func (function): The generator function to decorate.
-
-    Returns
-    -------
-        type: A new type that supports `isinstance` and `issubclass` checks
-=======
     Parameters
     ----------
     gen_func : GeneratorType
@@ -730,16 +680,11 @@
     -------
     type:
         A new type that supports `isinstance` and `issubclass` checks
->>>>>>> 210419d6
         based on the generator function's yielded types.
 
     Raises
     ------
-<<<<<<< HEAD
-        TypeError: If the provided function is not a generator function.
-=======
     TypeError: If the provided function is not a generator function.
->>>>>>> 210419d6
     """
     if not inspect.isgeneratorfunction(gen_func):
         msg = "gen_types decorator can only be applied to generator"
