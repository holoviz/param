from __future__ import annotations

import asyncio
import collections
import contextvars
import datetime as dt
import functools
import inspect
import numbers
import os
import re
import sys
import traceback
import warnings
from collections import OrderedDict, abc, defaultdict
from contextlib import contextmanager
from numbers import Real
from textwrap import dedent
from threading import get_ident
from typing import TYPE_CHECKING, Callable, TypeVar

if TYPE_CHECKING:
    from typing_extensions import Concatenate, ParamSpec

    P = ParamSpec("P")
    R = TypeVar("R")
    CallableT = TypeVar("CallableT", bound=Callable)

DEFAULT_SIGNATURE = inspect.Signature([
    inspect.Parameter('self', inspect.Parameter.POSITIONAL_OR_KEYWORD),
    inspect.Parameter('params', inspect.Parameter.VAR_KEYWORD),
])

MUTABLE_TYPES = (abc.MutableSequence, abc.MutableSet, abc.MutableMapping)

class ParamWarning(Warning):
    """Base Param Warning."""

class ParamPendingDeprecationWarning(ParamWarning, PendingDeprecationWarning):
    """
    Param PendingDeprecationWarning.

    This warning type is useful when the warning is not meant to be displayed
    to REPL/notebooks users, as DeprecationWarning are displayed when triggered
    by code in __main__ (__name__ == '__main__' in a REPL).
    """


class ParamDeprecationWarning(ParamWarning, DeprecationWarning):
    """
    Param DeprecationWarning.

    Ignored by default except when triggered by code in __main__
    """


class ParamFutureWarning(ParamWarning, FutureWarning):
    """
    Param FutureWarning.

    Always displayed.
    """


class Skip(Exception):
    """Exception that allows skipping an update when resolving a reference."""


def _deprecated(extra_msg="", warning_cat=ParamDeprecationWarning):
    def decorator(func):
        """Mark a function or method as deprecated.

        This internal decorator issues a warning when the decorated function
        or method is called, indicating that it has been deprecated and will
        be removed in a future version.

        Parameters
        ----------
        func: FunctionType | MethodType
            The function or method to mark as deprecated.

        Returns
        -------
        callable:
            The wrapped function that issues a deprecation warning.
        """
        @functools.wraps(func)
        def inner(*args, **kwargs):
            msg = f"{func.__name__!r} has been deprecated and will be removed in a future version."
            if extra_msg:
                em = dedent(extra_msg)
                em = em.strip().replace('\n', ' ')
                msg = msg + ' ' + em
            warnings.warn(msg, category=warning_cat, stacklevel=2)
            return func(*args, **kwargs)
        return inner
    return decorator


def _deprecate_positional_args(func):
    """Issue warnings for methods using deprecated positional arguments.

    This internal decorator warns when arguments after the `*` separator
    are passed as positional arguments, in accordance with PEP 3102.
    It adapts the behavior from scikit-learn.

    Parameters
    ----------
    func: FunctionType | MethodType
        The function to wrap with positional argument deprecation warnings.

    Returns
    -------
    callable:
        The wrapped function that issues warnings for deprecated
        positional arguments.
    """
    signature = inspect.signature(func)

    pos_or_kw_args = []
    kwonly_args = []
    for name, param in signature.parameters.items():
        if param.kind in (inspect.Parameter.POSITIONAL_OR_KEYWORD, inspect.Parameter.POSITIONAL_ONLY):
            pos_or_kw_args.append(name)
        elif param.kind == inspect.Parameter.KEYWORD_ONLY:
            kwonly_args.append(name)

    @functools.wraps(func)
    def inner(*args, **kwargs):
        name = func.__qualname__.split('.')[0]
        n_extra_args = len(args) - len(pos_or_kw_args)
        if n_extra_args > 0:
            extra_args = ", ".join(kwonly_args[:n_extra_args])

            warnings.warn(
                f"Passing '{extra_args}' as positional argument(s) to 'param.{name}' "
                "has been deprecated since Param 2.0.0 and will raise an error in a future version, "
                "please pass them as keyword arguments.",
                ParamFutureWarning,
                stacklevel=2,
            )

            zip_args = zip(kwonly_args[:n_extra_args], args[-n_extra_args:])
            kwargs.update({name: arg for name, arg in zip_args})

            return func(*args[:-n_extra_args], **kwargs)

        return func(*args, **kwargs)

    return inner


# Copy of Python 3.2 reprlib's recursive_repr but allowing extra arguments
def _recursive_repr(fillvalue='...'):
    """Decorate a repr function to return a fill value for recursive calls."""

    def decorating_function(user_function):
        repr_running = set()

        def wrapper(self, *args, **kwargs):
            key = id(self), get_ident()
            if key in repr_running:
                return fillvalue
            repr_running.add(key)
            try:
                result = user_function(self, *args, **kwargs)
            finally:
                repr_running.discard(key)
            return result
        return wrapper

    return decorating_function


def _is_auto_name(class_name, instance_name):
    return re.match('^'+class_name+'[0-9]{5}$', instance_name)


def _find_pname(pclass):
    """
    Go up the stack and attempt to find a Parameter declaration of the form
    `pname = param.Parameter(` or `pname = pm.Parameter(`.
    """
    stack = traceback.extract_stack()
    for frame in stack:
        match = re.match(r"^(\S+)\s*=\s*(param|pm)\." + pclass + r"\(", frame.line)
        if match:
            return match.group(1)


def _validate_error_prefix(parameter, attribute=None):
    """
    Generate an error prefix suitable for Parameters when they raise a validation
    error.

    - unbound and name can't be found: "Number parameter"
    - unbound and name can be found: "Number parameter 'x'"
    - bound parameter: "Number parameter 'P.x'"
    """
    from param.parameterized import ParameterizedMetaclass

    pclass = type(parameter).__name__
    if parameter.owner is not None:
        if type(parameter.owner) is ParameterizedMetaclass:
            powner = parameter.owner.__name__
        else:
            powner = type(parameter.owner).__name__
    else:
        powner = None
    pname = parameter.name
    out = []
    if attribute:
        out.append(f'Attribute {attribute!r} of')
    out.append(f'{pclass} parameter')
    if pname:
        if powner:
            desc = f'{powner}.{pname}'
        else:
            desc = pname
        out.append(f'{desc!r}')
    else:
        try:
            pname = _find_pname(pclass)
            if pname:
                out.append(f'{pname!r}')
        except Exception:
            pass
    return ' '.join(out)

def _is_mutable_container(value):
    """Determine if the value is a mutable container.

    Mutable containers typically require special handling when being copied.
    """
    return isinstance(value, MUTABLE_TYPES)

def full_groupby(l, key=lambda x: x):
    """Groupby implementation which does not require a prior sort."""
    d = defaultdict(list)
    for item in l:
        d[key(item)].append(item)
    return d.items()

def iscoroutinefunction(function):
    """Whether the function is an asynchronous generator or a coroutine."""
    # Partial unwrapping not required starting from Python 3.11.0
    # See https://github.com/holoviz/param/pull/894#issuecomment-1867084447
    while isinstance(function, functools.partial):
        function = function.func
    return (
        inspect.isasyncgenfunction(function) or
        inspect.iscoroutinefunction(function)
    )

async def _to_thread(func, /, *args, **kwargs):
    """Polyfill for asyncio.to_thread in Python < 3.9."""
    loop = asyncio.get_running_loop()
    ctx = contextvars.copy_context()
    func_call = functools.partial(ctx.run, func, *args, **kwargs)
    return await loop.run_in_executor(None, func_call)

async def _to_async_gen(sync_gen):
    done = object()

    def safe_next():
        # Converts StopIteration to a sentinel value to avoid:
        # TypeError: StopIteration interacts badly with generators and cannot be raised into a Future
        try:
            return next(sync_gen)
        except StopIteration:
            return done

    while True:
        if sys.version_info >= (3, 9):
            value = await asyncio.to_thread(safe_next)
        else:
            value = await _to_thread(safe_next)
        if value is done:
            break
        yield value

def flatten(line):
    """
    Flatten an arbitrarily nested sequence.

    Inspired by: pd.core.common.flatten

    Parameters
    ----------
    line : sequence
        The sequence to flatten

    Notes
    -----
    This only flattens list, tuple, and dict sequences.

    Returns
    -------
    flattened : generator

    """
    for element in line:
        if any(isinstance(element, tp) for tp in (list, tuple, dict)):
            yield from flatten(element)
        else:
            yield element


def accept_arguments(
    f: Callable[Concatenate[CallableT, P], R]
) -> Callable[P, Callable[[CallableT], R]]:
    """Decorate a decorator to accept arguments."""
    @functools.wraps(f)
    def _f(*args: P.args, **kwargs: P.kwargs) -> Callable[[CallableT], R]:
        return lambda actual_f: f(actual_f, *args, **kwargs)
    return _f


def _produce_value(value_obj):
    """Produce an actual value from a stored object.

    If the object is callable, call it; otherwise, return the object.
    """
    if callable(value_obj):
        return value_obj()
    else:
        return value_obj


# PARAM3_DEPRECATION
@_deprecated(warning_cat=ParamFutureWarning)
def produce_value(value_obj):
    """Produce an actual value from a stored object.

    If the object is callable, call it; otherwise, return the object.

    .. deprecated:: 2.0.0
    """
    return _produce_value(value_obj)


# PARAM3_DEPRECATION
@_deprecated(warning_cat=ParamFutureWarning)
def as_unicode(obj):
    """
    Safely casts any object to unicode including regular string
    (i.e. bytes) types in python 2.

    .. deprecated:: 2.0.0
    """
    return str(obj)


# PARAM3_DEPRECATION
@_deprecated(warning_cat=ParamFutureWarning)
def is_ordered_dict(d):
    """
    Predicate checking for ordered dictionaries. OrderedDict is always
    ordered, and vanilla Python dictionaries are ordered for Python 3.6+.

    .. deprecated:: 2.0.0
    """
    py3_ordered_dicts = (sys.version_info.major == 3) and (sys.version_info.minor >= 6)
    vanilla_odicts = (sys.version_info.major > 3) or py3_ordered_dicts
    return isinstance(d, (OrderedDict)) or (vanilla_odicts and isinstance(d, dict))


def _hashable(x):
    """
    Return a hashable version of the given object x, with lists and
    dictionaries converted to tuples.  Allows mutable objects to be
    used as a lookup key in cases where the object has not actually
    been mutated. Lookup will fail (appropriately) in cases where some
    part of the object has changed.  Does not (currently) recursively
    replace mutable subobjects.
    """
    if isinstance(x, collections.abc.MutableSequence):
        return tuple(x)
    elif isinstance(x, collections.abc.MutableMapping):
        return tuple([(k,v) for k,v in x.items()])
    else:
        return x


# PARAM3_DEPRECATION
@_deprecated(warning_cat=ParamFutureWarning)
def hashable(x):
    """
    Return a hashable version of the given object x, with lists and
    dictionaries converted to tuples.  Allows mutable objects to be
    used as a lookup key in cases where the object has not actually
    been mutated. Lookup will fail (appropriately) in cases where some
    part of the object has changed.  Does not (currently) recursively
    replace mutable subobjects.

    .. deprecated:: 2.0.0
    """
    return _hashable(x)


def _named_objs(objlist, namesdict=None):
    """
    Given a list of objects, returns a dictionary mapping from
    string name for the object to the object itself. Accepts
    an optional name,obj dictionary, which will override any other
    name if that item is present in the dictionary.
    """
    objs = OrderedDict()

    objtoname = {}
    unhashables = []
    if namesdict is not None:
        for k, v in namesdict.items():
            try:
                objtoname[_hashable(v)] = k
            except TypeError:
                unhashables.append((k, v))

    for obj in objlist:
        if objtoname and _hashable(obj) in objtoname:
            k = objtoname[_hashable(obj)]
        elif any(obj is v for (_, v) in unhashables):
            k = [k for (k, v) in unhashables if v is obj][0]
        elif hasattr(obj, "name"):
            k = obj.name
        elif hasattr(obj, '__name__'):
            k = obj.__name__
        else:
            k = str(obj)
        objs[k] = obj
    return objs


# PARAM3_DEPRECATION
@_deprecated(warning_cat=ParamFutureWarning)
def named_objs(objlist, namesdict=None):
    """
    Given a list of objects, returns a dictionary mapping from
    string name for the object to the object itself. Accepts
    an optional name,obj dictionary, which will override any other
    name if that item is present in the dictionary.

    .. deprecated:: 2.0.0
    """
    return _named_objs(objlist, namesdict=namesdict)


def _get_min_max_value(min, max, value=None, step=None):
    """Return min, max, value given input values with possible None."""
    # Either min and max need to be given, or value needs to be given
    if value is None:
        if min is None or max is None:
            raise ValueError(
                f'unable to infer range, value from: ({min}, {max}, {value})'
            )
        diff = max - min
        value = min + (diff / 2)
        # Ensure that value has the same type as diff
        if not isinstance(value, type(diff)):
            value = min + (diff // 2)
    else:  # value is not None
        if not isinstance(value, Real):
            raise TypeError('expected a real number, got: %r' % value)
        # Infer min/max from value
        if value == 0:
            # This gives (0, 1) of the correct type
            vrange = (value, value + 1)
        elif value > 0:
            vrange = (-value, 3*value)
        else:
            vrange = (3*value, -value)
        if min is None:
            min = vrange[0]
        if max is None:
            max = vrange[1]
    if step is not None:
        # ensure value is on a step
        tick = int((value - min) / step)
        value = min + tick * step
    if not min <= value <= max:
        raise ValueError(f'value must be between min and max (min={min}, value={value}, max={max})')
    return min, max, value


def _deserialize_from_path(ext_to_routine, path, type_name):
    """
    Call deserialization routine with path according to extension.
    ext_to_routine should be a dictionary mapping each supported
    file extension to a corresponding loading function.
    """
    if not os.path.isfile(path):
        raise FileNotFoundError(
            "Could not parse file '{}' as {}: does not exist or is not a file"
            "".format(path, type_name))
    root, ext = os.path.splitext(path)
    if ext in {'.gz', '.bz2', '.xz', '.zip'}:
        # A compressed type. We'll assume the routines can handle such extensions
        # transparently (if not, we'll fail later)
        ext = os.path.splitext(root)[1]
    # FIXME(sdrobert): try...except block below with "raise from" might be a good idea
    # once py2.7 support is removed. Provides error + fact that failure occurred in
    # deserialization
    if ext in ext_to_routine:
        return ext_to_routine[ext](path)
    raise ValueError(
        "Could not parse file '{}' as {}: no deserialization method for files with "
        "'{}' extension. Supported extensions: {}"
        "".format(path, type_name, ext, ', '.join(sorted(ext_to_routine))))


def _is_number(obj):
    if isinstance(obj, numbers.Number): return True
    # The extra check is for classes that behave like numbers, such as those
    # found in numpy, gmpy2, etc.
    elif (hasattr(obj, '__int__') and hasattr(obj, '__add__')): return True
    # This is for older versions of gmpy
    elif hasattr(obj, 'qdiv'): return True
    else: return False


<<<<<<< HEAD
def _is_abstract(class_):
=======
def _is_abstract(class_: type) -> bool:
>>>>>>> 30edc3f5
    if inspect.isabstract(class_):
        return True
    try:
        return class_.abstract
    except AttributeError:
        return False


def descendents(class_: type, concrete: bool = False) -> list[type]:
    """
    Return a list of all descendant classes of a given class.

    This function performs a breadth-first traversal of the class hierarchy,
    collecting all subclasses of `class_`. The result includes `class_` itself
    and all of its subclasses. If `concrete=True`, abstract base classes
    are excluded from the result.

    Parameters
    ----------
    class_ : type
        The base class whose descendants should be found.
    concrete : bool, optional
        If `True`, exclude abstract classes from the result. Default is `False`.

    Returns
    -------
    list of type
        A list of descendant classes, ordered from the most base to the most derived.

    Examples
    --------
    >>> class A: pass
    >>> class B(A): pass
    >>> class C(A): pass
    >>> class D(B): pass
    >>> descendents(A)
    [A, B, C, D]
    """
    if not isinstance(class_, type):
        raise TypeError(f"descendents expected a class object, not {type(class_).__name__}")
    q = [class_]
    out = []
    while len(q):
        x = q.pop(0)
        out.insert(0, x)
        try:
            subclasses = x.__subclasses__()
        except TypeError:
            # TypeError raised when __subclasses__ is called on unbound methods,
            # on `type` for example.
            continue
        for b in subclasses:
            if b not in q and b not in out:
                q.append(b)
    return [kls for kls in out if not (concrete and _is_abstract(kls))][::-1]


# Could be a method of ClassSelector.
def concrete_descendents(parentclass):
    """
    Return a dictionary containing all subclasses of the specified
    parentclass, including the parentclass.  Only classes that are
    defined in scripts that have been run or modules that have been
    imported are included, so the caller will usually first do ``from
    package import *``.

    Only non-abstract classes will be included.
    """
    return {c.__name__:c for c in descendents(parentclass)
            if not _is_abstract(c)}

def _abbreviate_paths(pathspec,named_paths):
    """
    Given a dict of (pathname,path) pairs, removes any prefix shared by all pathnames.
    Helps keep menu items short yet unambiguous.
    """
    from os.path import commonprefix, dirname, sep

    prefix = commonprefix([dirname(name)+sep for name in named_paths.keys()]+[pathspec])
    return OrderedDict([(name[len(prefix):],path) for name,path in named_paths.items()])


# PARAM3_DEPRECATION
@_deprecated(warning_cat=ParamFutureWarning)
def abbreviate_paths(pathspec,named_paths):
    """
    Given a dict of (pathname,path) pairs, removes any prefix shared by all pathnames.
    Helps keep menu items short yet unambiguous.

    .. deprecated:: 2.0.0
    """
    return _abbreviate_paths(pathspec, named_paths)


def _to_datetime(x):
    """Convert a date object to a datetime object for comparison.

    This internal function ensures that date and datetime objects can be
    compared without errors by converting date objects to datetime objects.

    Parameters
    ----------
    x: Any
        The object to convert, which may be a `date` or `datetime` object.

    Returns
    -------
    datetime.datetime:
        A datetime object if the input was a date object;
        otherwise, the input is returned unchanged.
    """
    if isinstance(x, dt.date) and not isinstance(x, dt.datetime):
        return dt.datetime(*x.timetuple()[:6])
    return x


@contextmanager
def exceptions_summarized():
    """Context manager to display exceptions concisely without tracebacks.

    This utility is useful for writing documentation or examples where
    only the exception type and message are needed, without the full
    traceback.

    Yields
    ------
    None:
        Allows the code inside the context to execute.

    Prints
    ------
    A concise summary of any exception raised, including the exception
    type and message, to `sys.stderr`.
    """
    try:
        yield
    except Exception:
        import sys
        etype, value, tb = sys.exc_info()
        print(f"{etype.__name__}: {value}", file=sys.stderr)


def _in_ipython():
    try:
        get_ipython()
        return True
    except NameError:
        return False

_running_tasks = set()

def async_executor(func):
    try:
        event_loop = asyncio.get_running_loop()
    except RuntimeError:
        event_loop = asyncio.new_event_loop()
    if event_loop.is_running():
        task = asyncio.ensure_future(func())
        _running_tasks.add(task)
        task.add_done_callback(_running_tasks.discard)
    else:
        event_loop.run_until_complete(func())

class _GeneratorIsMeta(type):
    def __instancecheck__(cls, inst):
        return isinstance(inst, tuple(cls.types()))

    def __subclasscheck__(cls, sub):
        return issubclass(sub, tuple(cls.types()))

    def __iter__(cls):
        yield from cls.types()

class _GeneratorIs(metaclass=_GeneratorIsMeta):
    @classmethod
    def __iter__(cls):
        yield from cls.types()

def gen_types(gen_func):
    """Decorate a generator function to support type checking.

    This decorator modifies a generator function that yields different types
    so that it can be used with `isinstance` and `issubclass`.

    Parameters
    ----------
    gen_func : GeneratorType
        The generator function to decorate.

    Returns
    -------
    type:
        A new type that supports `isinstance` and `issubclass` checks
        based on the generator function's yielded types.

    Raises
    ------
    TypeError: If the provided function is not a generator function.
    """
    if not inspect.isgeneratorfunction(gen_func):
        msg = "gen_types decorator can only be applied to generator"
        raise TypeError(msg)
    return type(gen_func.__name__, (_GeneratorIs,), {"types": staticmethod(gen_func)})<|MERGE_RESOLUTION|>--- conflicted
+++ resolved
@@ -518,11 +518,7 @@
     else: return False
 
 
-<<<<<<< HEAD
-def _is_abstract(class_):
-=======
 def _is_abstract(class_: type) -> bool:
->>>>>>> 30edc3f5
     if inspect.isabstract(class_):
         return True
     try:
