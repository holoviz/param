--- conflicted
+++ resolved
@@ -330,17 +330,7 @@
             Usage:
                 %params <parameterized class or object>
 
-<<<<<<< HEAD
-            Args:
-                parameter_s (str, optional): The name of the parameterized object to inspect.
-                                            Defaults to an empty string.
-                namespaces (optional): Additional namespaces to search for the object.
-
-            Returns
-            -------
-                None: Outputs the parameter information or error messages directly.
-=======
-            Argsuments
+            Parameters
             ----------
             parameter_s : str, optional
                 The name of the parameterized object to inspect. Defaults to an empty string.
@@ -351,7 +341,6 @@
             -------
             None:
                 Outputs the parameter information or error messages to stdout.
->>>>>>> b5a6630b
             """
             if parameter_s=='':
                 print("Please specify an object to inspect.")
