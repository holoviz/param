"""
Optional IPython extension for working with Parameters.

This extension offers extended but completely optional functionality
for IPython users.  From within IPython, it may be loaded using:

%load_ext param.ipython

This will register the %params line magic to allow easy inspection of
all the parameters defined on a parameterized class or object:

%params <parameterized class or object>

All parameters of the class or object will be listed in the IPython
pager together with all their corresponding attributes and
docstrings. Note that the class or object to be inspected must already
exist in the active namespace.
"""

import re
import itertools
import textwrap
import uuid

import param

<<<<<<< HEAD
from param.depends import depends, register_display_accessor, resolve_ref
from param.reactive import rx
=======
from param.depends import depends, register_display_accessor
from param.parameterized import resolve_ref
from param.reactive import reactive
>>>>>>> 00dc7332


# Whether to generate warnings when misformatted docstrings are found
WARN_MISFORMATTED_DOCSTRINGS = False

# ANSI color codes for the IPython pager
red   = '\x1b[1;31m%s\x1b[0m'
blue  = '\x1b[1;34m%s\x1b[0m'
green = '\x1b[1;32m%s\x1b[0m'
cyan = '\x1b[1;36m%s\x1b[0m'



class ParamPager:
    """
    Callable class that displays information about the supplied
    Parameterized object or class in the IPython pager.
    """

    def __init__(self, metaclass=False):
        """
        If metaclass is set to True, the checks for Parameterized
        classes objects are disabled. This option is for use in
        ParameterizedMetaclass for automatic docstring generation.
        """
        # Order of the information to be listed in the table (left to right)
        self.order = ['name', 'changed', 'value', 'type', 'bounds', 'mode']
        self.metaclass = metaclass


    def get_param_info(self, obj, include_super=True):
        """
        Get the parameter dictionary, the list of modifed parameters
        and the dictionary of parameter values. If include_super is
        True, parameters are also collected from the super classes.
        """

        params = dict(obj.param.objects('existing'))
        if isinstance(obj,type):
            changed = []
            val_dict = {k:p.default for (k,p) in params.items()}
            self_class = obj
        else:
            changed = list(obj.param.values(onlychanged=True).keys())
            val_dict = obj.param.values()
            self_class = obj.__class__

        if not include_super:
            params = {k:v for (k,v) in params.items()
                      if k in self_class.__dict__}

        params.pop('name') # Already displayed in the title.
        return (params, val_dict, changed)


    def param_docstrings(self, info, max_col_len=100, only_changed=False):
        """
        Build a string to that presents all of the parameter
        docstrings in a clean format (alternating red and blue for
        readability).
        """

        (params, val_dict, changed) = info
        contents = []
        displayed_params = []
        for name in self.sort_by_precedence(params):
            if only_changed and not (name in changed):
                continue
            displayed_params.append((name, params[name]))

        right_shift = max(len(name) for name, _ in displayed_params)+2

        for i, (name, p) in enumerate(displayed_params):
            heading = "%s: " % name
            unindented = textwrap.dedent("< No docstring available >" if p.doc is None else p.doc)

            if (WARN_MISFORMATTED_DOCSTRINGS
                and not unindented.startswith("\n")  and len(unindented.splitlines()) > 1):
                param.main.warning("Multi-line docstring for %r is incorrectly formatted "
                                   " (should start with newline)", name)
            # Strip any starting newlines
            while unindented.startswith("\n"):
                unindented = unindented[1:]

            lines = unindented.splitlines()
            if len(lines) > 1:
                tail = [f"{' '  * right_shift}{line}" for line in lines[1:]]
                all_lines = [ heading.ljust(right_shift) + lines[0]] + tail
            elif len(lines) == 1:
                all_lines = [ heading.ljust(right_shift) + lines[0]]
            else:
                all_lines = []

            if i % 2:  # Alternate red and blue for docstrings
                contents.extend([red %el for el in all_lines])
            else:
                contents.extend([blue %el for el in all_lines])

        return "\n".join(contents)


    def sort_by_precedence(self, parameters):
        """
        Sort the provided dictionary of parameters by their precedence value,
        preserving the original ordering for parameters with the
        same precedence.
        """
        params = [(p, pobj) for p, pobj in parameters.items()]
        key_fn = lambda x: x[1].precedence if x[1].precedence is not None else 1e-8
        sorted_params = sorted(params, key=key_fn)
        groups = itertools.groupby(sorted_params, key=key_fn)
        ordered_groups = [list(grp) for (_, grp) in groups]
        ordered_params = [el[0] for group in ordered_groups for el in group
                          if (el[0] != 'name' or el[0] in parameters)]
        return ordered_params


    def _build_table(self, info, order, max_col_len=40, only_changed=False):
        """
        Collect the information about parameters needed to build a
        properly formatted table and then tabulate it.
        """

        info_list, bounds_dict = [], {}
        (params, val_dict, changed) = info
        col_widths = {k:0 for k in order}

        ordering = self.sort_by_precedence(params)
        for name in ordering:
            p = params[name]
            if only_changed and not (name in changed):
                continue

            constant = 'C' if p.constant else 'V'
            readonly = 'RO' if p.readonly else 'RW'
            allow_None = ' AN' if hasattr(p, 'allow_None') and p.allow_None else ''

            mode = f'{constant} {readonly}{allow_None}'

            value = repr(val_dict[name])
            if len(value) > (max_col_len - 3):
                value = value[:max_col_len-3] + '...'

            p_dict = {'name': name, 'type': p.__class__.__name__,
                      'mode': mode, 'value': value}

            if hasattr(p, 'bounds'):
                lbound, ubound = (None,None) if p.bounds is None else p.bounds

                mark_lbound, mark_ubound = False, False
                # Use soft_bounds when bounds not defined.
                if hasattr(p, 'get_soft_bounds'):
                    soft_lbound, soft_ubound = p.get_soft_bounds()
                    if lbound is None and soft_lbound is not None:
                        lbound = soft_lbound
                        mark_lbound = True
                    if ubound is None and soft_ubound is not None:
                        ubound = soft_ubound
                        mark_ubound = True

                if (lbound, ubound) != (None,None):
                    bounds_dict[name] = (mark_lbound, mark_ubound)
                    p_dict['bounds'] = f'({lbound}, {ubound})'

            for col in p_dict:
                max_width = max([col_widths[col], len(p_dict[col])])
                col_widths[col] = max_width

            info_list.append((name, p_dict))

        return self._tabulate(info_list, col_widths, changed, order, bounds_dict)


    def _tabulate(self, info_list, col_widths, changed, order, bounds_dict):
        """
        Returns the supplied information as a table suitable for
        printing or paging.

        info_list:  List of the parameters name, type and mode.
        col_widths: Dictionary of column widths in characters
        changed:    List of parameters modified from their defaults.
        order:      The order of the table columns
        bound_dict: Dictionary of appropriately formatted bounds
        """

        contents, tail = [], []
        column_set = {k for _, row in info_list for k in row}
        columns = [col for col in order if col in column_set]

        title_row = []
        # Generate the column headings
        for i, col in enumerate(columns):
            width = col_widths[col]+2
            col = col.capitalize()
            formatted = col.ljust(width) if i == 0 else col.center(width)
            title_row.append(formatted)
        contents.append(blue % ''.join(title_row)+"\n")

        # Format the table rows
        for row, info in info_list:
            row_list = []
            for i,col in enumerate(columns):
                width = col_widths[col]+2
                val = info[col] if (col in info) else ''
                formatted = val.ljust(width) if i==0 else val.center(width)

                if col == 'bounds' and bounds_dict.get(row,False):
                    (mark_lbound, mark_ubound) = bounds_dict[row]
                    lval, uval = formatted.rsplit(',')
                    lspace, lstr = lval.rsplit('(')
                    ustr, uspace = uval.rsplit(')')
                    lbound = lspace + '('+(cyan % lstr) if mark_lbound else lval
                    ubound = (cyan % ustr)+')'+uspace if mark_ubound else uval
                    formatted = f"{lbound},{ubound}"
                row_list.append(formatted)

            row_text = ''.join(row_list)
            if row in changed:
                row_text = red % row_text

            contents.append(row_text)

        return '\n'.join(contents+tail)


    def __call__(self, param_obj):
        """
        Given a Parameterized object or class, display information
        about the parameters in the IPython pager.
        """
        title = None
        if not self.metaclass:
            parameterized_object = isinstance(param_obj, param.Parameterized)
            parameterized_class = (isinstance(param_obj,type)
                                   and  issubclass(param_obj,param.Parameterized))

            if not (parameterized_object or parameterized_class):
                print("Object is not a Parameterized class or object.")
                return

            if parameterized_object:
                # Only show the name if not autogenerated
                class_name = param_obj.__class__.__name__
                default_name = re.match('^'+class_name+'[0-9]+$', param_obj.name)
                obj_name = '' if default_name else (' %r' % param_obj.name)
                title = f'Parameters of {class_name!r} instance{obj_name}'

        if title is None:
            title = 'Parameters of %r' % param_obj.name

        heading_line = '=' * len(title)
        heading_text = f"{title}\n{heading_line}\n"

        param_info = self.get_param_info(param_obj, include_super=True)
        if not param_info[0]:
            top_heading = green % heading_text
            return f"{top_heading}\nObject has no parameters."

        table = self._build_table(param_info, self.order, max_col_len=40,
                                  only_changed=False)

        docstrings = self.param_docstrings(param_info, max_col_len=100, only_changed=False)
        dflt_msg = "Parameters changed from their default values are marked in red."
        top_heading = (green % heading_text)
        top_heading += "\n%s" % (red % dflt_msg)
        top_heading += "\n%s" % (cyan % "Soft bound values are marked in cyan.")
        top_heading += '\nC/V= Constant/Variable, RO/RW = ReadOnly/ReadWrite, AN=Allow None'

        heading_text = 'Parameter docstrings:'
        heading_string = f"{heading_text}\n{'=' * len(heading_text)}"
        docstring_heading = (green % heading_string)
        return f"{top_heading}\n\n{table}\n\n{docstring_heading}\n\n{docstrings}"


message = """Welcome to the param IPython extension! (https://param.holoviz.org/)"""
message += '\nAvailable magics: %params'

_loaded = False

def load_ipython_extension(ip, verbose=True):

    from IPython.core.magic import Magics, magics_class, line_magic
    from IPython.core import page


    @magics_class
    class ParamMagics(Magics):
        """
        Implements the %params line magic used to inspect the parameters
        of a parameterized class or object.
        """
        def __init__(self, *args, **kwargs):
            super().__init__(*args, **kwargs)
            self.param_pager = ParamPager()


        @line_magic
        def params(self, parameter_s='', namespaces=None):
            """
            The %params line magic accepts a single argument which is a
            handle on the parameterized object to be inspected. If the
            object can be found in the active namespace, information about
            the object's parameters is displayed in the IPython pager.

            Usage: %params <parameterized class or object>
            """
            if parameter_s=='':
                print("Please specify an object to inspect.")
                return

            # Beware! Uses IPython internals that may change in future...
            obj = self.shell._object_find(parameter_s)
            if obj.found is False:
                print("Object %r not found in the namespace." % parameter_s)
                return

            page.page(self.param_pager(obj.obj))


    if verbose: print(message)

    global _loaded
    if not _loaded:
        _loaded = True
        ip.register_magics(ParamMagics)


class IPythonDisplay:
    """
    Reactive display handler that updates the output.
    """

    enabled = True

    def __init__(self, reactive):
        self._reactive = reactive

    def __call__(self):
        if isinstance(self._reactive, rx):
            cb = self._reactive._callback
            @depends(*self._reactive._params, watch=True)
            def update_handle(*args, **kwargs):
                handle.update(cb())
        else:
            cb = self._reactive
            @depends(*resolve_ref(cb), watch=True)
            def update_handle(*args, **kwargs):
                handle.update(cb())
        try:
            handle = display(cb(), display_id=uuid.uuid4().hex) # noqa
        except TypeError:
            raise NotImplementedError


register_display_accessor('_ipython_display_', IPythonDisplay)<|MERGE_RESOLUTION|>--- conflicted
+++ resolved
@@ -24,14 +24,9 @@
 
 import param
 
-<<<<<<< HEAD
-from param.depends import depends, register_display_accessor, resolve_ref
-from param.reactive import rx
-=======
 from param.depends import depends, register_display_accessor
 from param.parameterized import resolve_ref
-from param.reactive import reactive
->>>>>>> 00dc7332
+from param.reactive import rx
 
 
 # Whether to generate warnings when misformatted docstrings are found
