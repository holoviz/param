--- conflicted
+++ resolved
@@ -37,6 +37,7 @@
 from ._utils import (
     DEFAULT_SIGNATURE,
     ParamDeprecationWarning as _ParamDeprecationWarning,
+    ParamFutureWarning as _ParamFutureWarning,
     _deprecated,
     _deprecate_positional_args,
     _dict_update,
@@ -44,14 +45,9 @@
     _is_mutable_container,
     _recursive_repr,
     _validate_error_prefix,
-<<<<<<< HEAD
+    _is_mutable_container,
     accept_arguments,
     iscoroutinefunction
-=======
-    ParamDeprecationWarning as _ParamDeprecationWarning,
-    ParamFutureWarning as _ParamFutureWarning,
-    _is_mutable_container,
->>>>>>> 99bc5739
 )
 
 try:
