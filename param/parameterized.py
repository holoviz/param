--- conflicted
+++ resolved
@@ -3682,11 +3682,6 @@
         self_._register_watcher('append', watcher, what)
         return watcher
 
-<<<<<<< HEAD
-    def unwatch(self_, watcher):
-        """Remove the given Watcher object (from `watch` or `watch_values`) from this object's list."""
-        self_._register_watcher('remove', watcher, what=watcher.what)
-=======
     def unwatch(self_, watcher: Watcher) -> None:
         """
         Remove a watcher from this object's list of registered watchers.
@@ -3734,11 +3729,7 @@
 
         >>> instance.a = 20  # No output
         """
-        try:
-            self_._register_watcher('remove', watcher, what=watcher.what)
-        except Exception:
-            self_.warning(f'No such watcher {str(watcher)} to remove.')
->>>>>>> 274632ac
+        self_._register_watcher('remove', watcher, what=watcher.what)
 
     def watch_values(
         self_,
