"""
Generic support for objects with full-featured Parameters and
messaging.

This file comes from the Param library (https://github.com/holoviz/param)
but can be taken out of the param module and used on its own if desired,
either alone (providing basic Parameter support) or with param's
__init__.py (providing specialized Parameter types).
"""

import copy
import datetime as dt
import re
import inspect
import random
import numbers
import operator
import typing
import warnings

# Allow this file to be used standalone if desired, albeit without JSON serialization
try:
    from . import serializer
except ImportError:
    serializer = None

from collections import defaultdict, namedtuple, OrderedDict
from functools import partial, wraps, reduce
<<<<<<< HEAD
from operator import itemgetter,attrgetter
=======
from html import escape
from operator import itemgetter, attrgetter
from threading import get_ident
>>>>>>> ada351ed
from types import FunctionType, MethodType

import logging
from contextlib import contextmanager
from logging import DEBUG, INFO, WARNING, ERROR, CRITICAL

<<<<<<< HEAD
from ._utils import _deprecated, _deprecate_positional_args, _recursive_repr
=======
from ._utils import _deprecated, _deprecate_positional_args, ParamDeprecationWarning as _ParamDeprecationWarning
>>>>>>> ada351ed

try:
    # In case the optional ipython module is unavailable
    from .ipython import ParamPager
    param_pager = ParamPager(metaclass=True)  # Generates param description
except:
    param_pager = None

from inspect import getfullargspec

dt_types = (dt.datetime, dt.date)
_int_types = (int,)

try:
    import numpy as np
    dt_types = dt_types + (np.datetime64,)
    _int_types = _int_types + (np.integer,)
except:
    pass

VERBOSE = INFO - 1
logging.addLevelName(VERBOSE, "VERBOSE")

# Get the appropriate logging.Logger instance. If `logger` is None, a
# logger named `"param"` will be instantiated. If `name` is set, a descendant
# logger with the name ``"param.<name>"`` is returned (or
# ``logger.name + ".<name>"``)
logger = None
def get_logger(name=None):
    if logger is None:
        root_logger = logging.getLogger('param')
        if not root_logger.handlers:
            root_logger.setLevel(logging.INFO)
            formatter = logging.Formatter(
                fmt='%(levelname)s:%(name)s: %(message)s')
            handler = logging.StreamHandler()
            handler.setFormatter(formatter)
            root_logger.addHandler(handler)
    else:
        root_logger = logger
    if name is None:
        return root_logger
    else:
        return logging.getLogger(root_logger.name + '.' + name)


# Indicates whether warnings should be raised as errors, stopping
# processing.
warnings_as_exceptions = False

docstring_signature = True        # Add signature to class docstrings
docstring_describe_params = True  # Add parameter description to class
                                  # docstrings (requires ipython module)
object_count = 0
warning_count = 0


def _identity_hook(obj, val):
    """To be removed when set_hook is removed"""
    return val


class _Undefined:
    """
    Dummy value to signal completely undefined values rather than
    simple None values.
    """

    def __bool__(self):
        # Haven't defined whether Undefined is falsy or truthy,
        # so to avoid subtle bugs raise an error when it
        # is used in a comparison without `is`.
        raise RuntimeError('Use `is` to compare Undefined')

    def __repr__(self):
        return '<Undefined>'


Undefined = _Undefined()


@contextmanager
def logging_level(level):
    """
    Temporarily modify param's logging level.
    """
    level = level.upper()
    levels = [DEBUG, INFO, WARNING, ERROR, CRITICAL, VERBOSE]
    level_names = ['DEBUG', 'INFO', 'WARNING', 'ERROR', 'CRITICAL', 'VERBOSE']

    if level not in level_names:
        raise Exception(f"Level {level!r} not in {levels!r}")

    param_logger = get_logger()
    logging_level = param_logger.getEffectiveLevel()
    param_logger.setLevel(levels[level_names.index(level)])
    try:
        yield None
    finally:
        param_logger.setLevel(logging_level)


@contextmanager
def _batch_call_watchers(parameterized, enable=True, run=True):
    """
    Internal version of batch_call_watchers, adding control over queueing and running.
    Only actually batches events if enable=True; otherwise a no-op. Only actually
    calls the accumulated watchers on exit if run=True; otherwise they remain queued.
    """
    BATCH_WATCH = parameterized.param._BATCH_WATCH
    parameterized.param._BATCH_WATCH = enable or parameterized.param._BATCH_WATCH
    try:
        yield
    finally:
        parameterized.param._BATCH_WATCH = BATCH_WATCH
        if run and not BATCH_WATCH:
            parameterized.param._batch_call_watchers()


# PARAM3_DEPRECATION
@_deprecated(extra_msg="Use instead `batch_call_watchers`.")
@contextmanager
def batch_watch(parameterized, enable=True, run=True):
    with _batch_call_watchers(parameterized, enable, run):
        yield


@contextmanager
def batch_call_watchers(parameterized):
    """
    Context manager to batch events to provide to Watchers on a
    parameterized object.  This context manager queues any events
    triggered by setting a parameter on the supplied parameterized
    object, saving them up to dispatch them all at once when the
    context manager exits.
    """
    BATCH_WATCH = parameterized.param._BATCH_WATCH
    parameterized.param._BATCH_WATCH = True
    try:
        yield
    finally:
        parameterized.param._BATCH_WATCH = BATCH_WATCH
        if not BATCH_WATCH:
            parameterized.param._batch_call_watchers()


@contextmanager
def edit_constant(parameterized):
    """
    Temporarily set parameters on Parameterized object to constant=False
    to allow editing them.
    """
    params = parameterized.param.objects('existing').values()
    constants = [p.constant for p in params]
    for p in params:
        p.constant = False
    try:
        yield
    except:
        raise
    finally:
        for (p, const) in zip(params, constants):
            p.constant = const


@contextmanager
def discard_events(parameterized):
    """
    Context manager that discards any events within its scope
    triggered on the supplied parameterized object.
    """
    batch_watch = parameterized.param._BATCH_WATCH
    parameterized.param._BATCH_WATCH = True
    watchers, events = (list(parameterized.param._watchers),
                        list(parameterized.param._events))
    try:
        yield
    except:
        raise
    finally:
        parameterized.param._BATCH_WATCH = batch_watch
        parameterized.param._watchers = watchers
        parameterized.param._events = events


# External components can register an async executor which will run
# async functions
async_executor = None


def classlist(class_):
    """
    Return a list of the class hierarchy above (and including) the given class.

    Same as `inspect.getmro(class_)[::-1]`
    """
    return inspect.getmro(class_)[::-1]


def descendents(class_):
    """
    Return a list of the class hierarchy below (and including) the given class.

    The list is ordered from least- to most-specific.  Can be useful for
    printing the contents of an entire class hierarchy.
    """
    assert isinstance(class_,type)
    q = [class_]
    out = []
    while len(q):
        x = q.pop(0)
        out.insert(0,x)
        for b in x.__subclasses__():
            if b not in q and b not in out:
                q.append(b)
    return out[::-1]


def get_all_slots(class_):
    """
    Return a list of slot names for slots defined in `class_` and its
    superclasses.
    """
    # A subclass's __slots__ attribute does not contain slots defined
    # in its superclass (the superclass' __slots__ end up as
    # attributes of the subclass).
    all_slots = []
    parent_param_classes = [c for c in classlist(class_)[1::]]
    for c in parent_param_classes:
        if hasattr(c,'__slots__'):
            all_slots+=c.__slots__
    return all_slots


def get_occupied_slots(instance):
    """
    Return a list of slots for which values have been set.

    (While a slot might be defined, if a value for that slot hasn't
    been set, then it's an AttributeError to request the slot's
    value.)
    """
    return [slot for slot in get_all_slots(type(instance))
            if hasattr(instance,slot)]


def all_equal(arg1,arg2):
    """
    Return a single boolean for arg1==arg2, even for numpy arrays
    using element-wise comparison.

    Uses all(arg1==arg2) for sequences, and arg1==arg2 otherwise.

    If both objects have an '_infinitely_iterable' attribute, they are
    not be zipped together and are compared directly instead.
    """
    if all(hasattr(el, '_infinitely_iterable') for el in [arg1,arg2]):
        return arg1==arg2
    try:
        return all(a1 == a2 for a1, a2 in zip(arg1, arg2))
    except TypeError:
        return arg1==arg2


# PARAM3_DEPRECATION
# The syntax to use a metaclass changed incompatibly between 2 and
# 3. The add_metaclass() class decorator below creates a class using a
# specified metaclass in a way that works on both 2 and 3. For 3, can
# remove this decorator and specify metaclasses in a simpler way
# (https://docs.python.org/3/reference/datamodel.html#customizing-class-creation)
#
# Code from six (https://bitbucket.org/gutworth/six; version 1.4.1).
@_deprecated()
def add_metaclass(metaclass):
    """Class decorator for creating a class with a metaclass.

    .. deprecated:: 2.0.0
    """
    def wrapper(cls):
        orig_vars = cls.__dict__.copy()
        orig_vars.pop('__dict__', None)
        orig_vars.pop('__weakref__', None)
        for slots_var in orig_vars.get('__slots__', ()):
            orig_vars.pop(slots_var)
        return metaclass(cls.__name__, cls.__bases__, orig_vars)
    return wrapper


class bothmethod:
    """
    'optional @classmethod'

    A decorator that allows a method to receive either the class
    object (if called on the class) or the instance object
    (if called on the instance) as its first argument.
    """
    def __init__(self, method):
        self.method = method

    def __get__(self, instance, owner):
        if instance is None:
            # Class call
            return self.method.__get__(owner)
        else:
            # Instance call
            return self.method.__get__(instance, owner)


def _getattrr(obj, attr, *args):
    def _getattr(obj, attr):
        return getattr(obj, attr, *args)
    return reduce(_getattr, [obj] + attr.split('.'))


def accept_arguments(f):
    """
    Decorator for decorators that accept arguments
    """
    @wraps(f)
    def _f(*args, **kwargs):
        return lambda actual_f: f(actual_f, *args, **kwargs)
    return _f


def no_instance_params(cls):
    """
    Disables instance parameters on the class
    """
    cls._disable_instance__params = True
    return cls


def iscoroutinefunction(function):
    """
    Whether the function is an asynchronous coroutine function.
    """
    if not hasattr(inspect, 'iscoroutinefunction'):
        return False
    import asyncio
    try:
        return (
            inspect.isasyncgenfunction(function) or
            asyncio.iscoroutinefunction(function)
        )
    except AttributeError:
        return False


def instance_descriptor(f):
    # If parameter has an instance Parameter, delegate setting
    def _f(self, obj, val):
        instance_param = getattr(obj, '_instance__params', {}).get(self.name)
        if instance_param is not None and self is not instance_param:
            instance_param.__set__(obj, val)
            return
        return f(self, obj, val)
    return _f


def get_method_owner(method):
    """
    Gets the instance that owns the supplied method
    """
    if not inspect.ismethod(method):
        return None
    if isinstance(method, partial):
        method = method.func
    return method.__self__


def recursive_repr(fillvalue='...'):
    'Decorator to make a repr function return fillvalue for a recursive call'
    # Copy of Python 3.2 reprlib's recursive_repr but allowing extra arguments

    def decorating_function(user_function):
        repr_running = set()

        @wraps(user_function)
        def wrapper(self, *args, **kwargs):
            key = id(self), get_ident()
            if key in repr_running:
                return fillvalue
            repr_running.add(key)
            try:
                result = user_function(self, *args, **kwargs)
            finally:
                repr_running.discard(key)
            return result
        return wrapper

    return decorating_function


@accept_arguments
def depends(func, *dependencies, watch=False, on_init=False, **kw):
    """Annotates a function or Parameterized method to express its dependencies.

    The specified dependencies can be either be Parameter instances or if a
    method is supplied they can be defined as strings referring to Parameters
    of the class, or Parameters of subobjects (Parameterized objects that are
    values of this object's parameters). Dependencies can either be on
    Parameter values, or on other metadata about the Parameter.

    Parameters
    ----------
    watch : bool, optional
        Wether to invoke the function/method when the dependency is updated,
        by default False
    on_init : bool, optional
        Whether to invoke the function/method when the instance is created,
        by default False
    """
    if iscoroutinefunction(func):
        @wraps(func)
        async def _depends(*args, **kw):
            return await func(*args, **kw)
    else:
        @wraps(func)
        def _depends(*args, **kw):
            return func(*args, **kw)

    deps = list(dependencies)+list(kw.values())
    string_specs = False
    for dep in deps:
        if isinstance(dep, str):
            string_specs = True
        elif not isinstance(dep, Parameter):
            raise ValueError('The depends decorator only accepts string '
                             'types referencing a parameter or parameter '
                             'instances, found %s type instead.' %
                             type(dep).__name__)
        elif not (isinstance(dep.owner, Parameterized) or
                  (isinstance(dep.owner, ParameterizedMetaclass))):
            owner = 'None' if dep.owner is None else '%s class' % type(dep.owner).__name__
            raise ValueError('Parameters supplied to the depends decorator, '
                             'must be bound to a Parameterized class or '
                             'instance not %s.' % owner)

    if (any(isinstance(dep, Parameter) for dep in deps) and
        any(isinstance(dep, str) for dep in deps)):
        raise ValueError('Dependencies must either be defined as strings '
                         'referencing parameters on the class defining '
                         'the decorated method or as parameter instances. '
                         'Mixing of string specs and parameter instances '
                         'is not supported.')
    elif string_specs and kw:
        raise AssertionError('Supplying keywords to the decorated method '
                             'or function is not supported when referencing '
                             'parameters by name.')

    if not string_specs and watch: # string_specs case handled elsewhere (later), in Parameterized.__init__
        if iscoroutinefunction(func):
            async def cb(*events):
                args = (getattr(dep.owner, dep.name) for dep in dependencies)
                dep_kwargs = {n: getattr(dep.owner, dep.name) for n, dep in kw.items()}
                await func(*args, **dep_kwargs)
        else:
            def cb(*events):
                args = (getattr(dep.owner, dep.name) for dep in dependencies)
                dep_kwargs = {n: getattr(dep.owner, dep.name) for n, dep in kw.items()}
                return func(*args, **dep_kwargs)

        grouped = defaultdict(list)
        for dep in deps:
            grouped[id(dep.owner)].append(dep)
        for group in grouped.values():
            group[0].owner.param.watch(cb, [dep.name for dep in group])

    _dinfo = getattr(func, '_dinfo', {})
    _dinfo.update({'dependencies': dependencies,
                   'kw': kw, 'watch': watch, 'on_init': on_init})

    _depends._dinfo = _dinfo

    return _depends


@accept_arguments
def output(func, *output, **kw):
    """
    output allows annotating a method on a Parameterized class to
    declare that it returns an output of a specific type. The outputs
    of a Parameterized class can be queried using the
    Parameterized.param.outputs method. By default the output will
    inherit the method name but a custom name can be declared by
    expressing the Parameter type using a keyword argument.

    The simplest declaration simply declares the method returns an
    object without any type guarantees, e.g.:

      @output()

    If a specific parameter type is specified this is a declaration
    that the method will return a value of that type, e.g.:

      @output(param.Number())

    To override the default name of the output the type may be declared
    as a keyword argument, e.g.:

      @output(custom_name=param.Number())

    Multiple outputs may be declared using keywords mapping from output name
    to the type or using tuples of the same format, i.e. these two declarations
    are equivalent:

      @output(number=param.Number(), string=param.String())

      @output(('number', param.Number()), ('string', param.String()))

    output also accepts Python object types which will be upgraded to
    a ClassSelector, e.g.:

      @output(int)
    """
    if output:
        outputs = []
        for i, out in enumerate(output):
            i = i if len(output) > 1 else None
            if isinstance(out, tuple) and len(out) == 2 and isinstance(out[0], str):
                outputs.append(out+(i,))
            elif isinstance(out, str):
                outputs.append((out, Parameter(), i))
            else:
                outputs.append((None, out, i))
    elif kw:
        # (requires keywords to be kept ordered, which was not true in previous versions)
        outputs = [(name, otype, i if len(kw) > 1 else None)
                   for i, (name, otype) in enumerate(kw.items())]
    else:
        outputs = [(None, Parameter(), None)]

    names, processed = [], []
    for name, otype, i in outputs:
        if isinstance(otype, type):
            if issubclass(otype, Parameter):
                otype = otype()
            else:
                from .import ClassSelector
                otype = ClassSelector(class_=otype)
        elif isinstance(otype, tuple) and all(isinstance(t, type) for t in otype):
            from .import ClassSelector
            otype = ClassSelector(class_=otype)
        if not isinstance(otype, Parameter):
            raise ValueError('output type must be declared with a Parameter class, '
                             'instance or a Python object type.')
        processed.append((name, otype, i))
        names.append(name)

    if len(set(names)) != len(names):
        raise ValueError('When declaring multiple outputs each value '
                         'must be unique.')

    _dinfo = getattr(func, '_dinfo', {})
    _dinfo.update({'outputs': processed})

    @wraps(func)
    def _output(*args,**kw):
        return func(*args,**kw)

    _output._dinfo = _dinfo

    return _output


def _parse_dependency_spec(spec):
    """
    Parses param.depends specifications into three components:

    1. The dotted path to the sub-object
    2. The attribute being depended on, i.e. either a parameter or method
    3. The parameter attribute being depended on
    """
    assert spec.count(":")<=1
    spec = spec.strip()
    m = re.match("(?P<path>[^:]*):?(?P<what>.*)", spec)
    what = m.group('what')
    path = "."+m.group('path')
    m = re.match(r"(?P<obj>.*)(\.)(?P<attr>.*)", path)
    obj = m.group('obj')
    attr = m.group("attr")
    return obj or None, attr, what or 'value'


def _params_depended_on(minfo, dynamic=True, intermediate=True):
    """
    Resolves dependencies declared on a Parameterized method.
    Dynamic dependencies, i.e. dependencies on sub-objects which may
    or may not yet be available, are only resolved if dynamic=True.
    By default intermediate dependencies, i.e. dependencies on the
    path to a sub-object are returned. For example for a dependency
    on 'a.b.c' dependencies on 'a' and 'b' are returned as long as
    intermediate=True.

    Returns lists of concrete dependencies on available parameters
    and dynamic dependencies specifications which have to resolved
    if the referenced sub-objects are defined.
    """
    deps, dynamic_deps = [], []
    dinfo = getattr(minfo.method, "_dinfo", {})
    for d in dinfo.get('dependencies', list(minfo.cls.param)):
        ddeps, ddynamic_deps = (minfo.cls if minfo.inst is None else minfo.inst).param._spec_to_obj(d, dynamic, intermediate)
        dynamic_deps += ddynamic_deps
        for dep in ddeps:
            if isinstance(dep, PInfo):
                deps.append(dep)
            else:
                method_deps, method_dynamic_deps = _params_depended_on(dep, dynamic, intermediate)
                deps += method_deps
                dynamic_deps += method_dynamic_deps
    return deps, dynamic_deps


def _resolve_mcs_deps(obj, resolved, dynamic, intermediate=True):
    """
    Resolves constant and dynamic parameter dependencies previously
    obtained using the _params_depended_on function. Existing resolved
    dependencies are updated with a supplied parameter instance while
    dynamic dependencies are resolved if possible.
    """
    dependencies = []
    for dep in resolved:
        if not issubclass(type(obj), dep.cls):
            dependencies.append(dep)
            continue
        inst = obj if dep.inst is None else dep.inst
        dep = PInfo(inst=inst, cls=dep.cls, name=dep.name,
                    pobj=inst.param[dep.name], what=dep.what)
        dependencies.append(dep)
    for dep in dynamic:
        subresolved, _ = obj.param._spec_to_obj(dep.spec, intermediate=intermediate)
        for subdep in subresolved:
            if isinstance(subdep, PInfo):
                dependencies.append(subdep)
            else:
                dependencies += _params_depended_on(subdep, intermediate=intermediate)[0]
    return dependencies


def _skip_event(*events, **kwargs):
    """
    Checks whether a subobject event should be skipped.
    Returns True if all the values on the new subobject
    match the values on the previous subobject.
    """
    what = kwargs.get('what', 'value')
    changed = kwargs.get('changed')
    if changed is None:
        return False
    for e in events:
        for p in changed:
            if what == 'value':
                old = Undefined if e.old is None else _getattrr(e.old, p, None)
                new = Undefined if e.new is None else _getattrr(e.new, p, None)
            else:
                old = Undefined if e.old is None else _getattrr(e.old.param[p], what, None)
                new = Undefined if e.new is None else _getattrr(e.new.param[p], what, None)
            if not Comparator.is_equal(old, new):
                return False
    return True


def _m_caller(self, method_name, what='value', changed=None, callback=None):
    """
    Wraps a method call adding support for scheduling a callback
    before it is executed and skipping events if a subobject has
    changed but its values have not.
    """
    function = getattr(self, method_name)
    if iscoroutinefunction(function):
        async def caller(*events):
            if callback:
                callback(*events)
            if not _skip_event or not _skip_event(*events, what=what, changed=changed):
                await function()
    else:
        def caller(*events):
            if callback: callback(*events)
            if not _skip_event(*events, what=what, changed=changed):
                return function()
    caller._watcher_name = method_name
    return caller


def _dict_update(dictionary, **kwargs):
    """
    Small utility to update a copy of a dict with the provided keyword args.
    """
    d = dictionary.copy()
    d.update(kwargs)
    return d


def _add_doc(obj, docstring):
    """Add a docstring to a namedtuple"""
    obj.__doc__ = docstring


PInfo = namedtuple("PInfo", "inst cls name pobj what")
_add_doc(PInfo,
    """
    Object describing something being watched about a Parameter.

    `inst`: Parameterized instance owning the Parameter, or None

    `cls`: Parameterized class owning the Parameter

    `name`: Name of the Parameter being watched

    `pobj`: Parameter object being watched

    `what`: What is being watched on the Parameter (either 'value' or a slot name)
    """)

MInfo = namedtuple("MInfo", "inst cls name method")
_add_doc(MInfo,
    """
    Object describing a Parameterized method being watched.

    `inst`: Parameterized instance owning the method, or None

    `cls`: Parameterized class owning the method

    `name`: Name of the method being watched

    `method`: bound method of the object being watched
    """)

DInfo = namedtuple("DInfo", "spec")
_add_doc(DInfo,
    """
    Object describing dynamic dependencies.
    `spec`: Dependency specification to resolve
    """)

Event = namedtuple("Event", "what name obj cls old new type")
_add_doc(Event,
    """
    Object representing an event that triggers a Watcher.

    `what`: What is being watched on the Parameter (either value or a slot name)

    `name`: Name of the Parameter that was set or triggered

    `obj`: Parameterized instance owning the watched Parameter, or None

    `cls`: Parameterized class owning the watched Parameter

    `old`: Previous value of the item being watched

    `new`: New value of the item being watched

    `type`: `triggered` if this event was triggered explicitly), `changed` if
    the item was set and watching for `onlychanged`, `set` if the item was set,
    or  None if type not yet known
    """)

_Watcher = namedtuple("Watcher", "inst cls fn mode onlychanged parameter_names what queued precedence")

class Watcher(_Watcher):
    """
    Object declaring a callback function to invoke when an Event is
    triggered on a watched item.

    `inst`: Parameterized instance owning the watched Parameter, or
    None

    `cls`: Parameterized class owning the watched Parameter

    `fn`: Callback function to invoke when triggered by a watched
    Parameter

    `mode`: 'args' for param.watch (call `fn` with PInfo object
    positional args), or 'kwargs' for param.watch_values (call `fn`
    with <param_name>:<new_value> keywords)

    `onlychanged`: If True, only trigger for actual changes, not
    setting to the current value

    `parameter_names`: List of Parameters to watch, by name

    `what`: What to watch on the Parameters (either 'value' or a slot
    name)

    `queued`: Immediately invoke callbacks triggered during processing
            of an Event (if False), or queue them up for processing
            later, after this event has been handled (if True)

    `precedence`: A numeric value which determines the precedence of
                  the watcher.  Lower precedence values are executed
                  with higher priority.
    """

    def __new__(cls_, *args, **kwargs):
        """
        Allows creating Watcher without explicit precedence value.
        """
        values = dict(zip(cls_._fields, args))
        values.update(kwargs)
        if 'precedence' not in values:
            values['precedence'] = 0
        return super().__new__(cls_, **values)

    def __iter__(self):
        """
        Backward compatibility layer to allow tuple unpacking without
        the precedence value. Important for Panel which creates a
        custom Watcher and uses tuple unpacking. Will be dropped in
        Param 3.x.
        """
        return iter(self[:-1])

    def __str__(self):
        cls = type(self)
        attrs = ', '.join([f'{f}={getattr(self, f)!r}' for f in cls._fields])
        return f"{cls.__name__}({attrs})"




class ParameterMetaclass(type):
    """
    Metaclass allowing control over creation of Parameter classes.
    """
    def __new__(mcs,classname,bases,classdict):

        # store the class's docstring in __classdoc
        if '__doc__' in classdict:
            classdict['__classdoc']=classdict['__doc__']

        # when asking for help on Parameter *object*, return the doc slot
        classdict['__doc__']=property(attrgetter('doc'))

        # To get the benefit of slots, subclasses must themselves define
        # __slots__, whether or not they define attributes not present in
        # the base Parameter class.  That's because a subclass will have
        # a __dict__ unless it also defines __slots__.
        if '__slots__' not in classdict:
            classdict['__slots__']=[]

        # No special handling for a __dict__ slot; should there be?

        return type.__new__(mcs,classname,bases,classdict)

    def __getattribute__(mcs,name):
        if name=='__doc__':
            # when asking for help on Parameter *class*, return the
            # stored class docstring
            return type.__getattribute__(mcs,'__classdoc')
        else:
            return type.__getattribute__(mcs,name)


class _ParameterBase(metaclass=ParameterMetaclass):
    """
    Base Parameter class used to dynamically update the signature of all
    the Parameters.
    """

    @classmethod
    def _modified_slots_defaults(cls):
        defaults = cls._slot_defaults.copy()
        defaults['label'] = defaults.pop('_label')
        return defaults

    @classmethod
    def __init_subclass__(cls):
        # _update_signature has been tested against the Parameters available
        # in Param, we don't want to break the Parameters created elsewhere
        # so wrapping this in a loose try/except.
        try:
            cls._update_signature()
        except Exception:
            # The super signature has been changed so we need to get the one
            # from the class constructor directly.
            cls.__signature__ = inspect.signature(cls.__init__)

    @classmethod
    def _update_signature(cls):
        defaults = cls._modified_slots_defaults()
        new_parameters = {}

        for i, kls in enumerate(cls.mro()):
            if kls.__name__.startswith('_'):
                continue
            sig = inspect.signature(kls.__init__)
            for pname, parameter in sig.parameters.items():
                if pname == 'self':
                    continue
                if i >= 1 and parameter.default == inspect.Signature.empty:
                    continue
                if parameter.kind in (inspect.Parameter.VAR_KEYWORD, inspect.Parameter.VAR_POSITIONAL):
                    continue
                if getattr(parameter, 'default', None) is Undefined:
                    if pname not in defaults:
                        raise LookupError(
                            f'Argument {pname!r} of Parameter {cls.__name__!r} has no '
                            'entry in _slot_defaults.'
                        )
                    default = defaults[pname]
                    if callable(default) and hasattr(default, 'sig'):
                        default = default.sig
                    new_parameter = parameter.replace(default=default)
                else:
                    new_parameter = parameter
                if i >= 1:
                    new_parameter = new_parameter.replace(kind=inspect.Parameter.KEYWORD_ONLY)
                new_parameters.setdefault(pname, new_parameter)

        def _sorter(p):
            if p.default == inspect.Signature.empty:
                return 0
            else:
                return 1

        new_parameters = sorted(new_parameters.values(), key=_sorter)
        new_sig = sig.replace(parameters=new_parameters)
        cls.__signature__ = new_sig


class Parameter(_ParameterBase):
    """
    An attribute descriptor for declaring parameters.

    Parameters are a special kind of class attribute.  Setting a
    Parameterized class attribute to be a Parameter instance causes
    that attribute of the class (and the class's instances) to be
    treated as a Parameter.  This allows special behavior, including
    dynamically generated parameter values, documentation strings,
    constant and read-only parameters, and type or range checking at
    assignment time.

    For example, suppose someone wants to define two new kinds of
    objects Foo and Bar, such that Bar has a parameter delta, Foo is a
    subclass of Bar, and Foo has parameters alpha, sigma, and gamma
    (and delta inherited from Bar).  She would begin her class
    definitions with something like this::

       class Bar(Parameterized):
           delta = Parameter(default=0.6, doc='The difference between steps.')
           ...
       class Foo(Bar):
           alpha = Parameter(default=0.1, doc='The starting value.')
           sigma = Parameter(default=0.5, doc='The standard deviation.',
                           constant=True)
           gamma = Parameter(default=1.0, doc='The ending value.')
           ...

    Class Foo would then have four parameters, with delta defaulting
    to 0.6.

    Parameters have several advantages over plain attributes:

    1. Parameters can be set automatically when an instance is
       constructed: The default constructor for Foo (and Bar) will
       accept arbitrary keyword arguments, each of which can be used
       to specify the value of a Parameter of Foo (or any of Foo's
       superclasses).  E.g., if a script does this::

           myfoo = Foo(alpha=0.5)

       myfoo.alpha will return 0.5, without the Foo constructor
       needing special code to set alpha.

       If Foo implements its own constructor, keyword arguments will
       still be accepted if the constructor accepts a dictionary of
       keyword arguments (as in ``def __init__(self,**params):``), and
       then each class calls its superclass (as in
       ``super(Foo,self).__init__(**params)``) so that the
       Parameterized constructor will process the keywords.

    2. A Parameterized class need specify only the attributes of a
       Parameter whose values differ from those declared in
       superclasses; the other values will be inherited.  E.g. if Foo
       declares::

        delta = Parameter(default=0.2)

       the default value of 0.2 will override the 0.6 inherited from
       Bar, but the doc will be inherited from Bar.

    3. The Parameter descriptor class can be subclassed to provide
       more complex behavior, allowing special types of parameters
       that, for example, require their values to be numbers in
       certain ranges, generate their values dynamically from a random
       distribution, or read their values from a file or other
       external source.

    4. The attributes associated with Parameters provide enough
       information for automatically generating property sheets in
       graphical user interfaces, allowing Parameterized instances to
       be edited by users.

    Note that Parameters can only be used when set as class attributes
    of Parameterized classes. Parameters used as standalone objects,
    or as class attributes of non-Parameterized classes, will not have
    the behavior described here.
    """

    # Because they implement __get__ and __set__, Parameters are known
    # as 'descriptors' in Python; see "Implementing Descriptors" and
    # "Invoking Descriptors" in the 'Customizing attribute access'
    # section of the Python reference manual:
    # http://docs.python.org/ref/attribute-access.html
    #
    # Overview of Parameters for programmers
    # ======================================
    #
    # Consider the following code:
    #
    #
    # class A(Parameterized):
    #     p = Parameter(default=1)
    #
    # a1 = A()
    # a2 = A()
    #
    #
    # * a1 and a2 share one Parameter object (A.__dict__['p']).
    #
    # * The default (class) value of p is stored in this Parameter
    #   object (A.__dict__['p'].default).
    #
    # * If the value of p is set on a1 (e.g. a1.p=2), a1's value of p
    #   is stored in a1 itself (a1.__dict__['_p_param_value'])
    #
    # * When a1.p is requested, a1.__dict__['_p_param_value'] is
    #   returned. When a2.p is requested, '_p_param_value' is not
    #   found in a2.__dict__, so A.__dict__['p'].default (i.e. A.p) is
    #   returned instead.
    #
    #
    # Be careful when referring to the 'name' of a Parameter:
    #
    # * A Parameterized class has a name for the attribute which is
    #   being represented by the Parameter ('p' in the example above);
    #   in the code, this is called the 'attrib_name'.
    #
    # * When a Parameterized instance has its own local value for a
    #   parameter, it is stored as '_X_param_value' (where X is the
    #   attrib_name for the Parameter); in the code, this is called
    #   the internal_name.


    # So that the extra features of Parameters do not require a lot of
    # overhead, Parameters are implemented using __slots__ (see
    # http://www.python.org/doc/2.4/ref/slots.html).  Instead of having
    # a full Python dictionary associated with each Parameter instance,
    # Parameter instances have an enumerated list (named __slots__) of
    # attributes, and reserve just enough space to store these
    # attributes.  Using __slots__ requires special support for
    # operations to copy and restore Parameters (e.g. for Python
    # persistent storage pickling); see __getstate__ and __setstate__.
    __slots__ = ['name', '_internal_name', 'default', 'doc',
                 'precedence', 'instantiate', 'constant', 'readonly',
                 'pickle_default_value', 'allow_None', 'per_instance',
                 'watchers', 'owner', '_label']

    # Note: When initially created, a Parameter does not know which
    # Parameterized class owns it, nor does it know its names
    # (attribute name, internal name). Once the owning Parameterized
    # class is created, owner, name, and _internal_name are
    # set.

    _serializers = {'json': serializer.JSONSerialization}

    _slot_defaults = dict(
        default=None, precedence=None, doc=None, _label=None, instantiate=False,
        constant=False, readonly=False, pickle_default_value=True, allow_None=False,
        per_instance=True
    )

    @typing.overload
    def __init__(
        self,
        default=None, *,
        doc=None, label=None, precedence=None, instantiate=False, constant=False,
        readonly=False, pickle_default_value=True, allow_None=False, per_instance=True
    ):
        ...

    @_deprecate_positional_args
    def __init__(self, default=Undefined, *, doc=Undefined, # pylint: disable-msg=R0913
                 label=Undefined, precedence=Undefined,
                 instantiate=Undefined, constant=Undefined, readonly=Undefined,
                 pickle_default_value=Undefined, allow_None=Undefined,
                 per_instance=Undefined):

        """Initialize a new Parameter object and store the supplied attributes:

        default: the owning class's value for the attribute represented
        by this Parameter, which can be overridden in an instance.

        doc: docstring explaining what this parameter represents.

        label: optional text label to be used when this Parameter is
        shown in a listing. If no label is supplied, the attribute name
        for this parameter in the owning Parameterized object is used.

        precedence: a numeric value, usually in the range 0.0 to 1.0,
        which allows the order of Parameters in a class to be defined in
        a listing or e.g. in GUI menus. A negative precedence indicates
        a parameter that should be hidden in such listings.

        instantiate: controls whether the value of this Parameter will
        be deepcopied when a Parameterized object is instantiated (if
        True), or if the single default value will be shared by all
        Parameterized instances (if False). For an immutable Parameter
        value, it is best to leave instantiate at the default of
        False, so that a user can choose to change the value at the
        Parameterized instance level (affecting only that instance) or
        at the Parameterized class or superclass level (affecting all
        existing and future instances of that class or superclass). For
        a mutable Parameter value, the default of False is also appropriate
        if you want all instances to share the same value state, e.g. if
        they are each simply referring to a single global object like
        a singleton. If instead each Parameterized should have its own
        independently mutable value, instantiate should be set to
        True, but note that there is then no simple way to change the
        value of this Parameter at the class or superclass level,
        because each instance, once created, will then have an
        independently instantiated value.

        constant: if true, the Parameter value can be changed only at
        the class level or in a Parameterized constructor call. The
        value is otherwise constant on the Parameterized instance,
        once it has been constructed.

        readonly: if true, the Parameter value cannot ordinarily be
        changed by setting the attribute at the class or instance
        levels at all. The value can still be changed in code by
        temporarily overriding the value of this slot and then
        restoring it, which is useful for reporting values that the
        _user_ should never change but which do change during code
        execution.

        pickle_default_value: whether the default value should be
        pickled. Usually, you would want the default value to be pickled,
        but there are rare cases where that would not be the case (e.g.
        for file search paths that are specific to a certain system).

        per_instance: whether a separate Parameter instance will be
        created for every Parameterized instance. True by default.
        If False, all instances of a Parameterized class will share
        the same Parameter object, including all validation
        attributes (bounds, etc.). See also instantiate, which is
        conceptually similar but affects the Parameter value rather
        than the Parameter object.

        allow_None: if True, None is accepted as a valid value for
        this Parameter, in addition to any other values that are
        allowed. If the default value is defined as None, allow_None
        is set to True automatically.

        default, doc, and precedence all default to None, which allows
        inheritance of Parameter slots (attributes) from the owning-class'
        class hierarchy (see ParameterizedMetaclass).
        """

        self.name = None
        self.owner = None
        self.precedence = precedence
        self.default = default
        self.doc = doc
        self.constant = constant is True or readonly is True # readonly => constant
        self.readonly = readonly
        self._label = label
        self._internal_name = None
        self._set_instantiate(instantiate)
        self.pickle_default_value = pickle_default_value
        self._set_allow_None(allow_None)
        self.watchers = {}
        self.per_instance = per_instance

    @classmethod
    def serialize(cls, value):
        "Given the parameter value, return a Python value suitable for serialization"
        return value

    @classmethod
    def deserialize(cls, value):
        "Given a serializable Python value, return a value that the parameter can be set to"
        return value

    def schema(self, safe=False, subset=None, mode='json'):
        if serializer is None:
            raise ImportError('Cannot import serializer.py needed to generate schema')
        if mode not in  self._serializers:
            raise KeyError(f'Mode {mode!r} not in available serialization formats {list(self._serializers.keys())!r}')
        return self._serializers[mode].param_schema(self.__class__.__name__, self,
                                                    safe=safe, subset=subset)

    @property
    def label(self):
        if self.name and self._label is None:
            return label_formatter(self.name)
        else:
            return self._label

    @label.setter
    def label(self, val):
        self._label = val

    def _set_allow_None(self, allow_None):
        # allow_None is set following these rules (last takes precedence):
        # 1. to False by default
        # 2. to the value provided in the constructor, if any
        # 3. to True if default is None
        if self.default is None:
            self.allow_None = True
        elif allow_None is not Undefined:
            self.allow_None = allow_None
        else:
            self.allow_None = self._slot_defaults['allow_None']

    def _set_instantiate(self,instantiate):
        """Constant parameters must be instantiated."""
        # instantiate doesn't actually matter for read-only
        # parameters, since they can't be set even on a class.  But
        # having this code avoids needless instantiation.
        if self.readonly:
            self.instantiate = False
        elif self.constant is True:
            self.instantiate = True
        elif instantiate is not Undefined:
            self.instantiate = instantiate
        else:
            # Default value
            self.instantiate = self._slot_defaults['instantiate']

    def __setattr__(self, attribute, value):
        if attribute == 'name' and getattr(self, 'name', None) and value != self.name:
            raise AttributeError("Parameter name cannot be modified after "
                                 "it has been bound to a Parameterized.")

        implemented = (attribute != "default" and hasattr(self, 'watchers') and attribute in self.watchers)
        slot_attribute = attribute in get_all_slots(type(self))
        try:
            old = getattr(self, attribute) if implemented else NotImplemented
            if slot_attribute:
                self._on_set(attribute, old, value)
        except AttributeError as e:
            if slot_attribute:
                # If Parameter slot is defined but an AttributeError was raised
                # we are in __setstate__ and watchers should not be triggered
                old = NotImplemented
            else:
                raise e

        super(Parameter, self).__setattr__(attribute, value)

        if old is NotImplemented:
            return
        self._trigger_event(attribute, old, value)

    def _trigger_event(self, attribute, old, new):
        event = Event(what=attribute, name=self.name, obj=None, cls=self.owner,
                      old=old, new=new, type=None)
        for watcher in self.watchers[attribute]:
            self.owner.param._call_watcher(watcher, event)
        if not self.owner.param._BATCH_WATCH:
            self.owner.param._batch_call_watchers()

    def __getattribute__(self, key):
        """
        Allow slot values to be Undefined in an "unbound" parameter, i.e. one
        that is not (yet) owned by a Parameterized object, in which case their
        value will be retrieved from the _slot_defaults dictionary.
        """
        v = object.__getattribute__(self, key)
        # Safely checks for name (avoiding recursion) to decide if this object is unbound
        if v is Undefined and key != "name" and getattr(self, "name", None) is None:
            try:
                v = self._slot_defaults[key]
            except KeyError as e:
                raise KeyError(
                    f'Slot {key!r} on unbound parameter {self.__class__.__name__!r} '
                    'has no default value defined in `_slot_defaults`'
                ) from e
            if callable(v):
                v = v(self)
        return v

    def _on_set(self, attribute, old, value):
        """
        Can be overridden on subclasses to handle changes when parameter
        attribute is set.
        """

    def __get__(self, obj, objtype): # pylint: disable-msg=W0613
        """
        Return the value for this Parameter.

        If called for a Parameterized class, produce that
        class's value (i.e. this Parameter object's 'default'
        attribute).

        If called for a Parameterized instance, produce that
        instance's value, if one has been set - otherwise produce the
        class's value (default).
        """
        if obj is None: # e.g. when __get__ called for a Parameterized class
            result = self.default
        else:
            result = obj.__dict__.get(self._internal_name,self.default)
        return result

    @instance_descriptor
    def __set__(self, obj, val):
        """
        Set the value for this Parameter.

        If called for a Parameterized class, set that class's
        value (i.e. set this Parameter object's 'default' attribute).

        If called for a Parameterized instance, set the value of
        this Parameter on that instance (i.e. in the instance's
        __dict__, under the parameter's internal_name).

        If the Parameter's constant attribute is True, only allows
        the value to be set for a Parameterized class or on
        uninitialized Parameterized instances.

        If the Parameter's readonly attribute is True, only allows the
        value to be specified in the Parameter declaration inside the
        Parameterized source code. A read-only parameter also
        cannot be set on a Parameterized class.

        Note that until we support some form of read-only
        object, it is still possible to change the attributes of the
        object stored in a constant or read-only Parameter (e.g. one
        item in a list).
        """

        # Deprecated Number set_hook called here to avoid duplicating setter
        if hasattr(self, 'set_hook'):
            val = self.set_hook(obj, val)
            if self.set_hook is not _identity_hook:
                # PARAM3_DEPRECATION
                warnings.warn(
                    'Number.set_hook has been deprecated.',
                    category=_ParamDeprecationWarning,
                    stacklevel=5,
                )

        self._validate(val)

        _old = NotImplemented
        # obj can be None if __set__ is called for a Parameterized class
        if self.constant or self.readonly:
            if self.readonly:
                raise TypeError("Read-only parameter '%s' cannot be modified" % self.name)
            elif obj is None:
                _old = self.default
                self.default = val
            elif not obj.initialized:
                _old = obj.__dict__.get(self._internal_name, self.default)
                obj.__dict__[self._internal_name] = val
            else:
                _old = obj.__dict__.get(self._internal_name, self.default)
                if val is not _old:
                    raise TypeError("Constant parameter '%s' cannot be modified"%self.name)
        else:
            if obj is None:
                _old = self.default
                self.default = val
            else:
                _old = obj.__dict__.get(self._internal_name, self.default)
                obj.__dict__[self._internal_name] = val

        self._post_setter(obj, val)

        if obj is not None:
            if not getattr(obj, 'initialized', False):
                return
            obj.param._update_deps(self.name)

        if obj is None:
            watchers = self.watchers.get("value")
        elif hasattr(obj, '_param_watchers') and self.name in obj._param_watchers:
            watchers = obj._param_watchers[self.name].get('value')
            if watchers is None:
                watchers = self.watchers.get("value")
        else:
            watchers = None

        obj = self.owner if obj is None else obj

        if obj is None or not watchers:
            return

        event = Event(what='value', name=self.name, obj=obj, cls=self.owner,
                      old=_old, new=val, type=None)

        # Copy watchers here since they may be modified inplace during iteration
        for watcher in sorted(watchers, key=lambda w: w.precedence):
            obj.param._call_watcher(watcher, event)
        if not obj.param._BATCH_WATCH:
            obj.param._batch_call_watchers()

    def _validate_value(self, value, allow_None):
        """Implements validation for parameter value"""

    def _validate(self, val):
        """Implements validation for the parameter value and attributes"""
        self._validate_value(val, self.allow_None)

    def _post_setter(self, obj, val):
        """Called after the parameter value has been validated and set"""

    def __delete__(self,obj):
        raise TypeError("Cannot delete '%s': Parameters deletion not allowed." % self.name)

    def _set_names(self, attrib_name):
        if None not in (self.owner, self.name) and attrib_name != self.name:
            raise AttributeError('The {} parameter {!r} has already been '
                                 'assigned a name by the {} class, '
                                 'could not assign new name {!r}. Parameters '
                                 'may not be shared by multiple classes; '
                                 'ensure that you create a new parameter '
                                 'instance for each new class.'.format(type(self).__name__, self.name,
                                    self.owner.name, attrib_name))
        self.name = attrib_name
        self._internal_name = "_%s_param_value" % attrib_name

    def __getstate__(self):
        """
        All Parameters have slots, not a dict, so we have to support
        pickle and deepcopy ourselves.
        """
        state = {}
        for slot in get_occupied_slots(self):
            state[slot] = getattr(self,slot)
        return state

    def __setstate__(self,state):
        # set values of __slots__ (instead of in non-existent __dict__)

        # Handle renamed slots introduced for instance params
        if '_attrib_name' in state:
            state['name'] = state.pop('_attrib_name')
        if '_owner' in state:
            state['owner'] = state.pop('_owner')
        if 'watchers' not in state:
            state['watchers'] = {}
        if 'per_instance' not in state:
            state['per_instance'] = False
        if '_label' not in state:
            state['_label'] = None

        for (k,v) in state.items():
            setattr(self,k,v)


# Define one particular type of Parameter that is used in this file
class String(Parameter):
    r"""
    A String Parameter, with a default value and optional regular expression (regex) matching.

    Example of using a regex to implement IPv4 address matching::

      class IPAddress(String):
        '''IPv4 address as a string (dotted decimal notation)'''
       def __init__(self, default="0.0.0.0", allow_None=False, **kwargs):
           ip_regex = r'^((25[0-5]|2[0-4][0-9]|[01]?[0-9][0-9]?)\.){3}(25[0-5]|2[0-4][0-9]|[01]?[0-9][0-9]?)$'
           super(IPAddress, self).__init__(default=default, regex=ip_regex, **kwargs)

    """

    __slots__ = ['regex']

    _slot_defaults = _dict_update(Parameter._slot_defaults, default="", regex=None)

    @typing.overload
    def __init__(
        self,
        default="", *, regex=None,
        doc=None, label=None, precedence=None, instantiate=False, constant=False,
        readonly=False, pickle_default_value=True, allow_None=False, per_instance=True
    ):
        ...

    @_deprecate_positional_args
    def __init__(self, default=Undefined, *, regex=Undefined, **kwargs):
        super().__init__(default=default, **kwargs)
        self.regex = regex
        self._validate(self.default)

    def _validate_regex(self, val, regex):
        if (val is None and self.allow_None):
            return
        if regex is not None and re.match(regex, val) is None:
            raise ValueError(f"String parameter {self.name!r} value {val!r} does not match regex {regex!r}.")

    def _validate_value(self, val, allow_None):
        if allow_None and val is None:
            return
        if not isinstance(val, str):
            raise ValueError("String parameter {!r} only takes a string value, "
                             "not value of type {}.".format(self.name, type(val)))

    def _validate(self, val):
        self._validate_value(val, self.allow_None)
        self._validate_regex(val, self.regex)


class shared_parameters:
    """
    Context manager to share parameter instances when creating
    multiple Parameterized objects of the same type. Parameter default
    values are instantiated once and cached to be reused when another
    Parameterized object of the same type is instantiated.
    Can be useful to easily modify large collections of Parameterized
    objects at once and can provide a significant speedup.
    """

    _share = False
    _shared_cache = {}

    def __enter__(self):
        shared_parameters._share = True

    def __exit__(self, exc_type, exc_val, exc_tb):
        shared_parameters._share = False
        shared_parameters._shared_cache = {}


def as_uninitialized(fn):
    """
    Decorator: call fn with the parameterized_instance's
    initialization flag set to False, then revert the flag.

    (Used to decorate Parameterized methods that must alter
    a constant Parameter.)
    """
    @wraps(fn)
    def override_initialization(self_,*args,**kw):
        parameterized_instance = self_.self
        original_initialized = parameterized_instance.initialized
        parameterized_instance.initialized = False
        fn(parameterized_instance, *args, **kw)
        parameterized_instance.initialized = original_initialized
    return override_initialization


class Comparator:
    """
    Comparator defines methods for determining whether two objects
    should be considered equal. It works by registering custom
    comparison functions, which may either be registed by type or with
    a predicate function. If no matching comparison can be found for
    the two objects the comparison will return False.

    If registered by type the Comparator will check whether both
    objects are of that type and apply the comparison. If the equality
    function is instead registered with a function it will call the
    function with each object individually to check if the comparison
    applies. This is useful for defining comparisons for objects
    without explicitly importing them.

    To use the Comparator simply call the is_equal function.
    """

    equalities = {
        numbers.Number: operator.eq,
        str: operator.eq,
        bytes: operator.eq,
        type(None): operator.eq,
    }
    equalities.update({dtt: operator.eq for dtt in dt_types})

    @classmethod
    def is_equal(cls, obj1, obj2):
        for eq_type, eq in cls.equalities.items():
            if ((isinstance(eq_type, FunctionType)
                 and eq_type(obj1) and eq_type(obj2))
                or (isinstance(obj1, eq_type) and isinstance(obj2, eq_type))):
                return eq(obj1, obj2)
        if isinstance(obj2, (list, set, tuple)):
            return cls.compare_iterator(obj1, obj2)
        elif isinstance(obj2, dict):
            return cls.compare_mapping(obj1, obj2)
        return False

    @classmethod
    def compare_iterator(cls, obj1, obj2):
        if type(obj1) != type(obj2) or len(obj1) != len(obj2):
            return False
        for o1, o2 in zip(obj1, obj2):
            if not cls.is_equal(o1, o2):
                return False
        return True

    @classmethod
    def compare_mapping(cls, obj1, obj2):
        if type(obj1) != type(obj2) or len(obj1) != len(obj2): return False
        for k in obj1:
            if k in obj2:
                if not cls.is_equal(obj1[k], obj2[k]):
                    return False
            else:
                return False
        return True


class Parameters:
    """Object that holds the namespace and implementation of Parameterized
    methods as well as any state that is not in __slots__ or the
    Parameters themselves.

    Exists at both the metaclass level (instantiated by the metaclass)
    and at the instance level. Can contain state specific to either the
    class or the instance as necessary.
    """

    def __init__(self_, cls, self=None):
        """
        cls is the Parameterized class which is always set.
        self is the instance if set.
        """
        self_.cls = cls
        self_.self = self

    @property
    def _BATCH_WATCH(self_):
        return self_.self_or_cls._parameters_state['BATCH_WATCH']

    @_BATCH_WATCH.setter
    def _BATCH_WATCH(self_, value):
        self_.self_or_cls._parameters_state['BATCH_WATCH'] = value

    @property
    def _TRIGGER(self_):
        return self_.self_or_cls._parameters_state['TRIGGER']

    @_TRIGGER.setter
    def _TRIGGER(self_, value):
        self_.self_or_cls._parameters_state['TRIGGER'] = value

    @property
    def _events(self_):
        return self_.self_or_cls._parameters_state['events']

    @_events.setter
    def _events(self_, value):
        self_.self_or_cls._parameters_state['events'] = value

    @property
    def _watchers(self_):
        return self_.self_or_cls._parameters_state['watchers']

    @_watchers.setter
    def _watchers(self_, value):
        self_.self_or_cls._parameters_state['watchers'] = value

    @property
    def watchers(self):
        """Read-only list of watchers on this Parameterized"""
        return self._watchers

    @property
    def self_or_cls(self_):
        return self_.cls if self_.self is None else self_.self

    def __setstate__(self, state):
        # Set old parameters state on Parameterized._parameters_state
        self_or_cls = state.get('self', state.get('cls'))
        for k in self_or_cls._parameters_state:
            key = '_'+k
            if key in state:
                self_or_cls._parameters_state[k] = state.pop(key)
        for k, v in state.items():
            setattr(self, k, v)

    def __getitem__(self_, key):
        """
        Returns the class or instance parameter
        """
        inst = self_.self
        parameters = self_.objects(False) if inst is None else inst.param.objects(False)
        p = parameters[key]
        if (inst is not None and getattr(inst, 'initialized', False) and p.per_instance and
            not getattr(inst, '_disable_instance__params', False)):
            if key not in inst._instance__params:
                try:
                    # Do not copy watchers on class parameter
                    watchers = p.watchers
                    p.watchers = {}
                    p = copy.copy(p)
                except:
                    raise
                finally:
                    p.watchers = {k: list(v) for k, v in watchers.items()}
                p.owner = inst
                inst._instance__params[key] = p
            else:
                p = inst._instance__params[key]
        return p


    def __dir__(self_):
        """
        Adds parameters to dir
        """
        return super().__dir__() + list(self_)


    def __iter__(self_):
        """
        Iterates over the parameters on this object.
        """
        yield from self_.objects(instance=False)


    def __contains__(self_, param):
        return param in list(self_)


    def __getattr__(self_, attr):
        """
        Extends attribute access to parameter objects.
        """
        cls = self_.__dict__.get('cls')
        if cls is None: # Class not initialized
            raise AttributeError

        try:
            params = list(getattr(cls, '_%s__params' % cls.__name__))
        except AttributeError:
            params = [n for class_ in classlist(cls) for n, v in class_.__dict__.items()
                      if isinstance(v, Parameter)]

        if attr in params:
            return self_.__getitem__(attr)
        elif self_.self is None:
            raise AttributeError(f"type object '{self_.cls.__name__}.param' has no attribute {attr!r}")
        else:
            raise AttributeError(f"'{self_.cls.__name__}.param' object has no attribute {attr!r}")


    @as_uninitialized
    def _set_name(self_, name):
        self = self_.param.self
        self.name=name


    @as_uninitialized
    def _generate_name(self_):
        self = self_.param.self
        self.param._set_name('%s%05d' % (self.__class__.__name__ ,object_count))


    @as_uninitialized
    def _setup_params(self_,**params):
        """
        Initialize default and keyword parameter values.

        First, ensures that all Parameters with 'instantiate=True'
        (typically used for mutable Parameters) are copied directly
        into each object, to ensure that there is an independent copy
        (to avoid surprising aliasing errors).  Then sets each of the
        keyword arguments, warning when any of them are not defined as
        parameters.

        Constant Parameters can be set during calls to this method.
        """
        self = self_.param.self
        ## Deepcopy all 'instantiate=True' parameters
        # (building a set of names first to avoid redundantly
        # instantiating a later-overridden parent class's parameter)
        params_to_instantiate = {}
        for class_ in classlist(type(self)):
            if not issubclass(class_, Parameterized):
                continue
            for (k, v) in class_.param._parameters.items():
                # (avoid replacing name with the default of None)
                if v.instantiate and k != "name":
                    params_to_instantiate[k] = v

        for p in params_to_instantiate.values():
            self.param._instantiate_param(p)

        ## keyword arg setting
        for name, val in params.items():
            desc = self.__class__.get_param_descriptor(name)[0] # pylint: disable-msg=E1101
            if not desc:
                raise TypeError(
                    f"{self.__class__.__name__}.__init__() got an unexpected "
                    f"keyword argument {name!r}"
                )
            # i.e. if not desc it's setting an attribute in __dict__, not a Parameter
            setattr(self, name, val)

    @classmethod
    def _changed(cls, event):
        """
        Predicate that determines whether a Event object has actually
        changed such that old != new.
        """
        return not Comparator.is_equal(event.old, event.new)

    def _instantiate_param(self_, param_obj, dict_=None, key=None):
        # deepcopy param_obj.default into self.__dict__ (or dict_ if supplied)
        # under the parameter's _internal_name (or key if supplied)
        self = self_.self
        dict_ = dict_ or self.__dict__
        key = key or param_obj._internal_name
        if shared_parameters._share:
            param_key = (str(type(self)), param_obj.name)
            if param_key in shared_parameters._shared_cache:
                new_object = shared_parameters._shared_cache[param_key]
            else:
                new_object = copy.deepcopy(param_obj.default)
                shared_parameters._shared_cache[param_key] = new_object
        else:
            new_object = copy.deepcopy(param_obj.default)

        dict_[key] = new_object

        if isinstance(new_object, Parameterized):
            global object_count
            object_count += 1
            # Writes over name given to the original object;
            # could instead have kept the same name
            new_object.param._generate_name()

    def _update_deps(self_, attribute=None, init=False):
        obj = self_.self
        init_methods = []
        for method, queued, on_init, constant, dynamic in type(obj).param._depends['watch']:
            # On initialization set up constant watchers; otherwise
            # clean up previous dynamic watchers for the updated attribute
            dynamic = [d for d in dynamic if attribute is None or d.spec.split(".")[0] == attribute]
            if init:
                constant_grouped = defaultdict(list)
                for dep in _resolve_mcs_deps(obj, constant, []):
                    constant_grouped[(id(dep.inst), id(dep.cls), dep.what)].append((None, dep))
                for group in constant_grouped.values():
                    self_._watch_group(obj, method, queued, group)
                m = getattr(self_.self, method)
                if on_init and m not in init_methods:
                    init_methods.append(m)
            elif dynamic:
                for w in obj._dynamic_watchers.pop(method, []):
                    (w.cls if w.inst is None else w.inst).param.unwatch(w)
            else:
                continue

            # Resolve dynamic dependencies one-by-one to be able to trace their watchers
            grouped = defaultdict(list)
            for ddep in dynamic:
                for dep in _resolve_mcs_deps(obj, [], [ddep]):
                    grouped[(id(dep.inst), id(dep.cls), dep.what)].append((ddep, dep))

            for group in grouped.values():
                watcher = self_._watch_group(obj, method, queued, group, attribute)
                obj._dynamic_watchers[method].append(watcher)
        for m in init_methods:
            m()

    def _resolve_dynamic_deps(self, obj, dynamic_dep, param_dep, attribute):
        """
        If a subobject whose parameters are being depended on changes
        we should only trigger events if the actual parameter values
        of the new object differ from those on the old subobject,
        therefore we accumulate parameters to compare on a subobject
        change event.

        Additionally we need to make sure to notify the parent object
        if a subobject changes so the dependencies can be
        reinitialized so we return a callback which updates the
        dependencies.
        """
        subobj = obj
        subobjs = [obj]
        for subpath in dynamic_dep.spec.split('.')[:-1]:
            subobj = getattr(subobj, subpath.split(':')[0], None)
            subobjs.append(subobj)

        dep_obj = param_dep.cls if param_dep.inst is None else param_dep.inst
        if dep_obj not in subobjs[:-1]:
            return None, None, param_dep.what

        depth = subobjs.index(dep_obj)
        callback = None
        if depth > 0:
            def callback(*events):
                """
                If a subobject changes, we need to notify the main
                object to update the dependencies.
                """
                obj.param._update_deps(attribute)

        p = '.'.join(dynamic_dep.spec.split(':')[0].split('.')[depth+1:])
        if p == 'param':
            subparams = [sp for sp in list(subobjs[-1].param)]
        else:
            subparams = [p]

        if ':' in dynamic_dep.spec:
            what = dynamic_dep.spec.split(':')[-1]
        else:
            what = param_dep.what

        return subparams, callback, what

    def _watch_group(self_, obj, name, queued, group, attribute=None):
        """
        Sets up a watcher for a group of dependencies. Ensures that
        if the dependency was dynamically generated we check whether
        a subobject change event actually causes a value change and
        that we update the existing watchers, i.e. clean up watchers
        on the old subobject and create watchers on the new subobject.
        """
        dynamic_dep, param_dep = group[0]
        dep_obj = param_dep.cls if param_dep.inst is None else param_dep.inst
        params = []
        for _, g in group:
            if g.name not in params:
                params.append(g.name)

        if dynamic_dep is None:
            subparams, callback, what = None, None, param_dep.what
        else:
            subparams, callback, what = self_._resolve_dynamic_deps(
                obj, dynamic_dep, param_dep, attribute)

        mcaller = _m_caller(obj, name, what, subparams, callback)
        return dep_obj.param._watch(
            mcaller, params, param_dep.what, queued=queued, precedence=-1)

    @recursive_repr()
    def _repr_html_(self_, open=True):
        return _parameterized_repr_html(self_.self_or_cls, open)

    # Classmethods

    # PARAM3_DEPRECATION
    @_deprecated(extra_msg="""Use instead `for k,v in p.param.objects().items(): print(f"{p.__class__.name}.{k}={repr(v.default)}")`""")
    def print_param_defaults(self_):
        """Print the default values of all cls's Parameters.

        ..deprecated:: 1.12.0
            Use instead `for k,v in p.param.objects().items(): print(f"{p.__class__.name}.{k}={repr(v.default)}")`
        """
        cls = self_.cls
        for key,val in cls.__dict__.items():
            if isinstance(val,Parameter):
                print(cls.__name__+'.'+key+ '='+ repr(val.default))

    # PARAM3_DEPRECATION
    @_deprecated(extra_msg="Use instead `p.param.default =`")
    def set_default(self_,param_name,value):
        """
        Set the default value of param_name.

        Equivalent to setting param_name on the class.

        ..deprecated:: 1.12.0
             Use instead `p.param.default =`
        """
        cls = self_.cls
        setattr(cls,param_name,value)


    def add_parameter(self_, param_name, param_obj):
        """
        Add a new Parameter object into this object's class.

        Should result in a Parameter equivalent to one declared
        in the class's source code.
        """
        # Could have just done setattr(cls,param_name,param_obj),
        # which is supported by the metaclass's __setattr__ , but
        # would need to handle the params() cache as well
        # (which is tricky but important for startup speed).
        cls = self_.cls
        type.__setattr__(cls,param_name,param_obj)
        ParameterizedMetaclass._initialize_parameter(cls,param_name,param_obj)
        # delete cached params()
        try:
            delattr(cls,'_%s__params'%cls.__name__)
        except AttributeError:
            pass

    # PARAM3_DEPRECATION
    @_deprecated(extra_msg="Use instead `.param.add_parameter`")
    def _add_parameter(self_,param_name, param_obj):
        """Add a new Parameter object into this object's class.

        ..deprecated :: 1.12.0
        """
        return self_.add_parameter(param_name, param_obj)

    # PARAM3_DEPRECATION
    @_deprecated(extra_msg="Use instead `.param.values()` or `.param['param']`")
    def params(self_, parameter_name=None):
        """
        Return the Parameters of this class as the
        dictionary {name: parameter_object}

        Includes Parameters from this class and its
        superclasses.

        ..deprecated:: 1.12.0
            Use instead `.param.values()` or `.param['param']`
        """
        pdict = self_.objects(instance='existing')
        if parameter_name is None:
            return pdict
        else:
            return pdict[parameter_name]

    # Bothmethods

    def update(self_, *args, **kwargs):
        """
        For the given dictionary or iterable or set of param=value keyword arguments,
        sets the corresponding parameter of this object or class to the given value.
        """
        BATCH_WATCH = self_.self_or_cls.param._BATCH_WATCH
        self_.self_or_cls.param._BATCH_WATCH = True
        self_or_cls = self_.self_or_cls
        if args:
            if len(args) == 1 and not kwargs:
                kwargs = args[0]
            else:
                self_.self_or_cls.param._BATCH_WATCH = False
                raise ValueError("%s.update accepts *either* an iterable or key=value pairs, not both" %
                                 (self_or_cls.name))

        trigger_params = [k for k in kwargs
                          if ((k in self_.self_or_cls.param) and
                              hasattr(self_.self_or_cls.param[k], '_autotrigger_value'))]

        for tp in trigger_params:
            self_.self_or_cls.param[tp]._mode = 'set'

        for (k, v) in kwargs.items():
            if k not in self_or_cls.param:
                self_.self_or_cls.param._BATCH_WATCH = False
                raise ValueError(f"'{k}' is not a parameter of {self_or_cls.name}")
            try:
                setattr(self_or_cls, k, v)
            except:
                self_.self_or_cls.param._BATCH_WATCH = False
                raise

        self_.self_or_cls.param._BATCH_WATCH = BATCH_WATCH
        if not BATCH_WATCH:
            self_._batch_call_watchers()

        for tp in trigger_params:
            p = self_.self_or_cls.param[tp]
            p._mode = 'reset'
            setattr(self_or_cls, tp, p._autotrigger_reset_value)
            p._mode = 'set-reset'

    # PARAM3_DEPRECATION
    @_deprecated(extra_msg="Use instead `.param.update`")
    def set_param(self_, *args,**kwargs):
        """
        For each param=value keyword argument, sets the corresponding
        parameter of this object or class to the given value.

        For backwards compatibility, also accepts
        set_param("param",value) for a single parameter value using
        positional arguments, but the keyword interface is preferred
        because it is more compact and can set multiple values.

        ..deprecated:: 1.12.0
            Use instead `.param.update`
        """
        self_or_cls = self_.self_or_cls
        if args:
            if len(args) == 2 and not args[0] in kwargs and not kwargs:
                kwargs[args[0]] = args[1]
            else:
                raise ValueError("Invalid positional arguments for %s.set_param" %
                                 (self_or_cls.name))
        return self_.update(kwargs)


    def objects(self_, instance=True):
        """
        Returns the Parameters of this instance or class

        If instance=True and called on a Parameterized instance it
        will create instance parameters for all Parameters defined on
        the class. To force class parameters to be returned use
        instance=False. Since classes avoid creating instance
        parameters unless necessary you may also request only existing
        instance parameters to be returned by setting
        instance='existing'.
        """
        cls = self_.cls
        # We cache the parameters because this method is called often,
        # and parameters are rarely added (and cannot be deleted)
        try:
            pdict = getattr(cls, '_%s__params' % cls.__name__)
        except AttributeError:
            paramdict = {}
            for class_ in classlist(cls):
                for name, val in class_.__dict__.items():
                    if isinstance(val, Parameter):
                        paramdict[name] = val

            # We only want the cache to be visible to the cls on which
            # params() is called, so we mangle the name ourselves at
            # runtime (if we were to mangle it now, it would be
            # _Parameterized.__params for all classes).
            setattr(cls, '_%s__params' % cls.__name__, paramdict)
            pdict = paramdict

        if instance and self_.self is not None:
            if instance == 'existing':
                if getattr(self_.self, 'initialized', False) and self_.self._instance__params:
                    return dict(pdict, **self_.self._instance__params)
                return pdict
            else:
                return {k: self_.self.param[k] for k in pdict}
        return pdict


    def trigger(self_, *param_names):
        """
        Trigger watchers for the given set of parameter names. Watchers
        will be triggered whether or not the parameter values have
        actually changed. As a special case, the value will actually be
        changed for a Parameter of type Event, setting it to True so
        that it is clear which Event parameter has been triggered.
        """
        trigger_params = [p for p in self_.self_or_cls.param
                          if hasattr(self_.self_or_cls.param[p], '_autotrigger_value')]
        triggers = {p:self_.self_or_cls.param[p]._autotrigger_value
                    for p in trigger_params if p in param_names}

        events = self_.self_or_cls.param._events
        watchers = self_.self_or_cls.param._watchers
        self_.self_or_cls.param._events  = []
        self_.self_or_cls.param._watchers = []
        param_values = self_.values()
        params = {name: param_values[name] for name in param_names}
        self_.self_or_cls.param._TRIGGER = True
        self_.update(dict(params, **triggers))
        self_.self_or_cls.param._TRIGGER = False
        self_.self_or_cls.param._events += events
        self_.self_or_cls.param._watchers += watchers


    def _update_event_type(self_, watcher, event, triggered):
        """
        Returns an updated Event object with the type field set appropriately.
        """
        if triggered:
            event_type = 'triggered'
        else:
            event_type = 'changed' if watcher.onlychanged else 'set'
        return Event(what=event.what, name=event.name, obj=event.obj, cls=event.cls,
                     old=event.old, new=event.new, type=event_type)

    def _execute_watcher(self, watcher, events):
        if watcher.mode == 'args':
            args, kwargs = events, {}
        else:
            args, kwargs = (), {event.name: event.new for event in events}

        if iscoroutinefunction(watcher.fn):
            if async_executor is None:
                raise RuntimeError("Could not execute %s coroutine function. "
                                   "Please register a asynchronous executor on "
                                   "param.parameterized.async_executor, which "
                                   "schedules the function on an event loop." %
                                   watcher.fn)
            async_executor(partial(watcher.fn, *args, **kwargs))
        else:
            watcher.fn(*args, **kwargs)

    def _call_watcher(self_, watcher, event):
        """
        Invoke the given watcher appropriately given an Event object.
        """
        if self_.self_or_cls.param._TRIGGER:
            pass
        elif watcher.onlychanged and (not self_._changed(event)):
            return

        if self_.self_or_cls.param._BATCH_WATCH:
            self_._events.append(event)
            if not any(watcher is w for w in self_._watchers):
                self_._watchers.append(watcher)
        else:
            event = self_._update_event_type(watcher, event, self_.self_or_cls.param._TRIGGER)
            with _batch_call_watchers(self_.self_or_cls, enable=watcher.queued, run=False):
                self_._execute_watcher(watcher, (event,))

    def _batch_call_watchers(self_):
        """
        Batch call a set of watchers based on the parameter value
        settings in kwargs using the queued Event and watcher objects.
        """
        while self_.self_or_cls.param._events:
            event_dict = OrderedDict([((event.name, event.what), event)
                                      for event in self_.self_or_cls.param._events])
            watchers = self_.self_or_cls.param._watchers[:]
            self_.self_or_cls.param._events = []
            self_.self_or_cls.param._watchers = []

            for watcher in sorted(watchers, key=lambda w: w.precedence):
                events = [self_._update_event_type(watcher, event_dict[(name, watcher.what)],
                                                   self_.self_or_cls.param._TRIGGER)
                          for name in watcher.parameter_names
                          if (name, watcher.what) in event_dict]
                with _batch_call_watchers(self_.self_or_cls, enable=watcher.queued, run=False):
                    self_._execute_watcher(watcher, events)

    def set_dynamic_time_fn(self_,time_fn,sublistattr=None):
        """
        Set time_fn for all Dynamic Parameters of this class or
        instance object that are currently being dynamically
        generated.

        Additionally, sets _Dynamic_time_fn=time_fn on this class or
        instance object, so that any future changes to Dynamic
        Parmeters can inherit time_fn (e.g. if a Number is changed
        from a float to a number generator, the number generator will
        inherit time_fn).

        If specified, sublistattr is the name of an attribute of this
        class or instance that contains an iterable collection of
        subobjects on which set_dynamic_time_fn should be called.  If
        the attribute sublistattr is present on any of the subobjects,
        set_dynamic_time_fn() will be called for those, too.
        """
        self_or_cls = self_.self_or_cls
        self_or_cls._Dynamic_time_fn = time_fn

        if isinstance(self_or_cls,type):
            a = (None,self_or_cls)
        else:
            a = (self_or_cls,)

        for n,p in self_or_cls.param.objects('existing').items():
            if hasattr(p, '_value_is_dynamic'):
                if p._value_is_dynamic(*a):
                    g = self_or_cls.param.get_value_generator(n)
                    g._Dynamic_time_fn = time_fn

        if sublistattr:
            try:
                sublist = getattr(self_or_cls,sublistattr)
            except AttributeError:
                sublist = []

            for obj in sublist:
                obj.param.set_dynamic_time_fn(time_fn,sublistattr)

    def serialize_parameters(self_, subset=None, mode='json'):
        self_or_cls = self_.self_or_cls
        if mode not in Parameter._serializers:
            raise ValueError(f'Mode {mode!r} not in available serialization formats {list(Parameter._serializers.keys())!r}')
        serializer = Parameter._serializers[mode]
        return serializer.serialize_parameters(self_or_cls, subset=subset)

    def serialize_value(self_, pname, mode='json'):
        self_or_cls = self_.self_or_cls
        if mode not in Parameter._serializers:
            raise ValueError(f'Mode {mode!r} not in available serialization formats {list(Parameter._serializers.keys())!r}')
        serializer = Parameter._serializers[mode]
        return serializer.serialize_parameter_value(self_or_cls, pname)

    def deserialize_parameters(self_, serialization, subset=None, mode='json'):
        self_or_cls = self_.self_or_cls
        serializer = Parameter._serializers[mode]
        return serializer.deserialize_parameters(self_or_cls, serialization, subset=subset)

    def deserialize_value(self_, pname, value, mode='json'):
        self_or_cls = self_.self_or_cls
        if mode not in Parameter._serializers:
            raise ValueError(f'Mode {mode!r} not in available serialization formats {list(Parameter._serializers.keys())!r}')
        serializer = Parameter._serializers[mode]
        return serializer.deserialize_parameter_value(self_or_cls, pname, value)

    def schema(self_, safe=False, subset=None, mode='json'):
        """
        Returns a schema for the parameters on this Parameterized object.
        """
        self_or_cls = self_.self_or_cls
        if mode not in Parameter._serializers:
            raise ValueError(f'Mode {mode!r} not in available serialization formats {list(Parameter._serializers.keys())!r}')
        serializer = Parameter._serializers[mode]
        return serializer.schema(self_or_cls, safe=safe, subset=subset)

    # PARAM3_DEPRECATION
    # same as values() but returns list, not dict
    @_deprecated(extra_msg="""
        Use `.param.values().items()` instead (or `.param.values()` for the
        common case of `dict(....param.get_param_values())`)
    """)
    def get_param_values(self_, onlychanged=False):
        """
        Return a list of name,value pairs for all Parameters of this
        object.

        When called on an instance with onlychanged set to True, will
        only return values that are not equal to the default value
        (onlychanged has no effect when called on a class).

        ..deprecated:: 1.12.0
            Use `.param.values().items()` instead (or `.param.values()` for the
            common case of `dict(....param.get_param_values())`)
        """
        vals = self_.values(onlychanged)
        return [(k, v) for k, v in vals.items()]

    def values(self_, onlychanged=False):
        """
        Return a dictionary of name,value pairs for the Parameters of this
        object.

        When called on an instance with onlychanged set to True, will
        only return values that are not equal to the default value
        (onlychanged has no effect when called on a class).
        """
        self_or_cls = self_.self_or_cls
        vals = []
        for name, val in self_or_cls.param.objects('existing').items():
            value = self_or_cls.param.get_value_generator(name)
            if not onlychanged or not all_equal(value, val.default):
                vals.append((name, value))

        vals.sort(key=itemgetter(0))
        return dict(vals)

    def force_new_dynamic_value(self_, name): # pylint: disable-msg=E0213
        """
        Force a new value to be generated for the dynamic attribute
        name, and return it.

        If name is not dynamic, its current value is returned
        (i.e. equivalent to getattr(name).
        """
        cls_or_slf = self_.self_or_cls
        param_obj = cls_or_slf.param.objects('existing').get(name)

        if not param_obj:
            return getattr(cls_or_slf, name)

        cls, slf = None, None
        if isinstance(cls_or_slf,type):
            cls = cls_or_slf
        else:
            slf = cls_or_slf

        if not hasattr(param_obj,'_force'):
            return param_obj.__get__(slf, cls)
        else:
            return param_obj._force(slf, cls)

    def get_value_generator(self_,name): # pylint: disable-msg=E0213
        """
        Return the value or value-generating object of the named
        attribute.

        For most parameters, this is simply the parameter's value
        (i.e. the same as getattr()), but Dynamic parameters have
        their value-generating object returned.
        """
        cls_or_slf = self_.self_or_cls
        param_obj = cls_or_slf.param.objects('existing').get(name)

        if not param_obj:
            value = getattr(cls_or_slf,name)

        # CompositeParameter detected by being a Parameter and having 'attribs'
        elif hasattr(param_obj,'attribs'):
            value = [cls_or_slf.param.get_value_generator(a) for a in param_obj.attribs]

        # not a Dynamic Parameter
        elif not hasattr(param_obj,'_value_is_dynamic'):
            value = getattr(cls_or_slf,name)

        # Dynamic Parameter...
        else:
            internal_name = "_%s_param_value"%name
            if hasattr(cls_or_slf,internal_name):
                # dealing with object and it's been set on this object
                value = getattr(cls_or_slf,internal_name)
            else:
                # dealing with class or isn't set on the object
                value = param_obj.default

        return value

    def inspect_value(self_,name): # pylint: disable-msg=E0213
        """
        Return the current value of the named attribute without modifying it.

        Same as getattr() except for Dynamic parameters, which have their
        last generated value returned.
        """
        cls_or_slf = self_.self_or_cls
        param_obj = cls_or_slf.param.objects('existing').get(name)

        if not param_obj:
            value = getattr(cls_or_slf,name)
        elif hasattr(param_obj,'attribs'):
            value = [cls_or_slf.param.inspect_value(a) for a in param_obj.attribs]
        elif not hasattr(param_obj,'_inspect'):
            value = getattr(cls_or_slf,name)
        else:
            if isinstance(cls_or_slf,type):
                value = param_obj._inspect(None,cls_or_slf)
            else:
                value = param_obj._inspect(cls_or_slf,None)

        return value

    def method_dependencies(self_, name, intermediate=False):
        """
        Given the name of a method, returns a PInfo object for each dependency
        of this method. See help(PInfo) for the contents of these objects.

        By default intermediate dependencies on sub-objects are not
        returned as these are primarily useful for internal use to
        determine when a sub-object dependency has to be updated.
        """
        method = getattr(self_.self_or_cls, name)
        minfo = MInfo(cls=self_.cls, inst=self_.self, name=name,
                      method=method)
        deps, dynamic = _params_depended_on(
            minfo, dynamic=False, intermediate=intermediate)
        if self_.self is None:
            return deps
        return _resolve_mcs_deps(
            self_.self, deps, dynamic, intermediate=intermediate)

    # PARAM3_DEPRECATION
    @_deprecated(extra_msg='Use instead `.param.method_dependencies`')
    def params_depended_on(self_, *args, **kwargs):
        """
        Given the name of a method, returns a PInfo object for each dependency
        of this method. See help(PInfo) for the contents of these objects.

        By default intermediate dependencies on sub-objects are not
        returned as these are primarily useful for internal use to
        determine when a sub-object dependency has to be updated.

        ..deprecated: 2.0.0
            Use instead `.param.method_dependencies`
        """
        return self_.method_dependencies(*args, **kwargs)

    def outputs(self_):
        """
        Returns a mapping between any declared outputs and a tuple
        of the declared Parameter type, the output method, and the
        index into the output if multiple outputs are returned.
        """
        outputs = {}
        for cls in classlist(self_.cls):
            for name in dir(cls):
                method = getattr(self_.self_or_cls, name)
                dinfo = getattr(method, '_dinfo', {})
                if 'outputs' not in dinfo:
                    continue
                for override, otype, idx in dinfo['outputs']:
                    if override is not None:
                        name = override
                    outputs[name] = (otype, method, idx)
        return outputs

    def _spec_to_obj(self_, spec, dynamic=True, intermediate=True):
        """
        Resolves a dependency specification into lists of explicit
        parameter dependencies and dynamic dependencies.

        Dynamic dependencies are specifications to be resolved when
        the sub-object whose parameters are being depended on is
        defined.

        During class creation dynamic=False which means sub-object
        dependencies are not resolved. At instance creation and
        whenever a sub-object is set on an object this method will be
        invoked to determine whether the dependency is available.

        For sub-object dependencies we also return dependencies for
        every part of the path, e.g. for a dependency specification
        like "a.b.c" we return dependencies for sub-object "a" and the
        sub-sub-object "b" in addition to the dependency on the actual
        parameter "c" on object "b". This is to ensure that if a
        sub-object is swapped out we are notified and can update the
        dynamic dependency to the new object. Even if a sub-object
        dependency can only partially resolved, e.g. if object "a"
        does not yet have a sub-object "b" we must watch for changes
        to "b" on sub-object "a" in case such a subobject is put in "b".
        """
        if isinstance(spec, Parameter):
            inst = spec.owner if isinstance(spec.owner, Parameterized) else None
            cls = spec.owner if inst is None else type(inst)
            info = PInfo(inst=inst, cls=cls, name=spec.name,
                         pobj=spec, what='value')
            return [] if intermediate == 'only' else [info], []

        obj, attr, what = _parse_dependency_spec(spec)
        if obj is None:
            src = self_.self_or_cls
        elif not dynamic:
            return [], [DInfo(spec=spec)]
        else:
            src = _getattrr(self_.self_or_cls, obj[1::], None)
            if src is None:
                path = obj[1:].split('.')
                deps = []
                # Attempt to partially resolve subobject path to ensure
                # that if a subobject is later updated making the full
                # subobject path available we have to be notified and
                # set up watchers
                if len(path) >= 1 and intermediate:
                    sub_src = None
                    subpath = path
                    while sub_src is None and subpath:
                        subpath = subpath[:-1]
                        sub_src = _getattrr(self_.self_or_cls, '.'.join(subpath), None)
                    if subpath:
                        subdeps, _ = self_._spec_to_obj(
                            '.'.join(path[:len(subpath)+1]), dynamic, intermediate)
                        deps += subdeps
                return deps, [] if intermediate == 'only' else [DInfo(spec=spec)]

        cls, inst = (src, None) if isinstance(src, type) else (type(src), src)
        if attr == 'param':
            deps, dynamic_deps = self_._spec_to_obj(obj[1:], dynamic, intermediate)
            for p in src.param:
                param_deps, param_dynamic_deps = src.param._spec_to_obj(p, dynamic, intermediate)
                deps += param_deps
                dynamic_deps += param_dynamic_deps
            return deps, dynamic_deps
        elif attr in src.param:
            info = PInfo(inst=inst, cls=cls, name=attr,
                         pobj=src.param[attr], what=what)
        elif hasattr(src, attr):
            attr_obj = getattr(src, attr)
            if isinstance(attr_obj, Parameterized):
                return [], []
            elif isinstance(attr_obj, (FunctionType, MethodType)):
                info = MInfo(inst=inst, cls=cls, name=attr,
                             method=attr_obj)
            else:
                raise AttributeError(f"Attribute {attr!r} could not be resolved on {src}.")
        elif getattr(src, "abstract", None):
            return [], [] if intermediate == 'only' else [DInfo(spec=spec)]
        else:
            raise AttributeError(f"Attribute {attr!r} could not be resolved on {src}.")

        if obj is None or not intermediate:
            return [info], []
        deps, dynamic_deps = self_._spec_to_obj(obj[1:], dynamic, intermediate)
        if intermediate != 'only':
            deps.append(info)
        return deps, dynamic_deps

    def _register_watcher(self_, action, watcher, what='value'):
        parameter_names = watcher.parameter_names
        for parameter_name in parameter_names:
            if parameter_name not in self_.cls.param:
                raise ValueError("{} parameter was not found in list of "
                                 "parameters of class {}".format(parameter_name, self_.cls.__name__))

            if self_.self is not None and what == "value":
                watchers = self_.self._param_watchers
                if parameter_name not in watchers:
                    watchers[parameter_name] = {}
                if what not in watchers[parameter_name]:
                    watchers[parameter_name][what] = []
                getattr(watchers[parameter_name][what], action)(watcher)
            else:
                watchers = self_[parameter_name].watchers
                if what not in watchers:
                    watchers[what] = []
                getattr(watchers[what], action)(watcher)

    def watch(self_, fn, parameter_names, what='value', onlychanged=True, queued=False, precedence=0):
        """
        Register the given callback function `fn` to be invoked for
        events on the indicated parameters.

        `what`: What to watch on each parameter; either the value (by
        default) or else the indicated slot (e.g. 'constant').

        `onlychanged`: By default, only invokes the function when the
        watched item changes, but if `onlychanged=False` also invokes
        it when the `what` item is set to its current value again.

        `queued`: By default, additional watcher events generated
        inside the callback fn are dispatched immediately, effectively
        doing depth-first processing of Watcher events. However, in
        certain scenarios, it is helpful to wait to dispatch such
        downstream events until all events that triggered this watcher
        have been processed. In such cases setting `queued=True` on
        this Watcher will queue up new downstream events generated
        during `fn` until `fn` completes and all other watchers
        invoked by that same event have finished executing),
        effectively doing breadth-first processing of Watcher events.

        `precedence`: Declares a precedence level for the Watcher that
        determines the priority with which the callback is executed.
        Lower precedence levels are executed earlier. Negative
        precedences are reserved for internal Watchers, i.e. those
        set up by param.depends.

        When the `fn` is called, it will be provided the relevant
        Event objects as positional arguments, which allows it to
        determine which of the possible triggering events occurred.

        Returns a Watcher object.

        See help(Watcher) and help(Event) for the contents of those objects.
        """
        if precedence < 0:
            raise ValueError("User-defined watch callbacks must declare "
                             "a positive precedence. Negative precedences "
                             "are reserved for internal Watchers.")
        return self_._watch(fn, parameter_names, what, onlychanged, queued, precedence)

    def _watch(self_, fn, parameter_names, what='value', onlychanged=True, queued=False, precedence=-1):
        parameter_names = tuple(parameter_names) if isinstance(parameter_names, list) else (parameter_names,)
        watcher = Watcher(inst=self_.self, cls=self_.cls, fn=fn, mode='args',
                          onlychanged=onlychanged, parameter_names=parameter_names,
                          what=what, queued=queued, precedence=precedence)
        self_._register_watcher('append', watcher, what)
        return watcher

    def unwatch(self_, watcher):
        """
        Remove the given Watcher object (from `watch` or `watch_values`) from this object's list.
        """
        try:
            self_._register_watcher('remove', watcher, what=watcher.what)
        except Exception:
            self_.warning(f'No such watcher {str(watcher)} to remove.')

    def watch_values(self_, fn, parameter_names, what='value', onlychanged=True, queued=False, precedence=0):
        """
        Easier-to-use version of `watch` specific to watching for changes in parameter values.

        Only allows `what` to be 'value', and invokes the callback `fn` using keyword
        arguments <param_name>=<new_value> rather than with a list of Event objects.
        """
        if precedence < 0:
            raise ValueError("User-defined watch callbacks must declare "
                             "a positive precedence. Negative precedences "
                             "are reserved for internal Watchers.")
        assert what == 'value'
        if isinstance(parameter_names, list):
            parameter_names = tuple(parameter_names)
        else:
            parameter_names = (parameter_names,)
        watcher = Watcher(inst=self_.self, cls=self_.cls, fn=fn,
                          mode='kwargs', onlychanged=onlychanged,
                          parameter_names=parameter_names, what=what,
                          queued=queued, precedence=precedence)
        self_._register_watcher('append', watcher, what)
        return watcher

    # Instance methods

    # PARAM3_DEPRECATION
    @_deprecated(extra_msg="Use instead `{k:v.default for k,v in p.param.objects().items()}`")
    def defaults(self_):
        """
        Return {parameter_name:parameter.default} for all non-constant
        Parameters.

        Note that a Parameter for which instantiate==True has its default
        instantiated.

        ..deprecated:: 1.12.0
            Use instead `{k:v.default for k,v in p.param.objects().items()}`
        """
        self = self_.self
        d = {}
        for param_name, param in self.param.objects('existing').items():
            if param.constant:
                pass
            if param.instantiate:
                self.param._instantiate_param(param, dict_=d, key=param_name)
            d[param_name] = param.default
        return d

    # Designed to avoid any processing unless the print
    # level is high enough, though not all callers of message(),
    # verbose(), debug(), etc are taking advantage of this.
    def __db_print(self_,level,msg,*args,**kw):
        """
        Calls the logger returned by the get_logger() function,
        prepending the result of calling dbprint_prefix() (if any).

        See python's logging module for details.
        """
        self_or_cls = self_.self_or_cls
        if get_logger(name=self_or_cls.name).isEnabledFor(level):

            if dbprint_prefix and callable(dbprint_prefix):
                msg = dbprint_prefix() + ": " + msg  # pylint: disable-msg=E1102

            get_logger(name=self_or_cls.name).log(level, msg, *args, **kw)

    # PARAM3_DEPRECATION
    @_deprecated(extra_msg="""Use instead `for k,v in p.param.objects().items(): print(f"{p.__class__.name}.{k}={repr(v.default)}")`""")
    def print_param_values(self_):
        """Print the values of all this object's Parameters.

        ..deprecated:: 1.12.0
            Use instead `for k,v in p.param.objects().items(): print(f"{p.__class__.name}.{k}={repr(v.default)}")`
        """
        self = self_.self
        for name, val in self.param.values().items():
            print(f'{self.name}.{name} = {val}')

    def warning(self_, msg,*args,**kw):
        """
        Print msg merged with args as a warning, unless module variable
        warnings_as_exceptions is True, then raise an Exception
        containing the arguments.

        See Python's logging module for details of message formatting.
        """
        self_.log(WARNING, msg, *args, **kw)

    # PARAM3_DEPRECATION
    @_deprecated(extra_msg="Use instead `.param.log(param.MESSAGE, ...)`")
    def message(self_,msg,*args,**kw):
        """
        Print msg merged with args as a message.

        See Python's logging module for details of message formatting.

        ..deprecated:: 1.12.0
            Use instead `.param.log(param.MESSAGE, ...)`
        """
        self_.__db_print(INFO,msg,*args,**kw)

    # PARAM3_DEPRECATION
    @_deprecated(extra_msg="Use instead `.param.log(param.VERBOSE, ...)`")
    def verbose(self_,msg,*args,**kw):
        """
        Print msg merged with args as a verbose message.

        See Python's logging module for details of message formatting.

        ..deprecated:: 1.12.0
            Use instead `.param.log(param.VERBOSE, ...)`
        """
        self_.__db_print(VERBOSE,msg,*args,**kw)

    # PARAM3_DEPRECATION
    @_deprecated(extra_msg="Use instead `.param.log(param.DEBUG, ...)`")
    def debug(self_,msg,*args,**kw):
        """
        Print msg merged with args as a debugging statement.

        See Python's logging module for details of message formatting.

        ..deprecated:: 1.12.0
            Use instead `.param.log(param.DEBUG, ...)`
        """
        self_.__db_print(DEBUG,msg,*args,**kw)

    def log(self_, level, msg, *args, **kw):
        """
        Print msg merged with args as a message at the indicated logging level.

        Logging levels include those provided by the Python logging module
        plus VERBOSE, either obtained directly from the logging module like
        `logging.INFO`, or from parameterized like `param.parameterized.INFO`.

        Supported logging levels include (in order of severity)
        DEBUG, VERBOSE, INFO, WARNING, ERROR, CRITICAL

        See Python's logging module for details of message formatting.
        """
        if level is WARNING:
            if warnings_as_exceptions:
                raise Exception("Warning: " + msg % args)
            else:
                global warning_count
                warning_count+=1
        self_.__db_print(level, msg, *args, **kw)

    # Note that there's no state_push method on the class, so
    # dynamic parameters set on a class can't have state saved. This
    # is because, to do this, state_push() would need to be a
    # @bothmethod, but that complicates inheritance in cases where we
    # already have a state_push() method.
    # (isinstance(g,Parameterized) below is used to exclude classes.)

    def _state_push(self_):
        """
        Save this instance's state.

        For Parameterized instances, this includes the state of
        dynamically generated values.

        Subclasses that maintain short-term state should additionally
        save and restore that state using state_push() and
        state_pop().

        Generally, this method is used by operations that need to test
        something without permanently altering the objects' state.
        """
        self = self_.self_or_cls
        if not isinstance(self, Parameterized):
            raise NotImplementedError('_state_push is not implemented at the class level')
        for pname, p in self.param.objects('existing').items():
            g = self.param.get_value_generator(pname)
            if hasattr(g,'_Dynamic_last'):
                g._saved_Dynamic_last.append(g._Dynamic_last)
                g._saved_Dynamic_time.append(g._Dynamic_time)
                # CB: not storing the time_fn: assuming that doesn't
                # change.
            elif hasattr(g,'state_push') and isinstance(g,Parameterized):
                g.state_push()

    def _state_pop(self_):
        """
        Restore the most recently saved state.

        See state_push() for more details.
        """
        self = self_.self_or_cls
        if not isinstance(self, Parameterized):
            raise NotImplementedError('_state_pop is not implemented at the class level')
        for pname, p in self.param.objects('existing').items():
            g = self.param.get_value_generator(pname)
            if hasattr(g,'_Dynamic_last'):
                g._Dynamic_last = g._saved_Dynamic_last.pop()
                g._Dynamic_time = g._saved_Dynamic_time.pop()
            elif hasattr(g,'state_pop') and isinstance(g,Parameterized):
                g.state_pop()

    @_recursive_repr()
    def pprint(self_, imports=None, prefix=" ", unknown_value='<?>',
               qualify=False, separator=""):
        """
        (Experimental) Pretty printed representation that may be
        evaluated with eval. See pprint() function for more details.
        """
        self = self_.self_or_cls
        if not isinstance(self, Parameterized):
            raise NotImplementedError('_pprint is not implemented at the class level')
        if imports is None:
            imports = [] # would have been simpler to use a set from the start
        imports[:] = list(set(imports))

        # Generate import statement
        mod = self.__module__
        bits = mod.split('.')
        imports.append("import %s"%mod)
        imports.append("import %s"%bits[0])

        changed_params = self.param.values(onlychanged=script_repr_suppress_defaults)
        values = self.param.values()
        spec = getfullargspec(self.__init__)
        args = spec.args[1:] if spec.args[0] == 'self' else spec.args

        if spec.defaults is not None:
            posargs = spec.args[:-len(spec.defaults)]
            kwargs = dict(zip(spec.args[-len(spec.defaults):], spec.defaults))
        else:
            posargs, kwargs = args, []

        parameters = self.param.objects('existing')
        ordering = sorted(
            sorted(changed_params), # alphanumeric tie-breaker
            key=lambda k: (- float('inf')  # No precedence is lowest possible precendence
                           if parameters[k].precedence is None else
                           parameters[k].precedence))

        arglist, keywords, processed = [], [], []
        for k in args + ordering:
            if k in processed: continue

            # Suppresses automatically generated names.
            if k == 'name' and (values[k] is not None
                                and re.match('^'+self.__class__.__name__+'[0-9]+$', values[k])):
                continue

            value = pprint(values[k], imports, prefix=prefix,settings=[],
                           unknown_value=unknown_value,
                           qualify=qualify) if k in values else None

            if value is None:
                if unknown_value is False:
                    raise Exception(f"{self.name}: unknown value of {k!r}")
                elif unknown_value is None:
                    # i.e. suppress repr
                    continue
                else:
                    value = unknown_value

            # Explicit kwarg (unchanged, known value)
            if (k in kwargs) and (k in values) and kwargs[k] == values[k]: continue

            if k in posargs:
                # value will be unknown_value unless k is a parameter
                arglist.append(value)
            elif (k in kwargs or
                  (hasattr(spec, 'varkw') and (spec.varkw is not None)) or
                  (hasattr(spec, 'keywords') and (spec.keywords is not None))):
                # Explicit modified keywords or parameters in
                # precendence order (if **kwargs present)
                keywords.append(f'{k}={value}')

            processed.append(k)

        qualifier = mod + '.'  if qualify else ''
        arguments = arglist + keywords + (['**%s' % spec.varargs] if spec.varargs else [])
        return qualifier + '{}({})'.format(self.__class__.__name__,  (','+separator+prefix).join(arguments))


class ParameterizedMetaclass(type):
    """
    The metaclass of Parameterized (and all its descendents).

    The metaclass overrides type.__setattr__ to allow us to set
    Parameter values on classes without overwriting the attribute
    descriptor.  That is, for a Parameterized class of type X with a
    Parameter y, the user can type X.y=3, which sets the default value
    of Parameter y to be 3, rather than overwriting y with the
    constant value 3 (and thereby losing all other info about that
    Parameter, such as the doc string, bounds, etc.).

    The __init__ method is used when defining a Parameterized class,
    usually when the module where that class is located is imported
    for the first time.  That is, the __init__ in this metaclass
    initializes the *class* object, while the __init__ method defined
    in each Parameterized class is called for each new instance of
    that class.

    Additionally, a class can declare itself abstract by having an
    attribute __abstract set to True. The 'abstract' attribute can be
    used to find out if a class is abstract or not.
    """
    def __init__(mcs, name, bases, dict_):
        """
        Initialize the class object (not an instance of the class, but
        the class itself).

        Initializes all the Parameters by looking up appropriate
        default values (see __param_inheritance()) and setting
        attrib_names (see _set_names()).
        """
        type.__init__(mcs, name, bases, dict_)

        mcs.__set_name(name, dict_)

        mcs._parameters_state = {
            "BATCH_WATCH": False, # If true, Event and watcher objects are queued.
            "TRIGGER": False,
            "events": [], # Queue of batched events
            "watchers": [] # Queue of batched watchers
        }
        mcs._param = Parameters(mcs)

        # All objects (with their names) of type Parameter that are
        # defined in this class
        parameters = [(n, o) for (n, o) in dict_.items()
                      if isinstance(o, Parameter)]

        mcs._param._parameters = dict(parameters)

        for param_name,param in parameters:
            mcs._initialize_parameter(param_name, param)

        # retrieve depends info from methods and store more conveniently
        dependers = [(n, m, m._dinfo) for (n, m) in dict_.items()
                     if hasattr(m, '_dinfo')]

        # Resolve dependencies of current class
        _watch = []
        for name, method, dinfo in dependers:
            watch = dinfo.get('watch', False)
            on_init = dinfo.get('on_init', False)
            if not watch:
                continue
            minfo = MInfo(cls=mcs, inst=None, name=name,
                          method=method)
            deps, dynamic_deps = _params_depended_on(minfo, dynamic=False)
            _watch.append((name, watch == 'queued', on_init, deps, dynamic_deps))

        # Resolve dependencies in class hierarchy
        _inherited = []
        for cls in classlist(mcs)[:-1][::-1]:
            if not hasattr(cls, '_param'):
                continue
            for dep in cls.param._depends['watch']:
                method = getattr(mcs, dep[0], None)
                dinfo = getattr(method, '_dinfo', {'watch': False})
                if (not any(dep[0] == w[0] for w in _watch+_inherited)
                    and dinfo.get('watch')):
                    _inherited.append(dep)

        mcs.param._depends = {'watch': _inherited+_watch}

        if docstring_signature:
            mcs.__class_docstring_signature()

    def __set_name(mcs, name, dict_):
        """
        Give Parameterized classes a useful 'name' attribute that is by
        default the class name, unless a class in the hierarchy has defined
        a `name` String Parameter with a defined `default` value, in which case
        that value is used to set the class name.
        """
        mcs.__renamed = False
        name_param = dict_.get("name", None)
        if name_param is not None:
            if not type(name_param) is String:
                raise TypeError(
                    f"Parameterized class {name!r} cannot override "
                    f"the 'name' Parameter with type {type(name_param)}. "
                    "Overriding 'name' is only allowed with a 'String' Parameter."
                )
            if name_param.default:
                mcs.name = name_param.default
                mcs.__renamed = True
            else:
                mcs.name = name
        else:
            classes = classlist(mcs)[::-1]
            found_renamed = False
            for c in classes:
                if getattr(c, "_ParameterizedMetaclass__renamed", False):
                    found_renamed = True
                    break
            if not found_renamed:
                mcs.name = name

    def __class_docstring_signature(mcs, max_repr_len=15):
        """
        Autogenerate a keyword signature in the class docstring for
        all available parameters. This is particularly useful in the
        IPython Notebook as IPython will parse this signature to allow
        tab-completion of keywords.

        max_repr_len: Maximum length (in characters) of value reprs.
        """
        processed_kws, keyword_groups = set(), []
        for cls in reversed(mcs.mro()):
            keyword_group = []
            for (k,v) in sorted(cls.__dict__.items()):
                if isinstance(v, Parameter) and k not in processed_kws:
                    param_type = v.__class__.__name__
                    keyword_group.append(f"{k}={param_type}")
                    processed_kws.add(k)
            keyword_groups.append(keyword_group)

        keywords = [el for grp in reversed(keyword_groups) for el in grp]
        class_docstr = "\n"+mcs.__doc__ if mcs.__doc__ else ''
        signature = "params(%s)" % (", ".join(keywords))
        description = param_pager(mcs) if (docstring_describe_params and param_pager) else ''
        mcs.__doc__ = signature + class_docstr + '\n' + description


    def _initialize_parameter(mcs,param_name,param):
        # A Parameter has no way to find out the name a
        # Parameterized class has for it
        param._set_names(param_name)
        mcs.__param_inheritance(param_name,param)


    # Should use the official Python 2.6+ abstract base classes; see
    # https://github.com/holoviz/param/issues/84
    def __is_abstract(mcs):
        """
        Return True if the class has an attribute __abstract set to True.
        Subclasses will return False unless they themselves have
        __abstract set to true.  This mechanism allows a class to
        declare itself to be abstract (e.g. to avoid it being offered
        as an option in a GUI), without the "abstract" property being
        inherited by its subclasses (at least one of which is
        presumably not abstract).
        """
        # Can't just do ".__abstract", because that is mangled to
        # _ParameterizedMetaclass__abstract before running, but
        # the actual class object will have an attribute
        # _ClassName__abstract.  So, we have to mangle it ourselves at
        # runtime. Mangling follows description in
        # https://docs.python.org/2/tutorial/classes.html#private-variables-and-class-local-references
        try:
            return getattr(mcs,'_%s__abstract'%mcs.__name__.lstrip("_"))
        except AttributeError:
            return False

    abstract = property(__is_abstract)

    def _get_param(mcs):
        return mcs._param

    param = property(_get_param)

    def __setattr__(mcs, attribute_name, value):
        """
        Implements 'self.attribute_name=value' in a way that also supports Parameters.

        If there is already a descriptor named attribute_name, and
        that descriptor is a Parameter, and the new value is *not* a
        Parameter, then call that Parameter's __set__ method with the
        specified value.

        In all other cases set the attribute normally (i.e. overwrite
        the descriptor).  If the new value is a Parameter, once it has
        been set we make sure that the value is inherited from
        Parameterized superclasses as described in __param_inheritance().
        """
        # Find out if there's a Parameter called attribute_name as a
        # class attribute of this class - if not, parameter is None.
        parameter,owning_class = mcs.get_param_descriptor(attribute_name)

        if parameter and not isinstance(value,Parameter):
            if owning_class != mcs:
                parameter = copy.copy(parameter)
                parameter.owner = mcs
                type.__setattr__(mcs,attribute_name,parameter)
            mcs.__dict__[attribute_name].__set__(None,value)

        else:
            type.__setattr__(mcs,attribute_name,value)

            if isinstance(value,Parameter):
                mcs.__param_inheritance(attribute_name,value)

    def __param_inheritance(mcs,param_name,param):
        """
        Look for Parameter values in superclasses of this
        Parameterized class.

        Ordinarily, when a Python object is instantiated, attributes
        not given values in the constructor will inherit the value
        given in the object's class, or in its superclasses.  For
        Parameters owned by Parameterized classes, we have implemented
        an additional level of default lookup, should this ordinary
        lookup return only `Undefined`.

        In such a case, i.e. when no non-`Undefined` value was found for a
        Parameter by the usual inheritance mechanisms, we explicitly
        look for Parameters with the same name in superclasses of this
        Parameterized class, and use the first such value that we
        find.

        The goal is to be able to set the default value (or other
        slots) of a Parameter within a Parameterized class, just as we
        can set values for non-Parameter objects in Parameterized
        classes, and have the values inherited through the
        Parameterized hierarchy as usual.

        Note that instantiate is handled differently: if there is a
        parameter with the same name in one of the superclasses with
        instantiate set to True, this parameter will inherit
        instantiate=True.
        """
        # get all relevant slots (i.e. slots defined in all
        # superclasses of this parameter)
        slots = {}
        for p_class in classlist(type(param))[1::]:
            slots.update(dict.fromkeys(p_class.__slots__))


        # note for some eventual future: python 3.6+ descriptors grew
        # __set_name__, which could replace this and _set_names
        setattr(param,'owner',mcs)
        del slots['owner']

        # backwards compatibility (see Composite parameter)
        if 'objtype' in slots:
            setattr(param,'objtype',mcs)
            del slots['objtype']

        supers = classlist(mcs)[::-1]

        # instantiate is handled specially
        for superclass in supers:
            super_param = superclass.__dict__.get(param_name)
            if isinstance(super_param, Parameter) and super_param.instantiate is True:
                param.instantiate=True
        del slots['instantiate']

        callables = {}
        for slot in slots.keys():
            superclasses = iter(supers)

            # Search up the hierarchy until param.slot (which has to
            # be obtained using getattr(param,slot)) is not Undefined, or
            # we run out of classes to search.
            while getattr(param,slot) is Undefined:
                try:
                    param_super_class = next(superclasses)
                except StopIteration:
                    break

                new_param = param_super_class.__dict__.get(param_name)
                if new_param is not None and hasattr(new_param,slot):
                    # (slot might not be there because could be a more
                    # general type of Parameter)
                    new_value = getattr(new_param,slot)
                    if new_value is not Undefined:
                        setattr(param, slot, new_value)
            if getattr(param, slot) is Undefined:
                try:
                    default_val = param._slot_defaults[slot]
                except KeyError as e:
                    raise KeyError(
                        f'Slot {slot!r} of parameter {param_name!r} has no '
                        'default value defined in `_slot_defaults`'
                    ) from e
                if callable(default_val):
                    callables[slot] = default_val
                else:
                    setattr(param, slot, default_val)

        # Once all the static slots have been filled in, fill in the dynamic ones
        # (which are only allowed to use static values or results are undefined)
        for slot, fn in callables.items():
            setattr(param, slot, fn(param))

    def get_param_descriptor(mcs,param_name):
        """
        Goes up the class hierarchy (starting from the current class)
        looking for a Parameter class attribute param_name. As soon as
        one is found as a class attribute, that Parameter is returned
        along with the class in which it is declared.
        """
        classes = classlist(mcs)
        for c in classes[::-1]:
            attribute = c.__dict__.get(param_name)
            if isinstance(attribute,Parameter):
                return attribute,c
        return None,None




# Whether script_repr should avoid reporting the values of parameters
# that are just inheriting their values from the class defaults.
# Because deepcopying creates a new object, cannot detect such
# inheritance when instantiate = True, so such values will be printed
# even if they are just being copied from the default.
script_repr_suppress_defaults=True


def script_repr(val, imports=None, prefix="\n    ", settings=[],
        qualify=True, unknown_value=None, separator="\n",
        show_imports=True):
    """
    Variant of pprint() designed for generating a (nearly) runnable script.

    The output of script_repr(parameterized_obj) is meant to be a
    string suitable for running using `python file.py`. Not every
    object is guaranteed to have a runnable script_repr
    representation, but it is meant to be a good starting point for
    generating a Python script that (after minor edits) can be
    evaluated to get a newly initialized object similar to the one
    provided.

    The new object will only have the same parameter state, not the
    same internal (attribute) state; the script_repr captures only
    the state of the Parameters of that object and not any other
    attributes it may have.

    If show_imports is True (default), includes import statements
    for each of the modules required for the objects being
    instantiated. This list may not be complete, as it typically
    includes only the imports needed for the Parameterized object
    itself, not for values that may have been supplied to Parameters.

    Apart from show_imports, accepts the same arguments as pprint(),
    so see pprint() for explanations of the arguments accepted. The
    default values of each of these arguments differ from pprint() in
    ways that are more suitable for saving as a separate script than
    for e.g. pretty-printing at the Python prompt.
    """

    if imports is None:
        imports = []

    rep = pprint(val, imports, prefix, settings, unknown_value,
                 qualify, separator)

    imports = list(set(imports))
    imports_str = ("\n".join(imports) + "\n\n") if show_imports else ""

    return imports_str + rep


# PARAM2_DEPRECATION: Remove entirely unused settings argument
def pprint(val,imports=None, prefix="\n    ", settings=[],
           unknown_value='<?>', qualify=False, separator=''):
    """
    Pretty printed representation of a parameterized
    object that may be evaluated with eval.

    Similar to repr except introspection of the constructor (__init__)
    ensures a valid and succinct representation is generated.

    Only parameters are represented (whether specified as standard,
    positional, or keyword arguments). Parameters specified as
    positional arguments are always shown, followed by modified
    parameters specified as keyword arguments, sorted by precedence.

    unknown_value determines what to do where a representation cannot be
    generated for something required to recreate the object. Such things
    include non-parameter positional and keyword arguments, and certain
    values of parameters (e.g. some random state objects).

    Supplying an unknown_value of None causes unrepresentable things
    to be silently ignored. If unknown_value is a string, that
    string will appear in place of any unrepresentable things. If
    unknown_value is False, an Exception will be raised if an
    unrepresentable value is encountered.

    If supplied, imports should be a list, and it will be populated
    with the set of imports required for the object and all of its
    parameter values.

    If qualify is True, the class's path will be included (e.g. "a.b.C()"),
    otherwise only the class will appear ("C()").

    Parameters will be separated by a comma only by default, but the
    separator parameter allows an additional separator to be supplied
    (e.g. a newline could be supplied to have each Parameter appear on a
    separate line).

    Instances of types that require special handling can use the
    script_repr_reg dictionary. Using the type as a key, add a
    function that returns a suitable representation of instances of
    that type, and adds the required import statement. The repr of a
    parameter can be suppressed by returning None from the appropriate
    hook in script_repr_reg.
    """

    if imports is None:
        imports = []

    if isinstance(val,type):
        rep = type_script_repr(val,imports,prefix,settings)

    elif type(val) in script_repr_reg:
        rep = script_repr_reg[type(val)](val,imports,prefix,settings)

    elif hasattr(val,'_pprint'):
        rep=val._pprint(imports=imports, prefix=prefix+"    ",
                        qualify=qualify, unknown_value=unknown_value,
                        separator=separator)
    else:
        rep=repr(val)

    return rep


# Registry for special handling for certain types in script_repr and pprint
script_repr_reg = {}


# currently only handles list and tuple
def container_script_repr(container,imports,prefix,settings):
    result=[]
    for i in container:
        result.append(pprint(i,imports,prefix,settings))

    ## (hack to get container brackets)
    if isinstance(container,list):
        d1,d2='[',']'
    elif isinstance(container,tuple):
        d1,d2='(',')'
    else:
        raise NotImplementedError
    rep=d1+','.join(result)+d2

    # no imports to add for built-in types

    return rep


def empty_script_repr(*args): # pyflakes:ignore (unused arguments):
    return None

try:
    # Suppress scriptrepr for objects not yet having a useful string representation
    import numpy
    script_repr_reg[random.Random] = empty_script_repr
    script_repr_reg[numpy.random.RandomState] = empty_script_repr

except ImportError:
    pass # Support added only if those libraries are available


def function_script_repr(fn,imports,prefix,settings):
    name = fn.__name__
    module = fn.__module__
    imports.append('import %s'%module)
    return module+'.'+name

def type_script_repr(type_,imports,prefix,settings):
    module = type_.__module__
    if module!='__builtin__':
        imports.append('import %s'%module)
    return module+'.'+type_.__name__

script_repr_reg[list] = container_script_repr
script_repr_reg[tuple] = container_script_repr
script_repr_reg[FunctionType] = function_script_repr


#: If not None, the value of this Parameter will be called (using '()')
#: before every call to __db_print, and is expected to evaluate to a
#: string that is suitable for prefixing messages and warnings (such
#: as some indicator of the global state).
dbprint_prefix=None


<<<<<<< HEAD
=======
def _name_if_set(parameterized):
    """Return the name of this Parameterized if explicitly set to other than the default"""
    class_name = parameterized.__class__.__name__
    default_name = re.match('^'+class_name+'[0-9]+$', parameterized.name)
    return '' if default_name else parameterized.name


def _get_param_repr(key, val, p, truncate=40):
    """HTML representation for a single Parameter object and its value"""
    if hasattr(val, "_repr_html_"):
        try:
            value = val._repr_html_(open=False)
        except:
            value = val._repr_html_()
    else:
        rep = repr(val)
        value = (rep[:truncate] + '..') if len(rep) > truncate else rep

    modes = []
    if p.constant:
        modes.append('constant')
    if p.readonly:
        modes.append('read-only')
    if getattr(p, 'allow_None', False):
        modes.append('nullable')
    mode = ' | '.join(modes)
    if hasattr(p, 'bounds'):
        bounds = p.bounds
    elif hasattr(p, 'objects') and p.objects:
        bounds = ', '.join(list(map(repr, p.objects)))
    else:
        bounds = ''
    tooltip = f' class="param-doc-tooltip" data-tooltip="{escape(p.doc.strip())}"' if p.doc else ''
    return (
        f'<tr>'
        f'  <td><tt{tooltip}>{key}</tt></td>'
        f'  <td>{p.__class__.__name__}</td>'
        f'  <td>{value}</td>'
        f'  <td style="max-width: 300px;">{bounds}</td>'
        f'  <td>{mode}</td>'
        f'</tr>\n'
    )


def _parameterized_repr_html(p, open):
    """HTML representation for a Parameterized object"""
    if isinstance(p, Parameterized):
        cls = p.__class__
        title = cls.name + "() " + _name_if_set(p)
        value_field = 'Value'
    else:
        cls = p
        title = cls.name
        value_field = 'Default'

    tooltip_css = """
.param-doc-tooltip{
  position: relative;
}
.param-doc-tooltip:hover:after{
  content: attr(data-tooltip);
  background-color: black;
  color: #fff;
  text-align: center;
  border-radius: 3px;
  padding: 10px;
  position: absolute;
  z-index: 1;
  top: -5px;
  left: 100%;
  margin-left: 10px;
  min-width: 100px;
  min-width: 150px;
}
.param-doc-tooltip:hover:before {
  content: "";
  position: absolute;
  top: 50%;
  left: 100%;
  margin-top: -5px;
  border-width: 5px;
  border-style: solid;
  border-color: transparent black transparent transparent;
}
"""
    openstr = " open" if open else ""
    contents = "".join(_get_param_repr(key, val, p.param.params(key))
                       for key, val in p.param.get_param_values())
    return (
        f'<style>{tooltip_css}</style>\n'
        f'<details {openstr}>\n'
        ' <summary style="display:list-item; outline:none;">\n'
        f'  <tt>{title}</tt>\n'
        ' </summary>\n'
        ' <div style="padding-left:10px; padding-bottom:5px;">\n'
        '  <table style="max-width:100%; border:1px solid #AAAAAA;">\n'
        f'   <tr><th>Name</th><th>Type</th><th>{value_field}</th><th>Bounds/Objects</th><th>Mode</th></tr>\n'
        f'{contents}\n'
        '  </table>\n </div>\n</details>\n'
    )


>>>>>>> ada351ed
class Parameterized(metaclass=ParameterizedMetaclass):
    """
    Base class for named objects that support Parameters and message
    formatting.

    Automatic object naming: Every Parameterized instance has a name
    parameter.  If the user doesn't designate a name=<str> argument
    when constructing the object, the object will be given a name
    consisting of its class name followed by a unique 5-digit number.

    Automatic parameter setting: The Parameterized __init__ method
    will automatically read the list of keyword parameters.  If any
    keyword matches the name of a Parameter (see Parameter class)
    defined in the object's class or any of its superclasses, that
    parameter in the instance will get the value given as a keyword
    argument.  For example:

      class Foo(Parameterized):
         xx = Parameter(default=1)

      foo = Foo(xx=20)

    in this case foo.xx gets the value 20.

    When initializing a Parameterized instance ('foo' in the example
    above), the values of parameters can be supplied as keyword
    arguments to the constructor (using parametername=parametervalue);
    these values will override the class default values for this one
    instance.

    If no 'name' parameter is supplied, self.name defaults to the
    object's class name with a unique number appended to it.

    Message formatting: Each Parameterized instance has several
    methods for optionally printing output. This functionality is
    based on the standard Python 'logging' module; using the methods
    provided here, wraps calls to the 'logging' module's root logger
    and prepends each message with information about the instance
    from which the call was made. For more information on how to set
    the global logging level and change the default message prefix,
    see documentation for the 'logging' module.
    """

    name = String(default=None, constant=True, doc="""
        String identifier for this object.""")

    def __init__(self, **params):
        global object_count

        # Flag that can be tested to see if e.g. constant Parameters
        # can still be set
        self.initialized = False
        self._parameters_state = {
            "BATCH_WATCH": False, # If true, Event and watcher objects are queued.
            "TRIGGER": False,
            "events": [], # Queue of batched events
            "watchers": [] # Queue of batched watchers
        }
        self._instance__params = {}
        self._param_watchers = {}
        self._dynamic_watchers = defaultdict(list)

        # Skip generating a custom instance name when a class in the hierarchy
        # has overriden the default of the `name` Parameter.
        if self.param.name.default == self.__class__.__name__:
            self.param._generate_name()
        self.param._setup_params(**params)
        object_count += 1

        self.param._update_deps(init=True)

        self.initialized = True

    @property
    def param(self):
        return Parameters(self.__class__, self=self)

    # 'Special' methods

    def __getstate__(self):
        """
        Save the object's state: return a dictionary that is a shallow
        copy of the object's __dict__ and that also includes the
        object's __slots__ (if it has any).
        """
        # Unclear why this is a copy and not simply state.update(self.__dict__)
        state = self.__dict__.copy()
        for slot in get_occupied_slots(self):
            state[slot] = getattr(self,slot)

        # Note that Parameterized object pickling assumes that
        # attributes to be saved are only in __dict__ or __slots__
        # (the standard Python places to store attributes, so that's a
        # reasonable assumption). (Additionally, class attributes that
        # are Parameters are also handled, even when they haven't been
        # instantiated - see PickleableClassAttributes.)

        return state

    def __setstate__(self, state):
        """
        Restore objects from the state dictionary to this object.

        During this process the object is considered uninitialized.
        """
        self.initialized=False

        # When making a copy the internal watchers have to be
        # recreated and point to the new instance
        if '_param_watchers' in state:
            param_watchers = state['_param_watchers']
            for p, attrs in param_watchers.items():
                for attr, watchers in attrs.items():
                    new_watchers = []
                    for watcher in watchers:
                        watcher_args = list(watcher)
                        if watcher.inst is not None:
                            watcher_args[0] = self
                        fn = watcher.fn
                        if hasattr(fn, '_watcher_name'):
                            watcher_args[2] = _m_caller(self, fn._watcher_name)
                        elif get_method_owner(fn) is watcher.inst:
                            watcher_args[2] = getattr(self, fn.__name__)
                        new_watchers.append(Watcher(*watcher_args))
                    param_watchers[p][attr] = new_watchers

        if '_instance__params' not in state:
            state['_instance__params'] = {}
        if '_param_watchers' not in state:
            state['_param_watchers'] = {}
        state.pop('param', None)

        for name,value in state.items():
            setattr(self,name,value)
        self.initialized=True

    @_recursive_repr()
    def __repr__(self):
        """
        Provide a nearly valid Python representation that could be used to recreate
        the item with its parameters, if executed in the appropriate environment.

        Returns 'classname(parameter1=x,parameter2=y,...)', listing
        all the parameters of this object.
        """
        try:
            settings = [f'{name}={val!r}'
                        for name, val in self.param.values().items()]
        except RuntimeError: # Handle recursion in parameter depth
            settings = []
        return self.__class__.__name__ + "(" + ", ".join(settings) + ")"

    def __str__(self):
        """Return a short representation of the name and class of this object."""
        return f"<{self.__class__.__name__} {self.name}>"

<<<<<<< HEAD
=======
    # PARAM3_DEPRECATION
    @_deprecated(extra_msg="Use instead `.param.pprint()`")
    def script_repr(self,imports=[],prefix="    "):
        """
        Deprecated variant of __repr__ designed for generating a runnable script.

        ..deprecated:: 1.12.0
            Use instead `.param.pprint()`
        """
        return self.pprint(imports,prefix, unknown_value=None, qualify=True,
                           separator="\n")

    @recursive_repr()
    def _pprint(self, imports=None, prefix=" ", unknown_value='<?>',
               qualify=False, separator=""):
        """
        (Experimental) Pretty printed representation that may be
        evaluated with eval. See pprint() function for more details.
        """
        if imports is None:
            imports = [] # would have been simpler to use a set from the start
        imports[:] = list(set(imports))

        # Generate import statement
        mod = self.__module__
        bits = mod.split('.')
        imports.append("import %s"%mod)
        imports.append("import %s"%bits[0])

        changed_params = self.param.values(onlychanged=script_repr_suppress_defaults)
        values = self.param.values()
        spec = getfullargspec(self.__init__)
        args = spec.args[1:] if spec.args[0] == 'self' else spec.args

        if spec.defaults is not None:
            posargs = spec.args[:-len(spec.defaults)]
            kwargs = dict(zip(spec.args[-len(spec.defaults):], spec.defaults))
        else:
            posargs, kwargs = args, []

        parameters = self.param.objects('existing')
        ordering = sorted(
            sorted(changed_params), # alphanumeric tie-breaker
            key=lambda k: (- float('inf')  # No precedence is lowest possible precendence
                           if parameters[k].precedence is None else
                           parameters[k].precedence))

        arglist, keywords, processed = [], [], []
        for k in args + ordering:
            if k in processed: continue

            # Suppresses automatically generated names.
            if k == 'name' and (values[k] is not None
                                and re.match('^'+self.__class__.__name__+'[0-9]+$', values[k])):
                continue

            value = pprint(values[k], imports, prefix=prefix,settings=[],
                           unknown_value=unknown_value,
                           qualify=qualify) if k in values else None

            if value is None:
                if unknown_value is False:
                    raise Exception(f"{self.name}: unknown value of {k!r}")
                elif unknown_value is None:
                    # i.e. suppress repr
                    continue
                else:
                    value = unknown_value

            # Explicit kwarg (unchanged, known value)
            if (k in kwargs) and (k in values) and kwargs[k] == values[k]: continue

            if k in posargs:
                # value will be unknown_value unless k is a parameter
                arglist.append(value)
            elif (k in kwargs or
                  (hasattr(spec, 'varkw') and (spec.varkw is not None)) or
                  (hasattr(spec, 'keywords') and (spec.keywords is not None))):
                # Explicit modified keywords or parameters in
                # precendence order (if **kwargs present)
                keywords.append(f'{k}={value}')

            processed.append(k)

        qualifier = mod + '.'  if qualify else ''
        arguments = arglist + keywords + (['**%s' % spec.varargs] if spec.varargs else [])
        return qualifier + '{}({})'.format(self.__class__.__name__,  (','+separator+prefix).join(arguments))

    # PARAM3_DEPRECATION
    def pprint(self, imports=None, prefix=" ", unknown_value='<?>',
               qualify=False, separator=""):
        warnings.warn(
            message="'pprint' is deprecated. Use instead `.param.pprint`",
            category=_ParamDeprecationWarning,
            stacklevel=2
        )
        return self._pprint(imports=imports, prefix=prefix, unknown_value=unknown_value,
               qualify=qualify, separator=separator)

    # Note that there's no state_push method on the class, so
    # dynamic parameters set on a class can't have state saved. This
    # is because, to do this, state_push() would need to be a
    # @bothmethod, but that complicates inheritance in cases where we
    # already have a state_push() method.
    # (isinstance(g,Parameterized) below is used to exclude classes.)

    # PARAM3_DEPRECATION
    @_deprecated()
    def state_push(self):
        """Save this instance's state.

        ..deprecated:: 2.0.0
        """
        return self._state_push()

    def _state_push(self):
        """
        Save this instance's state.

        For Parameterized instances, this includes the state of
        dynamically generated values.

        Subclasses that maintain short-term state should additionally
        save and restore that state using state_push() and
        state_pop().

        Generally, this method is used by operations that need to test
        something without permanently altering the objects' state.
        """
        for pname, p in self.param.objects('existing').items():
            g = self.param.get_value_generator(pname)
            if hasattr(g,'_Dynamic_last'):
                g._saved_Dynamic_last.append(g._Dynamic_last)
                g._saved_Dynamic_time.append(g._Dynamic_time)
                # CB: not storing the time_fn: assuming that doesn't
                # change.
            elif hasattr(g,'state_push') and isinstance(g,Parameterized):
                g.state_push()

    def state_pop(self):
        """
        Restore the most recently saved state.

        ..deprecated:: 2.0.0
        """
        return self._state_pop()

    def _state_pop(self):
        """
        Restore the most recently saved state.

        See state_push() for more details.
        """
        for pname, p in self.param.objects('existing').items():
            g = self.param.get_value_generator(pname)
            if hasattr(g,'_Dynamic_last'):
                g._Dynamic_last = g._saved_Dynamic_last.pop()
                g._Dynamic_time = g._saved_Dynamic_time.pop()
            elif hasattr(g,'state_pop') and isinstance(g,Parameterized):
                g.state_pop()

    @bothmethod
    @recursive_repr()
    def _repr_html_(self_or_cls, open=True):
        return _parameterized_repr_html(self_or_cls, open)

>>>>>>> ada351ed

def print_all_param_defaults():
    """Print the default values for all imported Parameters."""
    print("_______________________________________________________________________________")
    print("")
    print("                           Parameter Default Values")
    print("")
    classes = descendents(Parameterized)
    classes.sort(key=lambda x:x.__name__)
    for c in classes:
        c.print_param_defaults()
    print("_______________________________________________________________________________")



# As of Python 2.6+, a fn's **args no longer has to be a
# dictionary. This might allow us to use a decorator to simplify using
# ParamOverrides (if that does indeed make them simpler to use).
# http://docs.python.org/whatsnew/2.6.html
class ParamOverrides(dict):
    """
    A dictionary that returns the attribute of a specified object if
    that attribute is not present in itself.

    Used to override the parameters of an object.
    """

    # NOTE: Attribute names of this object block parameters of the
    # same name, so all attributes of this object should have names
    # starting with an underscore (_).

    def __init__(self,overridden,dict_,allow_extra_keywords=False):
        """

        If allow_extra_keywords is False, then all keys in the
        supplied dict_ must match parameter names on the overridden
        object (otherwise a warning will be printed).

        If allow_extra_keywords is True, then any items in the
        supplied dict_ that are not also parameters of the overridden
        object will be available via the extra_keywords() method.
        """
        # This method should be fast because it's going to be
        # called a lot. This _might_ be faster (not tested):
        #  def __init__(self,overridden,**kw):
        #      ...
        #      dict.__init__(self,**kw)
        self._overridden = overridden
        dict.__init__(self,dict_)

        if allow_extra_keywords:
            self._extra_keywords=self._extract_extra_keywords(dict_)
        else:
            self._check_params(dict_)

    def extra_keywords(self):
        """
        Return a dictionary containing items from the originally
        supplied `dict_` whose names are not parameters of the
        overridden object.
        """
        return self._extra_keywords

    def param_keywords(self):
        """
        Return a dictionary containing items from the originally
        supplied `dict_` whose names are parameters of the
        overridden object (i.e. not extra keywords/parameters).
        """
        return {key: self[key] for key in self if key not in self.extra_keywords()}

    def __missing__(self,name):
        # Return 'name' from the overridden object
        return getattr(self._overridden,name)

    def __repr__(self):
        # As dict.__repr__, but indicate the overridden object
        return dict.__repr__(self)+" overriding params from %s"%repr(self._overridden)

    def __getattr__(self,name):
        # Provide 'dot' access to entries in the dictionary.
        # (This __getattr__ method is called only if 'name' isn't an
        # attribute of self.)
        return self.__getitem__(name)

    def __setattr__(self,name,val):
        # Attributes whose name starts with _ are set on self (as
        # normal), but all other attributes are inserted into the
        # dictionary.
        if not name.startswith('_'):
            self.__setitem__(name,val)
        else:
            dict.__setattr__(self,name,val)

    def get(self, key, default=None):
        try:
            return self[key]
        except KeyError:
            return default

    def __contains__(self, key):
        return key in self.__dict__ or key in self._overridden.param

    def _check_params(self,params):
        """
        Print a warning if params contains something that is not a
        Parameter of the overridden object.
        """
        overridden_object_params = list(self._overridden.param)
        for item in params:
            if item not in overridden_object_params:
                self.param.warning("'%s' will be ignored (not a Parameter).",item)

    def _extract_extra_keywords(self,params):
        """
        Return any items in params that are not also
        parameters of the overridden object.
        """
        extra_keywords = {}
        overridden_object_params = list(self._overridden.param)
        for name, val in params.items():
            if name not in overridden_object_params:
                extra_keywords[name]=val
                # Could remove name from params (i.e. del params[name])
                # so that it's only available via extra_keywords()
        return extra_keywords


# Helper function required by ParameterizedFunction.__reduce__
def _new_parameterized(cls):
    return Parameterized.__new__(cls)


class ParameterizedFunction(Parameterized):
    """
    Acts like a Python function, but with arguments that are Parameters.

    Implemented as a subclass of Parameterized that, when instantiated,
    automatically invokes __call__ and returns the result, instead of
    returning an instance of the class.

    To obtain an instance of this class, call instance().
    """
    __abstract = True

    def __str__(self):
        return self.__class__.__name__+"()"

    @bothmethod
    def instance(self_or_cls,**params):
        """
        Return an instance of this class, copying parameters from any
        existing instance provided.
        """

        if isinstance (self_or_cls,ParameterizedMetaclass):
            cls = self_or_cls
        else:
            p = params
            params = self_or_cls.param.values()
            params.update(p)
            params.pop('name')
            cls = self_or_cls.__class__

        inst=Parameterized.__new__(cls)
        Parameterized.__init__(inst,**params)
        if 'name' in params:  inst.__name__ = params['name']
        else:                 inst.__name__ = self_or_cls.name
        return inst

    def __new__(class_,*args,**params):
        # Create and __call__() an instance of this class.
        inst = class_.instance()
        inst.param._set_name(class_.__name__)
        return inst.__call__(*args,**params)

    def __call__(self,*args,**kw):
        raise NotImplementedError("Subclasses must implement __call__.")

    def __reduce__(self):
        # Control reconstruction (during unpickling and copying):
        # ensure that ParameterizedFunction.__new__ is skipped
        state = ParameterizedFunction.__getstate__(self)
        # Here it's necessary to use a function defined at the
        # module level rather than Parameterized.__new__ directly
        # because otherwise pickle will find .__new__'s module to be
        # __main__. Pretty obscure aspect of pickle.py...
        return (_new_parameterized,(self.__class__,),state)

    def _pprint(self, imports=None, prefix="\n    ",unknown_value='<?>',
                qualify=False, separator=""):
        """
        Same as self.param.pprint, except that X.classname(Y
        is replaced with X.classname.instance(Y
        """
        r = self.param.pprint(imports,prefix,
                              unknown_value=unknown_value,
                              qualify=qualify,separator=separator)
        classname=self.__class__.__name__
        return r.replace(".%s("%classname,".%s.instance("%classname)


class default_label_formatter(ParameterizedFunction):
    "Default formatter to turn parameter names into appropriate widget labels."

    capitalize = Parameter(default=True, doc="""
        Whether or not the label should be capitalized.""")

    replace_underscores = Parameter(default=True, doc="""
        Whether or not underscores should be replaced with spaces.""")

    overrides = Parameter(default={}, doc="""
        Allows custom labels to be specified for specific parameter
        names using a dictionary where key is the parameter name and the
        value is the desired label.""")

    def __call__(self, pname):
        if pname in self.overrides:
            return self.overrides[pname]
        if self.replace_underscores:
            pname = pname.replace('_',' ')
        if self.capitalize:
            pname = pname[:1].upper() + pname[1:]
        return pname


label_formatter = default_label_formatter


# PARAM3_DEPRECATION: Should be able to remove this; was originally
# adapted from OProperty from
# infinitesque.net/articles/2005/enhancing%20Python's%20property.xhtml
# but since python 2.6 the getter, setter, and deleter attributes of
# a property should provide similar functionality already.
class overridable_property:
    """
    The same as Python's "property" attribute, but allows the accessor
    methods to be overridden in subclasses.

    ..deprecated:: 2.0.0
    """
    # Delays looking up the accessors until they're needed, rather
    # than finding them when the class is first created.

    # Based on the emulation of PyProperty_Type() in Objects/descrobject.c

    def __init__(self, fget=None, fset=None, fdel=None, doc=None):
        warnings.warn(
            message="overridable_property has been deprecated.",
            category=_ParamDeprecationWarning,
            stacklevel=2,
        )
        self.fget = fget
        self.fset = fset
        self.fdel = fdel
        self.__doc__ = doc

    def __get__(self, obj, objtype=None):
        if obj is None:
            return self
        if self.fget is None:
            raise AttributeError("unreadable attribute")
        if self.fget.__name__ == '<lambda>' or not self.fget.__name__:
            return self.fget(obj)
        else:
            return getattr(obj, self.fget.__name__)()

    def __set__(self, obj, value):
        if self.fset is None:
            raise AttributeError("can't set attribute")
        if self.fset.__name__ == '<lambda>' or not self.fset.__name__:
            self.fset(obj, value)
        else:
            getattr(obj, self.fset.__name__)(value)

    def __delete__(self, obj):
        if self.fdel is None:
            raise AttributeError("can't delete attribute")
        if self.fdel.__name__ == '<lambda>' or not self.fdel.__name__:
            self.fdel(obj)
        else:
            getattr(obj, self.fdel.__name__)()<|MERGE_RESOLUTION|>--- conflicted
+++ resolved
@@ -26,24 +26,21 @@
 
 from collections import defaultdict, namedtuple, OrderedDict
 from functools import partial, wraps, reduce
-<<<<<<< HEAD
-from operator import itemgetter,attrgetter
-=======
 from html import escape
 from operator import itemgetter, attrgetter
 from threading import get_ident
->>>>>>> ada351ed
 from types import FunctionType, MethodType
 
 import logging
 from contextlib import contextmanager
 from logging import DEBUG, INFO, WARNING, ERROR, CRITICAL
 
-<<<<<<< HEAD
-from ._utils import _deprecated, _deprecate_positional_args, _recursive_repr
-=======
-from ._utils import _deprecated, _deprecate_positional_args, ParamDeprecationWarning as _ParamDeprecationWarning
->>>>>>> ada351ed
+from ._utils import (
+    _deprecated,
+    _deprecate_positional_args,
+    _recursive_repr,
+    ParamDeprecationWarning as _ParamDeprecationWarning,
+)
 
 try:
     # In case the optional ipython module is unavailable
@@ -3465,8 +3462,6 @@
 dbprint_prefix=None
 
 
-<<<<<<< HEAD
-=======
 def _name_if_set(parameterized):
     """Return the name of this Parameterized if explicitly set to other than the default"""
     class_name = parameterized.__class__.__name__
@@ -3569,7 +3564,6 @@
     )
 
 
->>>>>>> ada351ed
 class Parameterized(metaclass=ParameterizedMetaclass):
     """
     Base class for named objects that support Parameters and message
@@ -3726,175 +3720,11 @@
         """Return a short representation of the name and class of this object."""
         return f"<{self.__class__.__name__} {self.name}>"
 
-<<<<<<< HEAD
-=======
-    # PARAM3_DEPRECATION
-    @_deprecated(extra_msg="Use instead `.param.pprint()`")
-    def script_repr(self,imports=[],prefix="    "):
-        """
-        Deprecated variant of __repr__ designed for generating a runnable script.
-
-        ..deprecated:: 1.12.0
-            Use instead `.param.pprint()`
-        """
-        return self.pprint(imports,prefix, unknown_value=None, qualify=True,
-                           separator="\n")
-
-    @recursive_repr()
-    def _pprint(self, imports=None, prefix=" ", unknown_value='<?>',
-               qualify=False, separator=""):
-        """
-        (Experimental) Pretty printed representation that may be
-        evaluated with eval. See pprint() function for more details.
-        """
-        if imports is None:
-            imports = [] # would have been simpler to use a set from the start
-        imports[:] = list(set(imports))
-
-        # Generate import statement
-        mod = self.__module__
-        bits = mod.split('.')
-        imports.append("import %s"%mod)
-        imports.append("import %s"%bits[0])
-
-        changed_params = self.param.values(onlychanged=script_repr_suppress_defaults)
-        values = self.param.values()
-        spec = getfullargspec(self.__init__)
-        args = spec.args[1:] if spec.args[0] == 'self' else spec.args
-
-        if spec.defaults is not None:
-            posargs = spec.args[:-len(spec.defaults)]
-            kwargs = dict(zip(spec.args[-len(spec.defaults):], spec.defaults))
-        else:
-            posargs, kwargs = args, []
-
-        parameters = self.param.objects('existing')
-        ordering = sorted(
-            sorted(changed_params), # alphanumeric tie-breaker
-            key=lambda k: (- float('inf')  # No precedence is lowest possible precendence
-                           if parameters[k].precedence is None else
-                           parameters[k].precedence))
-
-        arglist, keywords, processed = [], [], []
-        for k in args + ordering:
-            if k in processed: continue
-
-            # Suppresses automatically generated names.
-            if k == 'name' and (values[k] is not None
-                                and re.match('^'+self.__class__.__name__+'[0-9]+$', values[k])):
-                continue
-
-            value = pprint(values[k], imports, prefix=prefix,settings=[],
-                           unknown_value=unknown_value,
-                           qualify=qualify) if k in values else None
-
-            if value is None:
-                if unknown_value is False:
-                    raise Exception(f"{self.name}: unknown value of {k!r}")
-                elif unknown_value is None:
-                    # i.e. suppress repr
-                    continue
-                else:
-                    value = unknown_value
-
-            # Explicit kwarg (unchanged, known value)
-            if (k in kwargs) and (k in values) and kwargs[k] == values[k]: continue
-
-            if k in posargs:
-                # value will be unknown_value unless k is a parameter
-                arglist.append(value)
-            elif (k in kwargs or
-                  (hasattr(spec, 'varkw') and (spec.varkw is not None)) or
-                  (hasattr(spec, 'keywords') and (spec.keywords is not None))):
-                # Explicit modified keywords or parameters in
-                # precendence order (if **kwargs present)
-                keywords.append(f'{k}={value}')
-
-            processed.append(k)
-
-        qualifier = mod + '.'  if qualify else ''
-        arguments = arglist + keywords + (['**%s' % spec.varargs] if spec.varargs else [])
-        return qualifier + '{}({})'.format(self.__class__.__name__,  (','+separator+prefix).join(arguments))
-
-    # PARAM3_DEPRECATION
-    def pprint(self, imports=None, prefix=" ", unknown_value='<?>',
-               qualify=False, separator=""):
-        warnings.warn(
-            message="'pprint' is deprecated. Use instead `.param.pprint`",
-            category=_ParamDeprecationWarning,
-            stacklevel=2
-        )
-        return self._pprint(imports=imports, prefix=prefix, unknown_value=unknown_value,
-               qualify=qualify, separator=separator)
-
-    # Note that there's no state_push method on the class, so
-    # dynamic parameters set on a class can't have state saved. This
-    # is because, to do this, state_push() would need to be a
-    # @bothmethod, but that complicates inheritance in cases where we
-    # already have a state_push() method.
-    # (isinstance(g,Parameterized) below is used to exclude classes.)
-
-    # PARAM3_DEPRECATION
-    @_deprecated()
-    def state_push(self):
-        """Save this instance's state.
-
-        ..deprecated:: 2.0.0
-        """
-        return self._state_push()
-
-    def _state_push(self):
-        """
-        Save this instance's state.
-
-        For Parameterized instances, this includes the state of
-        dynamically generated values.
-
-        Subclasses that maintain short-term state should additionally
-        save and restore that state using state_push() and
-        state_pop().
-
-        Generally, this method is used by operations that need to test
-        something without permanently altering the objects' state.
-        """
-        for pname, p in self.param.objects('existing').items():
-            g = self.param.get_value_generator(pname)
-            if hasattr(g,'_Dynamic_last'):
-                g._saved_Dynamic_last.append(g._Dynamic_last)
-                g._saved_Dynamic_time.append(g._Dynamic_time)
-                # CB: not storing the time_fn: assuming that doesn't
-                # change.
-            elif hasattr(g,'state_push') and isinstance(g,Parameterized):
-                g.state_push()
-
-    def state_pop(self):
-        """
-        Restore the most recently saved state.
-
-        ..deprecated:: 2.0.0
-        """
-        return self._state_pop()
-
-    def _state_pop(self):
-        """
-        Restore the most recently saved state.
-
-        See state_push() for more details.
-        """
-        for pname, p in self.param.objects('existing').items():
-            g = self.param.get_value_generator(pname)
-            if hasattr(g,'_Dynamic_last'):
-                g._Dynamic_last = g._saved_Dynamic_last.pop()
-                g._Dynamic_time = g._saved_Dynamic_time.pop()
-            elif hasattr(g,'state_pop') and isinstance(g,Parameterized):
-                g.state_pop()
-
     @bothmethod
     @recursive_repr()
     def _repr_html_(self_or_cls, open=True):
         return _parameterized_repr_html(self_or_cls, open)
 
->>>>>>> ada351ed
 
 def print_all_param_defaults():
     """Print the default values for all imported Parameters."""
