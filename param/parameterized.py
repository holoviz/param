--- conflicted
+++ resolved
@@ -271,17 +271,6 @@
     This internal version of `batch_call_watchers` allows control over whether
     events are queued and whether accumulated watchers are executed upon exit.
 
-<<<<<<< HEAD
-    Args:
-        parameterized: The object whose watchers are being managed.
-        enable (bool, optional): If `True`, enable batching of events. Default is `True`.
-        run (bool, optional): If `True`, execute accumulated watchers on exit.
-                              If `False`, they remain queued. Default is `True`.
-
-    Yields
-    ------
-        None: This is a context manager that temporarily modifies watcher behavior.
-=======
     Parameters
     ----------
     parameterized : object
@@ -296,7 +285,6 @@
     ------
     None:
         This is a context manager that temporarily modifies watcher behavior.
->>>>>>> 210419d6
     """
     BATCH_WATCH = parameterized.param._BATCH_WATCH
     parameterized.param._BATCH_WATCH = enable or parameterized.param._BATCH_WATCH
@@ -919,15 +907,6 @@
         specifying a `precedence` value. If `precedence` is not provided, it
         defaults to `0`.
 
-<<<<<<< HEAD
-        Args:
-            *args: Positional arguments to initialize the instance.
-            **kwargs: Keyword arguments to initialize the instance.
-
-        Returns
-        -------
-            An instance of the class with the specified or default values.
-=======
         Parameters
         ----------
         *args : Any
@@ -938,7 +917,6 @@
         Returns
         -------
         An instance of the Watcher with the specified or default values.
->>>>>>> 210419d6
         """
         values = dict(zip(cls_._fields, args))
         values.update(kwargs)
@@ -1633,15 +1611,6 @@
     def _validate_value(self, value, allow_None):
         """Validate the parameter value against constraints.
 
-<<<<<<< HEAD
-        Args:
-            value: The value to be validated.
-            allow_None (bool): Whether `None` is allowed as a valid value.
-
-        Raises
-        ------
-            ValueError: If the value does not meet the parameter's constraints.
-=======
         Parameters
         ----------
         value : Any
@@ -1653,7 +1622,6 @@
         ------
         ValueError
             If the value does not meet the parameter's constraints.
->>>>>>> 210419d6
         """
 
     def _validate(self, val):
@@ -1663,15 +1631,10 @@
         constraints and attributes. Subclasses can extend this method to
         include additional validation logic.
 
-<<<<<<< HEAD
-        Args:
-            val: The value to be validated.
-=======
         Parameters
         ----------
         val: Any
             The value to be validated.
->>>>>>> 210419d6
         """
         self._validate_value(val, self.allow_None)
 
@@ -1682,18 +1645,12 @@
         and assigned. Subclasses can override this method to implement
         additional behavior post-assignment.
 
-<<<<<<< HEAD
-        Args:
-            obj: The object on which the parameter is being set.
-            val: The value that has been assigned to the parameter.
-=======
         Parameters
         ----------
         obj : Parameterized
             The object on which the parameter is being set.
         val : Any
             The value that has been assigned to the parameter.
->>>>>>> 210419d6
         """
 
     def __delete__(self,obj):
@@ -2017,7 +1974,6 @@
         for k, v in state.items():
             setattr(self, k, v)
 
-<<<<<<< HEAD
     def __getitem__(self_, key: str) -> Parameter:
         """
         Retrieve a Parameter by its key.
@@ -2035,21 +1991,6 @@
         Parameter
             The Parameter associated with the given key. If accessed on an instance,
             the method returns the instantiated parameter.
-=======
-    def __getitem__(self_, key):
-        """Retrieve the class or instance parameter by key.
-
-        Parameters
-        ----------
-        key: str
-            The name of the parameter to retrieve.
-
-        Returns
-        -------
-        Parameter:
-            The parameter associated with the given key. If accessed on an instance,
-            returns the instantiated parameter.
->>>>>>> 210419d6
         """
         inst = self_.self
         if inst is None:
@@ -2062,12 +2003,8 @@
 
         Returns
         -------
-<<<<<<< HEAD
-            list: A combined list of standard attributes and parameter names.
-=======
         list[str]:
             A combined list of standard attributes and parameter names.
->>>>>>> 210419d6
         """
         return super().__dir__() + list(self_._cls_parameters)
 
@@ -2085,19 +2022,6 @@
         defined in the object. If the requested attribute corresponds to a
         parameter, it retrieves the parameter value.
 
-<<<<<<< HEAD
-        Args:
-            attr (str): The name of the attribute to access.
-
-        Returns
-        -------
-            The value of the parameter if it exists.
-
-        Raises
-        ------
-            AttributeError: If the class is not initialized or the attribute
-                            does not exist in the parameter objects.
-=======
         Parameters
         ----------
         attr : str
@@ -2112,7 +2036,6 @@
         AttributeError
             If the class is not initialized or the attribute does not exist in
             the parameter objects.
->>>>>>> 210419d6
         """
         cls = self_.__dict__.get('cls')
         if cls is None: # Class not initialized
@@ -2720,11 +2643,7 @@
 
     def objects(self_, instance: Literal[True, False, 'existing']=True) -> dict[str, Parameter]:
         """
-<<<<<<< HEAD
-        Return the parameters of this class or instance.
-=======
         Return the Parameters of this instance or class.
->>>>>>> 210419d6
 
         This method provides access to `Parameter` objects defined on a `Parameterized`
         class or instance, depending on the `instance` argument.
@@ -3161,7 +3080,6 @@
         serializer = Parameter._serializers[mode]
         return serializer.deserialize_parameter_value(self_or_cls, pname, value)
 
-<<<<<<< HEAD
     def schema(self_, safe: bool=False, subset: Union[Iterable[str], None]=None, mode: str='json'):
         """
         Generate a schema for the parameters on this Parameterized object.
@@ -3214,11 +3132,6 @@
         'a': {'type': 'number',...
         }
         """
-=======
-    def schema(self_, safe=False, subset=None, mode='json'):
-        """Return a schema for the parameters on this Parameterized object."""
-        self_or_cls = self_.self_or_cls
->>>>>>> 210419d6
         if mode not in Parameter._serializers:
             raise ValueError(f'Mode {mode!r} not in available serialization formats {list(Parameter._serializers.keys())!r}')
         self_or_cls = self_.self_or_cls
@@ -3503,7 +3416,6 @@
 
     def outputs(self_) -> dict[str,tuple]:
         """
-<<<<<<< HEAD
         Retrieve a mapping of declared outputs for the Parameterized object.
 
         Parameters are declared as outputs using the `@param.output` decorator.
@@ -3551,11 +3463,6 @@
          'output2': (<param.parameterized.String at 0x...>,
           <bound method Q.multi_output of Q(name='Q...')>,
           1)}
-=======
-        Return a mapping between any declared outputs and a tuple
-        of the declared Parameter type, the output method, and the
-        index into the output if multiple outputs are returned.
->>>>>>> 210419d6
         """
         outputs = {}
         for cls in classlist(self_.cls):
@@ -4532,20 +4439,6 @@
 
     def __setattr__(mcs, attribute_name, value):
         """Set an attribute, supporting special behavior for Parameters.
-<<<<<<< HEAD
-
-        If the attribute being set corresponds to a Parameter descriptor and the
-        new value is not a Parameter, the descriptor's `__set__` method is invoked
-        with the provided value. This ensures proper handling of Parameter values.
-
-        In all other cases, the attribute is set normally. If the new value is a
-        Parameter, the method ensures that the value is inherited correctly from
-        Parameterized superclasses as described in `__param_inheritance()`.
-
-        Args:
-            attribute_name (str): The name of the attribute to set.
-            value: The value to assign to the attribute.
-=======
 
         If the attribute being set corresponds to a Parameter descriptor and the
         new value is not a Parameter, the descriptor's `__set__` method is invoked
@@ -4561,7 +4454,6 @@
             The name of the attribute to set.
         value: Any
             The value to assign to the attribute.
->>>>>>> 210419d6
         """
         # Find out if there's a Parameter called attribute_name as a
         # class attribute of this class - if not, parameter is None.
@@ -5646,18 +5538,6 @@
         This method is similar to `self.param.pprint`, but replaces
         `X.classname(Y` with `X.classname.instance(Y`.
 
-<<<<<<< HEAD
-        Args:
-            imports (optional): Additional imports to include in the output.
-            prefix (str, optional): String prefix for each line of the output.
-            unknown_value (str, optional): Placeholder for unknown values. Default is '<?>'.
-            qualify (bool, optional): Whether to include full qualification for names.
-            separator (str, optional): String separator for elements.
-
-        Returns
-        -------
-            str: The formatted string representation of the object.
-=======
         Parameters
         ----------
         imports : optional
@@ -5675,7 +5555,6 @@
         -------
         str
             The formatted string representation of the object.
->>>>>>> 210419d6
         """
         r = self.param.pprint(imports,prefix,
                               unknown_value=unknown_value,
