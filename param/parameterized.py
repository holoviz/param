--- conflicted
+++ resolved
@@ -27,11 +27,7 @@
 from itertools import chain
 from operator import itemgetter, attrgetter
 from types import FunctionType, MethodType
-<<<<<<< HEAD
-from typing import TypeVar, Generic
-=======
 from typing import Any, Union, Literal  # When python 3.9 support is dropped replace Union with |
->>>>>>> b1c46e2d
 
 from contextlib import contextmanager
 CRITICAL = 50
