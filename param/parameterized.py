"""
Generic support for objects with full-featured Parameters and
messaging.

This file comes from the Param library (https://github.com/holoviz/param)
but can be taken out of the param module and used on its own if desired,
either alone (providing basic Parameter support) or with param's
__init__.py (providing specialized Parameter types).
"""

import copy
import datetime as dt
import inspect
import numbers
import operator
import os
import re
import sys
import types
import typing
import warnings
from inspect import getfullargspec

from collections import defaultdict, namedtuple, OrderedDict
from collections.abc import Callable, Generator, Iterable
from functools import partial, wraps, reduce
from itertools import chain
from operator import itemgetter, attrgetter
from types import FunctionType, MethodType
# When python 3.9 support is dropped replace Union with |
from typing import Any, Type, Union, Literal, TypeVar, Optional

from contextlib import contextmanager
CRITICAL = 50
ERROR = 40
WARNING = 30
INFO = 20
DEBUG = 10
VERBOSE = INFO - 1

from . import serializer
from ._utils import (
    DEFAULT_SIGNATURE,
    ParamFutureWarning as _ParamFutureWarning,
    Skip,
    _deprecated,
    _deprecate_positional_args,
    _in_ipython,
    _is_auto_name,
    _is_mutable_container,
    _recursive_repr,
    _to_async_gen,
    _validate_error_prefix,
    accept_arguments,
    iscoroutinefunction,
    descendents,  # noqa: F401
    gen_types,
)

# Ideally setting param_pager would be in __init__.py but param_pager is
# needed on import to create the Parameterized class, so it'd need to precede
# importing parameterized.py in __init__.py which would be a little weird.
if _in_ipython():
    # In case the optional ipython module is unavailable
    try:
        from .ipython import ParamPager, ipython_async_executor as async_executor
        param_pager = ParamPager(metaclass=True)  # Generates param description
    except ModuleNotFoundError:
        from ._utils import async_executor
else:
    from ._utils import async_executor
    param_pager = None


@gen_types
def _dt_types():
    yield dt.datetime
    yield dt.date
    if np := sys.modules.get("numpy"):
        yield np.datetime64

@gen_types
def _int_types():
    yield int
    if np := sys.modules.get("numpy"):
        yield np.integer


logger = None
<<<<<<< HEAD

def get_logger(name: Union[str,None]=None)->logging.Logger:
    """
    Retrieve a logger instance for use with the `param` library.

    This function returns a logger configured for the `param` library. If no
    logger has been explicitly set, it initializes a default root logger for
    `param` with an `INFO` log level and a basic console handler. Additional
    loggers can be retrieved by specifying a `name`, which appends to the
    root logger's name.

    Parameters
    ----------
    name : str | None, optional
        The name of the logger to retrieve. If `None` (default), the root logger
        for `param` is returned. If specified, a child logger with the name
        `param.<name>` is returned.

    Returns
    -------
    logging.Logger
        A logger instance configured for the `param` library.

    Examples
    --------
    Retrieve the root logger for `param`:

    >>> import param
    >>> logger = param.get_logger()
    >>> logger.info("This is an info message.")
    INFO:param: This is an info message.

    Retrieve a named child logger:

    >>> logger = param.parameterized.get_logger("custom_logger")
    >>> logger.warning("This is a warning from custom_logger.")
    WARNING:param.custom_logger: This is a warning from custom_logger.
    """
=======
def get_logger(name=None):
    import logging
>>>>>>> b95d4765
    if logger is None:
        logging.addLevelName(VERBOSE, "VERBOSE")
        root_logger = logging.getLogger('param')
        if not root_logger.handlers:
            root_logger.setLevel(logging.INFO)
            formatter = logging.Formatter(
                fmt='%(levelname)s:%(name)s: %(message)s')
            handler = logging.StreamHandler()
            handler.setFormatter(formatter)
            root_logger.addHandler(handler)
    else:
        root_logger = logger
    if name is None:
        return root_logger
    else:
        return logging.getLogger(root_logger.name + '.' + name)


# Indicates whether warnings should be raised as errors, stopping
# processing.
warnings_as_exceptions = False

docstring_signature = True        # Add signature to class docstrings
docstring_describe_params = True  # Add parameter description to class
                                  # docstrings (requires ipython module)
object_count = 0
warning_count = 0

# Hook to apply to depends and bind arguments to turn them into valid parameters
_reference_transforms = []

def register_reference_transform(transform):
    """
    Append a transform to extract potential parameter dependencies
    from an object.

    Parameters
    ----------
    transform: Callable[Any, Any]

    """
    return _reference_transforms.append(transform)

def transform_reference(arg):
    """
    Apply transforms to turn objects which should be treated like
    a parameter reference into a valid reference that can be resolved
    by Param. This is useful for adding handling for depending on objects
    that are not simple Parameters or functions with dependency
    definitions.
    """
    for transform in _reference_transforms:
        if isinstance(arg, Parameter) or hasattr(arg, '_dinfo'):
            break
        arg = transform(arg)
    return arg

def eval_function_with_deps(function):
    """
    Evaluate a function after resolving its dependencies.

    Calls and returns a function after resolving any dependencies
    stored on the _dinfo attribute and passing the resolved values
    as arguments.
    """
    args, kwargs = (), {}
    if hasattr(function, '_dinfo'):
        arg_deps = function._dinfo['dependencies']
        kw_deps = function._dinfo.get('kw', {})
        if kw_deps or any(isinstance(d, Parameter) for d in arg_deps):
            args = (getattr(dep.owner, dep.name) for dep in arg_deps)
            kwargs = {n: getattr(dep.owner, dep.name) for n, dep in kw_deps.items()}
    return function(*args, **kwargs)

def resolve_value(value, recursive=True):
    """Resolve the current value of a dynamic reference."""
    if not recursive:
        pass
    elif isinstance(value, (list, tuple)):
        return type(value)(resolve_value(v) for v in value)
    elif isinstance(value, dict):
        return type(value)((resolve_value(k), resolve_value(v)) for k, v in value.items())
    elif isinstance(value, slice):
        return slice(
            resolve_value(value.start),
            resolve_value(value.stop),
            resolve_value(value.step)
        )
    value = transform_reference(value)
    is_gen = inspect.isgeneratorfunction(value)
    if hasattr(value, '_dinfo') or iscoroutinefunction(value) or is_gen:
        value = eval_function_with_deps(value)
        if is_gen:
            value = _to_async_gen(value)
    elif isinstance(value, Parameter):
        value = getattr(value.owner, value.name)
    return value

def resolve_ref(reference, recursive=False):
    """Resolve all parameters a dynamic reference depends on."""
    if recursive:
        if isinstance(reference, (list, tuple, set)):
            return [r for v in reference for r in resolve_ref(v, recursive)]
        elif isinstance(reference, dict):
            return [r for kv in reference.items() for o in kv for r in resolve_ref(o, recursive)]
        elif isinstance(reference, slice):
            return [r for v in (reference.start, reference.stop, reference.step) for r in resolve_ref(v, recursive)]
    reference = transform_reference(reference)
    if hasattr(reference, '_dinfo'):
        dinfo = getattr(reference, '_dinfo', {})
        args = list(dinfo.get('dependencies', []))
        kwargs = list(dinfo.get('kw', {}).values())
        refs = []
        for arg in (args + kwargs):
            if isinstance(arg, str):
                owner = get_method_owner(reference)
                if arg in owner.param:
                    arg = owner.param[arg]
                elif '.' in arg:
                    path = arg.split('.')
                    arg = owner
                    for attr in path[:-1]:
                        arg = getattr(arg, attr)
                    arg = arg.param[path[-1]]
                else:
                    arg = getattr(owner, arg)
            refs.extend(resolve_ref(arg))
        return refs
    elif isinstance(reference, Parameter):
        return [reference]
    return []

def _identity_hook(obj, val):
    """To be removed when set_hook is removed."""
    return val


class _Undefined:
    """
    Dummy value to signal completely undefined values rather than
    simple None values.
    """

    def __bool__(self):
        # Haven't defined whether Undefined is falsy or truthy,
        # so to avoid subtle bugs raise an error when it
        # is used in a comparison without `is`.
        raise RuntimeError('Use `is` to compare Undefined')

    def __repr__(self):
        return '<Undefined>'


Undefined = _Undefined()


@contextmanager
def logging_level(level: str) -> Generator[None, None, None]:
    """
    Context manager to temporarily modify Param's logging level.

    This function allows you to temporarily change the logging level of the
    Param library. Once the context exits, the original logging level is restored.

    Parameters
    ----------
    level : str
        The desired logging level as a string. Must be one of:
        `DEBUG`, `INFO`, `WARNING`, `ERROR`, `CRITICAL`, or `VERBOSE`.

    Yields
    ------
    None
        A context where the logging level is temporarily modified.

    Raises
    ------
    Exception
        If the specified `level` is not one of the supported logging levels.

    Examples
    --------
    Temporarily set the logging level to `DEBUG`:

    >>> import param
    >>> with param.logging_level('DEBUG'):
    ...     param.get_logger().debug("This is a debug message.")
    DEBUG:param: This is a debug message.

    After the context exits, the logging level is restored:
    """
    level = level.upper()
    levels = [DEBUG, INFO, WARNING, ERROR, CRITICAL, VERBOSE]
    level_names = ['DEBUG', 'INFO', 'WARNING', 'ERROR', 'CRITICAL', 'VERBOSE']

    if level not in level_names:
        raise Exception(f"Level {level!r} not in {levels!r}")

    param_logger = get_logger()
    logging_level = param_logger.getEffectiveLevel()
    param_logger.setLevel(levels[level_names.index(level)])
    try:
        yield None
    finally:
        param_logger.setLevel(logging_level)


@contextmanager
def _batch_call_watchers(parameterized, enable=True, run=True):
    """Manage batching of watcher calls with optional queueing and execution.

    This internal version of `batch_call_watchers` allows control over whether
    events are queued and whether accumulated watchers are executed upon exit.

    Parameters
    ----------
    parameterized : object
        The object whose watchers are being managed.
    enable : bool, optional
        If `True`, enable batching of events. Defaults to `True`.
    run : bool, optional
        If `True`, execute accumulated watchers on exit.
        If `False`, they remain queued. Defaults to `True`.

    Yields
    ------
    None:
        This is a context manager that temporarily modifies watcher behavior.
    """
    BATCH_WATCH = parameterized.param._BATCH_WATCH
    parameterized.param._BATCH_WATCH = enable or parameterized.param._BATCH_WATCH
    try:
        yield
    finally:
        parameterized.param._BATCH_WATCH = BATCH_WATCH
        if run and not BATCH_WATCH:
            parameterized.param._batch_call_watchers()


# PARAM3_DEPRECATION
@_deprecated(extra_msg="Use instead `batch_call_watchers`.", warning_cat=_ParamFutureWarning)
@contextmanager
def batch_watch(parameterized, enable=True, run=True):
    with _batch_call_watchers(parameterized, enable, run):
        yield


@contextmanager
def batch_call_watchers(parameterized):
    """
    Context manager to batch events to provide to Watchers on a
    parameterized object.  This context manager queues any events
    triggered by setting a parameter on the supplied parameterized
    object, saving them up to dispatch them all at once when the
    context manager exits.
    """
    BATCH_WATCH = parameterized.param._BATCH_WATCH
    parameterized.param._BATCH_WATCH = True
    try:
        yield
    finally:
        parameterized.param._BATCH_WATCH = BATCH_WATCH
        if not BATCH_WATCH:
            parameterized.param._batch_call_watchers()


@contextmanager
def _syncing(parameterized, parameters):
    old = parameterized._param__private.syncing
    parameterized._param__private.syncing = set(old) | set(parameters)
    try:
        yield
    finally:
        parameterized._param__private.syncing = old


@contextmanager
def edit_constant(parameterized: 'Parameterized') -> Generator[None, None, None]:
    """
    Context manager to temporarily set parameters on a Parameterized object to `constant=False`.

    The `edit_constant` context manager allows temporarily disabling the `constant`
    property of all parameters on the given `Parameterized` object, enabling them
    to be modified. Once the context exits, the original `constant` states are restored.

    Parameters
    ----------
    parameterized : Parameterized
        The `Parameterized` object whose parameters will have their `constant`
        property temporarily disabled.

    Yields
    ------
    None
        A context where all parameters of the `Parameterized` object can be modified.

    Examples
    --------
    >>> import param
    >>> class MyClass(param.Parameterized):
    ...     constant_param = param.Number(default=10, constant=True)
    >>> p = MyClass()

    Use `edit_constant` to modify the constant parameter:

    >>> with param.edit_constant(p):
    ...     p.constant_param = 20
    >>> p.constant_param
    20
    """
    kls_params = parameterized.param.objects(instance=False)
    inst_params = parameterized._param__private.params
    updated = []
    for pname, pobj in (kls_params | inst_params).items():
        if pobj.constant:
            pobj.constant = False
            updated.append(pname)
    try:
        yield
    finally:
        for pname in updated:
            # Some operations trigger a parameter instantiation (copy),
            # we ensure both the class and instance parameters are reset.
            if pname in kls_params:
                type(parameterized).param[pname].constant=True
            if pname in inst_params:
                parameterized.param[pname].constant = True


@contextmanager
def discard_events(parameterized: 'Parameterized')->Generator[None, None, None]:
    """
    Context manager to temporarily suppress events triggered on a Parameterized object.

    The `discard_events` context manager ensures that any events triggered
    on the supplied `Parameterized` object during its scope are discarded.
    This allows for silent changes to dependent parameters, making it useful
    for initialization or setup phases where changes should not propagate
    to watchers or dependencies.

    Be cautious when using this context manager, as it bypasses the normal
    dependency mechanism. Manual changes made within this context may
    leave the object in an inconsistent state if dependencies are meant
    to ensure parameter consistency.

    Parameters
    ----------
    parameterized : Parameterized
        The `Parameterized` object whose events will be suppressed.

    Yields
    ------
    None
        A context where events on the supplied `Parameterized` object are discarded.

    Documentation
    -------------
    For more details, see the Param User Guide:
    https://param.holoviz.org/user_guide/Dependencies_and_Watchers.html#discard-events

    Examples
    --------
    Instantiate Parameterized and print its value(s) when changed:

    >>> import param
    >>> class MyClass(param.Parameterized):
    ...     a = param.Number(default=1)
    >>> p = MyClass()
    >>> param.bind(print, p.param.a, watch=True)
    >>> p.a=2
    2

    Use `discard_events` to suppress events:

    >>> with param.parameterized.discard_events(p):
    ...     p.a = 3
    # Nothing is printed
    """
    batch_watch = parameterized.param._BATCH_WATCH
    parameterized.param._BATCH_WATCH = True
    watchers, events = (list(parameterized.param._state_watchers),
                        list(parameterized.param._events))
    try:
        yield
    finally:
        parameterized.param._BATCH_WATCH = batch_watch
        parameterized.param._state_watchers = watchers
        parameterized.param._events = events


def classlist(class_):
    """
    Return a list of the class hierarchy above (and including) the given class.

    Same as `inspect.getmro(class_)[::-1]`
    """
    return inspect.getmro(class_)[::-1]


def get_all_slots(class_):
    """
    Return a list of slot names for slots defined in `class_` and its
    superclasses.
    """
    # A subclass's __slots__ attribute does not contain slots defined
    # in its superclass (the superclass' __slots__ end up as
    # attributes of the subclass).
    all_slots = []
    parent_param_classes = [c for c in classlist(class_)[1::]]
    for c in parent_param_classes:
        if hasattr(c,'__slots__'):
            all_slots+=c.__slots__
    return all_slots


def get_occupied_slots(instance):
    """
    Return a list of slots for which values have been set.

    (While a slot might be defined, if a value for that slot hasn't
    been set, then it's an AttributeError to request the slot's
    value.)
    """
    return [slot for slot in get_all_slots(type(instance))
            if hasattr(instance,slot)]


# PARAM3_DEPRECATION
@_deprecated(warning_cat=_ParamFutureWarning)
def all_equal(arg1,arg2):
    """
    Return a single boolean for arg1==arg2, even for numpy arrays
    using element-wise comparison.

    Uses all(arg1==arg2) for sequences, and arg1==arg2 otherwise.

    If both objects have an '_infinitely_iterable' attribute, they are
    not be zipped together and are compared directly instead.
    """
    if all(hasattr(el, '_infinitely_iterable') for el in [arg1,arg2]):
        return arg1==arg2
    try:
        return all(a1 == a2 for a1, a2 in zip(arg1, arg2))
    except TypeError:
        return arg1==arg2


# PARAM3_DEPRECATION
# The syntax to use a metaclass changed incompatibly between 2 and
# 3. The add_metaclass() class decorator below creates a class using a
# specified metaclass in a way that works on both 2 and 3. For 3, can
# remove this decorator and specify metaclasses in a simpler way
# (https://docs.python.org/3/reference/datamodel.html#customizing-class-creation)
#
# Code from six (https://bitbucket.org/gutworth/six; version 1.4.1).
@_deprecated(warning_cat=_ParamFutureWarning)
def add_metaclass(metaclass):
    """
    Class decorator for creating a class with a metaclass.

    .. deprecated:: 2.0.0
    """
    def wrapper(cls):
        orig_vars = cls.__dict__.copy()
        orig_vars.pop('__dict__', None)
        orig_vars.pop('__weakref__', None)
        for slots_var in orig_vars.get('__slots__', ()):
            orig_vars.pop(slots_var)
        return metaclass(cls.__name__, cls.__bases__, orig_vars)
    return wrapper


class bothmethod:
    """
    'optional @classmethod'.

    A decorator that allows a method to receive either the class
    object (if called on the class) or the instance object
    (if called on the instance) as its first argument.
    """

    def __init__(self, method):
        self.method = method

    def __get__(self, instance, owner):
        if instance is None:
            # Class call
            return self.method.__get__(owner)
        else:
            # Instance call
            return self.method.__get__(instance, owner)


def _getattrr(obj, attr, *args):
    def _getattr(obj, attr):
        return getattr(obj, attr, *args)
    return reduce(_getattr, [obj] + attr.split('.'))


def no_instance_params(cls):
    """Disables instance parameters on the class."""
    cls._param__private.disable_instance_params = True
    return cls


def _instantiate_param_obj(paramobj, owner=None):
    """Return a Parameter object suitable for instantiation given the class's Parameter object."""
    # Shallow-copy Parameter object without the watchers
    p = copy.copy(paramobj)
    p.owner = owner

    # Reset watchers since class parameter watcher should not execute
    # on instance parameters
    p.watchers = {}

    # shallow-copy any mutable slot values other than the actual default
    for s in p.__class__._all_slots_:
        v = getattr(p, s)
        if _is_mutable_container(v) and s != "default":
            setattr(p, s, copy.copy(v))
    return p


def _instantiated_parameter(parameterized, param):
    """
    Given a Parameterized object and one of its class Parameter objects,
    return the appropriate Parameter object for this instance, instantiating
    it if need be.
    """
    if (getattr(parameterized._param__private, 'initialized', False) and param.per_instance and
        not getattr(type(parameterized)._param__private, 'disable_instance_params', False)):
        key = param.name

        if key not in parameterized._param__private.params:
            parameterized._param__private.params[key] = _instantiate_param_obj(param, parameterized)

        param = parameterized._param__private.params[key]

    return param


def instance_descriptor(f):
    # If parameter has an instance Parameter, delegate setting
    def _f(self, obj, val):
        # obj is None when the metaclass is setting
        if obj is not None:
            instance_param = obj._param__private.params.get(self.name)
            if instance_param is None:
                instance_param = _instantiated_parameter(obj, self)
            if instance_param is not None and self is not instance_param:
                instance_param.__set__(obj, val)
                return
        return f(self, obj, val)
    return _f


def get_method_owner(method):
    """Get the instance that owns the supplied method."""
    if not inspect.ismethod(method):
        return None
    if isinstance(method, partial):
        method = method.func
    return method.__self__


# PARAM3_DEPRECATION
def recursive_repr(fillvalue='...'):
    """
    Decorate to make a repr function return fillvalue for a recursive call.

    .. deprecated:: 1.12.0
    """
    warnings.warn(
        'recursive_repr has been deprecated and will be removed in a future version.',
        category=_ParamFutureWarning,
        stacklevel=2,
    )
    return _recursive_repr(fillvalue=fillvalue)


@accept_arguments
def output(func, *output, **kw):
    """
    Annotate a method to declare its outputs with specific types.

    The `output` decorator allows annotating a method in a `Parameterized` class
    to declare the types of the values it returns. This provides metadata for the
    method's outputs, which can be queried using the `Parameterized.param.outputs`
    method. Outputs can be declared as unnamed, named, or typed, and the decorator
    supports multiple outputs.

    Parameters
    ----------
    func : callable
        The method being annotated.
    *output : tuple or Parameter or type, optional
        Positional arguments to declare outputs. Can include:
        - `Parameter` instances or Python object types (e.g., `int`, `str`).
        - Tuples of the form `(name, type)` to declare named outputs.
        - Multiple such tuples for declaring multiple outputs.
    **kw : dict, optional
        Keyword arguments mapping output names to types. Types can be:
        - `Parameter` instances.
        - Python object types, which will be converted to `ClassSelector`.

    Returns
    -------
    callable
        The decorated method with annotated outputs.

    Raises
    ------
    ValueError
        If:
        - An invalid type is provided for an output.
        - Duplicate names are used for multiple outputs.

    Notes
    -----
    - Unnamed outputs default to the method name.
    - Python types are converted to `ClassSelector` instances.
    - If no arguments are provided, the output is assumed to be an object
      without a specific type.

    Examples
    --------
    Declare a method with an unspecified output type:

    >>> import param
    >>> class MyClass(param.Parameterized):
    ...     @param.output()
    ...     def my_method(self):
    ...         return 42

    Query the outputs:

    >>> MyClass().param.outputs()
    {'my_method': (<param.parameterized.Parameter at 0x7f12f8d334c0>,
      <bound method MyClass.my_method of MyClass(name='MyClass00004')>,
      None)}

    Declare a method with a specified type:

    >>> class MyClass(param.Parameterized):
    ...     @param.output(param.Number())
    ...     def my_method(self):
    ...         return 42.0

    Use a custom output name and type:

    >>> class MyClass(param.Parameterized):
    ...     @param.output(custom_name=param.Number())
    ...     def my_method(self):
    ...         return 42.0

    Declare multiple outputs using keyword arguments:

    >>> class MyClass(param.Parameterized):
    ...     @param.output(number=param.Number(), string=param.String())
    ...     def my_method(self):
    ...         return 42.0, "hello"

    Declare multiple outputs using tuples:

    >>> class MyClass(param.Parameterized):
    ...     @param.output(('number', param.Number()), ('string', param.String()))
    ...     def my_method(self):
    ...         return 42.0, "hello"

    Declare a method returning a Python object type:

    >>> class MyClass(param.Parameterized):
    ...     @param.output(int)
    ...     def my_method(self):
    ...         return 42
    """
    if output:
        outputs = []
        for i, out in enumerate(output):
            i = i if len(output) > 1 else None
            if isinstance(out, tuple) and len(out) == 2 and isinstance(out[0], str):
                outputs.append(out+(i,))
            elif isinstance(out, str):
                outputs.append((out, Parameter(), i))
            else:
                outputs.append((None, out, i))
    elif kw:
        # (requires keywords to be kept ordered, which was not true in previous versions)
        outputs = [(name, otype, i if len(kw) > 1 else None)
                   for i, (name, otype) in enumerate(kw.items())]
    else:
        outputs = [(None, Parameter(), None)]

    names, processed = [], []
    for name, otype, i in outputs:
        if isinstance(otype, type):
            if issubclass(otype, Parameter):
                otype = otype()
            else:
                from .import ClassSelector
                otype = ClassSelector(class_=otype)
        elif isinstance(otype, tuple) and all(isinstance(t, type) for t in otype):
            from .import ClassSelector
            otype = ClassSelector(class_=otype)
        if not isinstance(otype, Parameter):
            raise ValueError('output type must be declared with a Parameter class, '
                             'instance or a Python object type.')
        processed.append((name, otype, i))
        names.append(name)

    if len(set(names)) != len(names):
        raise ValueError('When declaring multiple outputs each value '
                         'must be unique.')

    _dinfo = getattr(func, '_dinfo', {})
    _dinfo.update({'outputs': processed})

    @wraps(func)
    def _output(*args,**kw):
        return func(*args,**kw)

    _output._dinfo = _dinfo

    return _output


def _parse_dependency_spec(spec):
    """
    Parse param.depends string specifications into three components.

    The 3 components are:

    1. The dotted path to the sub-object
    2. The attribute being depended on, i.e. either a parameter or method
    3. The parameter attribute being depended on
    """
    assert spec.count(":")<=1
    spec = spec.strip()
    m = re.match("(?P<path>[^:]*):?(?P<what>.*)", spec)
    what = m.group('what')
    path = "."+m.group('path')
    m = re.match(r"(?P<obj>.*)(\.)(?P<attr>.*)", path)
    obj = m.group('obj')
    attr = m.group("attr")
    return obj or None, attr, what or 'value'


def _params_depended_on(minfo, dynamic=True, intermediate=True):
    """
    Resolve dependencies declared on a Parameterized method.

    Dynamic dependencies, i.e. dependencies on sub-objects which may
    or may not yet be available, are only resolved if dynamic=True.
    By default intermediate dependencies, i.e. dependencies on the
    path to a sub-object are returned. For example for a dependency
    on 'a.b.c' dependencies on 'a' and 'b' are returned as long as
    intermediate=True.

    Returns lists of concrete dependencies on available parameters
    and dynamic dependencies specifications which have to resolved
    if the referenced sub-objects are defined.
    """
    deps, dynamic_deps = [], []
    dinfo = getattr(minfo.method, "_dinfo", {})
    for d in dinfo.get('dependencies', list(minfo.cls.param)):
        ddeps, ddynamic_deps = (minfo.cls if minfo.inst is None else minfo.inst).param._spec_to_obj(d, dynamic, intermediate)
        dynamic_deps += ddynamic_deps
        for dep in ddeps:
            if isinstance(dep, PInfo):
                deps.append(dep)
            else:
                method_deps, method_dynamic_deps = _params_depended_on(dep, dynamic, intermediate)
                deps += method_deps
                dynamic_deps += method_dynamic_deps
    return deps, dynamic_deps


def _resolve_mcs_deps(obj, resolved, dynamic, intermediate=True):
    """
    Resolve constant and dynamic parameter dependencies previously
    obtained using the _params_depended_on function. Existing resolved
    dependencies are updated with a supplied parameter instance while
    dynamic dependencies are resolved if possible.
    """
    dependencies = []
    for dep in resolved:
        if not issubclass(type(obj), dep.cls):
            dependencies.append(dep)
            continue
        inst = obj if dep.inst is None else dep.inst
        dep = PInfo(inst=inst, cls=dep.cls, name=dep.name,
                    pobj=inst.param[dep.name], what=dep.what)
        dependencies.append(dep)
    for dep in dynamic:
        subresolved, _ = obj.param._spec_to_obj(dep.spec, intermediate=intermediate)
        for subdep in subresolved:
            if isinstance(subdep, PInfo):
                dependencies.append(subdep)
            else:
                dependencies += _params_depended_on(subdep, intermediate=intermediate)[0]
    return dependencies


def _skip_event(*events, **kwargs):
    """
    Check whether a subobject event should be skipped.

    Returns True if all the values on the new subobject
    match the values on the previous subobject.
    """
    what = kwargs.get('what', 'value')
    changed = kwargs.get('changed')
    if changed is None:
        return False
    for e in events:
        for p in changed:
            if what == 'value':
                old = Undefined if e.old is None else _getattrr(e.old, p, None)
                new = Undefined if e.new is None else _getattrr(e.new, p, None)
            else:
                old = Undefined if e.old is None else _getattrr(e.old.param[p], what, None)
                new = Undefined if e.new is None else _getattrr(e.new.param[p], what, None)
            if not Comparator.is_equal(old, new):
                return False
    return True


def extract_dependencies(function):
    """Extract references from a method or function that declares the references."""
    subparameters = list(function._dinfo['dependencies'])+list(function._dinfo['kw'].values())
    params = []
    for p in subparameters:
        if isinstance(p, str):
            owner = get_method_owner(function)
            *subps, p = p.split('.')
            for subp in subps:
                owner = getattr(owner, subp, None)
                if owner is None:
                    raise ValueError('Cannot depend on undefined sub-parameter {p!r}.')
            if p in owner.param:
                pobj = owner.param[p]
                if pobj not in params:
                    params.append(pobj)
            else:
                for sp in extract_dependencies(getattr(owner, p)):
                    if sp not in params:
                        params.append(sp)
        elif p not in params:
            params.append(p)
    return params


# Two callers at the module top level to support pickling.
async def _async_caller(*events, what='value', changed=None, callback=None, function=None):
    if callback:
        callback(*events)
    if not _skip_event or not _skip_event(*events, what=what, changed=changed):
        await function()


def _sync_caller(*events, what='value', changed=None, callback=None, function=None):
    if callback:
        callback(*events)
    if not _skip_event(*events, what=what, changed=changed):
        return function()


def _m_caller(self, method_name, what='value', changed=None, callback=None):
    """
    Wrap a method call adding support for scheduling a callback
    before it is executed and skipping events if a subobject has
    changed but its values have not.
    """
    function = getattr(self, method_name)
    _caller = _async_caller if iscoroutinefunction(function) else _sync_caller
    caller = partial(_caller, what=what, changed=changed, callback=callback, function=function)
    caller._watcher_name = method_name
    return caller


def _add_doc(obj, docstring):
    """Add a docstring to a namedtuple."""
    obj.__doc__ = docstring


PInfo = namedtuple("PInfo", "inst cls name pobj what")
_add_doc(PInfo,
    """
    Object describing something being watched about a Parameter.

    `inst`: Parameterized instance owning the Parameter, or None

    `cls`: Parameterized class owning the Parameter

    `name`: Name of the Parameter being watched

    `pobj`: Parameter object being watched

    `what`: What is being watched on the Parameter (either 'value' or a slot name)
    """)

MInfo = namedtuple("MInfo", "inst cls name method")
_add_doc(MInfo,
    """
    Object describing a Parameterized method being watched.

    `inst`: Parameterized instance owning the method, or None

    `cls`: Parameterized class owning the method

    `name`: Name of the method being watched

    `method`: bound method of the object being watched
    """)

DInfo = namedtuple("DInfo", "spec")
_add_doc(DInfo,
    """
    Object describing dynamic dependencies.
    `spec`: Dependency specification to resolve
    """)

Event = namedtuple("Event", "what name obj cls old new type")
_add_doc(Event,
    """
    Object representing an event that triggers a Watcher.

    `what`: What is being watched on the Parameter (either value or a slot name)

    `name`: Name of the Parameter that was set or triggered

    `obj`: Parameterized instance owning the watched Parameter, or None

    `cls`: Parameterized class owning the watched Parameter

    `old`: Previous value of the item being watched

    `new`: New value of the item being watched

    `type`: `triggered` if this event was triggered explicitly), `changed` if
    the item was set and watching for `onlychanged`, `set` if the item was set,
    or  None if type not yet known
    """)

_Watcher = namedtuple("Watcher", "inst cls fn mode onlychanged parameter_names what queued precedence")

class Watcher(_Watcher):
    """
    Object declaring a callback function to invoke when an Event is
    triggered on a watched item.

    `inst`: Parameterized instance owning the watched Parameter, or
    None

    `cls`: Parameterized class owning the watched Parameter

    `fn`: Callback function to invoke when triggered by a watched
    Parameter

    `mode`: 'args' for param.watch (call `fn` with PInfo object
    positional args), or 'kwargs' for param.watch_values (call `fn`
    with <param_name>:<new_value> keywords)

    `onlychanged`: If True, only trigger for actual changes, not
    setting to the current value

    `parameter_names`: List of Parameters to watch, by name

    `what`: What to watch on the Parameters (either 'value' or a slot
    name)

    `queued`: Immediately invoke callbacks triggered during processing
            of an Event (if False), or queue them up for processing
            later, after this event has been handled (if True)

    `precedence`: A numeric value which determines the precedence of
                  the watcher.  Lower precedence values are executed
                  with higher priority.
    """

    def __new__(cls_, *args, **kwargs):
        """Create a new instance of the class, setting a default precedence value.

        This method allows creating a `Watcher` instance without explicitly
        specifying a `precedence` value. If `precedence` is not provided, it
        defaults to `0`.

        Parameters
        ----------
        *args : Any
            Positional arguments to initialize the instance.
        **kwargs : Any
            Keyword arguments to initialize the instance.

        Returns
        -------
        An instance of the Watcher with the specified or default values.
        """
        values = dict(zip(cls_._fields, args))
        values.update(kwargs)
        if 'precedence' not in values:
            values['precedence'] = 0
        return super().__new__(cls_, **values)

    def __str__(self):
        cls = type(self)
        attrs = ', '.join([f'{f}={getattr(self, f)!r}' for f in cls._fields])
        return f"{cls.__name__}({attrs})"



class ParameterMetaclass(type):
    """Metaclass allowing control over creation of Parameter classes."""

    def __new__(mcs, classname, bases, classdict):

        # store the class's docstring in __classdoc
        if '__doc__' in classdict:
            classdict['__classdoc']=classdict['__doc__']

        # when asking for help on Parameter *object*, return the doc slot
        classdict['__doc__'] = property(attrgetter('doc'))

        # Compute all slots in order, using a dict later turned into a list
        # as it's the fastest way to get an ordered set in Python
        all_slots = {}
        for bcls in set(chain(*(base.__mro__[::-1] for base in bases))):
            all_slots.update(dict.fromkeys(getattr(bcls, '__slots__', [])))

        # To get the benefit of slots, subclasses must themselves define
        # __slots__, whether or not they define attributes not present in
        # the base Parameter class.  That's because a subclass will have
        # a __dict__ unless it also defines __slots__.
        if '__slots__' not in classdict:
            classdict['__slots__'] = []
        else:
            all_slots.update(dict.fromkeys(classdict['__slots__']))

        classdict['_all_slots_'] = list(all_slots)

        # No special handling for a __dict__ slot; should there be?
        return type.__new__(mcs, classname, bases, classdict)

    def __getattribute__(mcs,name):
        if name=='__doc__':
            # when asking for help on Parameter *class*, return the
            # stored class docstring
            return type.__getattribute__(mcs,'__classdoc')
        else:
            return type.__getattribute__(mcs,name)


_UDPATE_PARAMETER_SIGNATURE = _in_ipython() or (os.getenv("PARAM_PARAMETER_SIGNATURE", "false").lower() in ("1" , "true"))


class _ParameterBase(metaclass=ParameterMetaclass):
    """
    Base Parameter class used to dynamically update the signature of all
    the Parameters.
    """

    @classmethod
    def _modified_slots_defaults(cls):
        defaults = cls._slot_defaults.copy()
        defaults['label'] = defaults.pop('_label')
        return defaults

    @classmethod
    def __init_subclass__(cls):
        super().__init_subclass__()
        if not _UDPATE_PARAMETER_SIGNATURE:
            return
        # _update_signature has been tested against the Parameters available
        # in Param, we don't want to break the Parameters created elsewhere
        # so wrapping this in a loose try/except.
        try:
            cls._update_signature()
        except Exception:
            # The super signature has been changed so we need to get the one
            # from the class constructor directly.
            cls.__signature__ = inspect.signature(cls.__init__)

    @classmethod
    def _update_signature(cls):
        defaults = cls._modified_slots_defaults()
        new_parameters = {}

        for i, kls in enumerate(cls.mro()):
            if kls.__name__.startswith('_'):
                continue
            sig = inspect.signature(kls.__init__)
            for pname, parameter in sig.parameters.items():
                if pname == 'self':
                    continue
                if i >= 1 and parameter.default == inspect.Signature.empty:
                    continue
                if parameter.kind in (inspect.Parameter.VAR_KEYWORD, inspect.Parameter.VAR_POSITIONAL):
                    continue
                if getattr(parameter, 'default', None) is Undefined:
                    if pname not in defaults:
                        raise LookupError(
                            f'Argument {pname!r} of Parameter {cls.__name__!r} has no '
                            'entry in _slot_defaults.'
                        )
                    default = defaults[pname]
                    if callable(default) and hasattr(default, 'sig'):
                        default = default.sig
                    new_parameter = parameter.replace(default=default)
                else:
                    new_parameter = parameter
                if i >= 1:
                    new_parameter = new_parameter.replace(kind=inspect.Parameter.KEYWORD_ONLY)
                new_parameters.setdefault(pname, new_parameter)

        def _sorter(p):
            if p.default == inspect.Signature.empty:
                return 0
            else:
                return 1

        new_parameters = sorted(new_parameters.values(), key=_sorter)
        new_sig = sig.replace(parameters=new_parameters)
        cls.__signature__ = new_sig


class Parameter(_ParameterBase):
    """
    Base Parameter type to hold any type of Python object.

    Parameters are a specialized type of class attribute. Setting a
    Parameterized class attribute to a `Parameter` instance enables enhanced
    functionality, including type and range validation at assignment, support for constant and
    read-only parameters, documentation strings and dynamic parameter values.

    Parameters can only be used as class attributes of `Parameterized` classes.
    Using them in standalone contexts or with non-`Parameterized` classes will
    not provide the described behavior.

    Parameters
    ----------
    default : Any, optional
        The default value for the parameter, which can be overridden by
        instances. Default is `Undefined`.
    doc : str | None, optional
        A documentation string describing the purpose of the parameter.
        Default is `Undefined`.
    label : str | None, optional
        An optional text label used when displaying this parameter, such as in
        a listing. If not specified, the parameter's attribute name in the
        owning `Parameterized` object is used. Default is `Undefined`.
    precedence : float | None, optional
        A numeric value that determines the order of the parameter in a
        listing or user interface. A negative value hides the parameter.
        Default is `Undefined`.
    instantiate : bool, optional
        Whether to create a new copy of the parameter's value for each instance
        of the `Parameterized` object (`True`), or share the same value across
        instances (`False`). Default is `Undefined`.
    constant : bool, optional
        If `True`, the parameter value can only be set at the class level or
        during the construction of a `Parameterized` instance. Default is
        `Undefined`.
    readonly : bool, optional
        If `True`, the parameter value cannot be modified at the class or
        instance level. Default is `Undefined`.
    pickle_default_value : bool, optional
        Whether the default value should be pickled. Set to `False` in rare
        cases, such as system-specific file paths. Default is `Undefined`.
    allow_None : bool, optional
        If `True`, allows `None` as a valid parameter value. If the default
        value is `None`, this is automatically set to `True`. Default is
        `Undefined`.
    per_instance : bool, optional
        Whether to create a separate `Parameter` object for each instance of
        the `Parameterized` class (`True`), or share the same `Parameter`
        object across all instances (`False`). Default is `Undefined`.
    allow_refs : bool, optional
        If `True`, allows linking parameter references to this parameter,
        meaning the value will reflect the current value of the reference.
        Default is `Undefined`.
    nested_refs : bool, optional
        If `True` and `allow_refs=True`, inspects nested objects (e.g.,
        dictionaries, lists) for references and resolves them automatically.
        Default is `Undefined`.

    Notes
    -----
    Parameters provide lots of features.

    **Dynamic Behavior**:

    - Parameters provide support for dynamic values, type validation,
        and range checking.
    - Parameters can be declared as constant or read-only.

    **Automatic Initialization**:

    - Parameters can be set during object construction using keyword
        arguments. For example:
        ```python
        myfoo = Foo(alpha=0.5)
        print(myfoo.alpha)  # Output: 0.5
        ```
    - If custom constructors are implemented, they can still pass
        keyword arguments to the superclass to allow Parameter initialization.

    **Inheritance**:

    - Parameterized classes automatically inherit parameters from
        their superclasses. Attributes can be selectively overridden.

    **Subclassing**:

    - The `Parameter` class can be subclassed to create custom behavior,
        such as validating specific ranges or generating values dynamically.

    **GUI Integration**:

    - Parameters provide sufficient metadata for auto-generating property
        sheets in graphical user interfaces, enabling user-friendly
        parameter editing.

    Examples
    --------
    Define a `Parameterized` class with parameters:

    >>> import param
    >>> class Foo(param.Parameterized):
    ...     alpha = param.Parameter(default=0.1, doc="The starting value.")
    ...     beta = param.Parameter(default=0.5, doc="The standard deviation.", constant=True)

    When no initial value is provided the default is used:

    >>> Foo().alpha
    0.1

    When an initial value is provided it is used:

    >>> foo = Foo(alpha=0.5)
    >>> foo.alpha
    0.5

    Constant parameters cannot be modified:

    >>> foo.beta = 0.1  # Cannot be changed since it's constant
    ...
    TypeError: Constant parameter 'beta' cannot be modified
    """

    # Because they implement __get__ and __set__, Parameters are known
    # as 'descriptors' in Python; see "Implementing Descriptors" and
    # "Invoking Descriptors" in the 'Customizing attribute access'
    # section of the Python reference manual:
    # http://docs.python.org/ref/attribute-access.html
    #
    # Overview of Parameters for programmers
    # ======================================
    #
    # Consider the following code:
    #
    #
    # class A(Parameterized):
    #     p = Parameter(default=1)
    #
    # a1 = A()
    # a2 = A()
    #
    #
    # * a1 and a2 share one Parameter object (A.__dict__['p']).
    #
    # * The default (class) value of p is stored in this Parameter
    #   object (A.__dict__['p'].default).
    #
    # * If the value of p is set on a1 (e.g. a1.p=2), a1's value of p
    #   is stored in a1 itself (a1._param__private.values['p'])
    #
    # * When a1.p is requested, a1._param__private.values['p'] is
    #   returned. When a2.p is requested, 'p' is not found in
    #   a1._param__private.values, so A.__dict__['p'].default (i.e. A.p) is
    #   returned instead.
    #
    #
    # Be careful when referring to the 'name' of a Parameter:
    #
    # * A Parameterized class has a name for the attribute which is
    #   being represented by the Parameter ('p' in the example above);
    #   in the code, this is called the 'name'.
    #
    # * When a Parameterized instance has its own local value for a
    #   parameter, it is stored as 'p._param__private.values[X]' where X is the
    #   name of the Parameter


    # So that the extra features of Parameters do not require a lot of
    # overhead, Parameters are implemented using __slots__ (see
    # http://www.python.org/doc/2.4/ref/slots.html).  Instead of having
    # a full Python dictionary associated with each Parameter instance,
    # Parameter instances have an enumerated list (named __slots__) of
    # attributes, and reserve just enough space to store these
    # attributes.  Using __slots__ requires special support for
    # operations to copy and restore Parameters (e.g. for Python
    # persistent storage pickling); see __getstate__ and __setstate__.
    __slots__ = ['name', 'default', 'doc',
                 'precedence', 'instantiate', 'constant', 'readonly',
                 'pickle_default_value', 'allow_None', 'per_instance',
                 'watchers', 'owner', 'allow_refs', 'nested_refs', '_label']

    # Note: When initially created, a Parameter does not know which
    # Parameterized class owns it, nor does it know its names
    # (attribute name, internal name). Once the owning Parameterized
    # class is created, owner, and name are
    # set.

    _serializers = {'json': serializer.JSONSerialization}

    _slot_defaults = dict(
        default=None, precedence=None, doc=None, _label=None, instantiate=False,
        constant=False, readonly=False, pickle_default_value=True, allow_None=False,
        per_instance=True, allow_refs=False, nested_refs=False
    )

    # Parameters can be updated during Parameterized class creation when they
    # are defined multiple times in a class hierarchy. We have to record which
    # Parameter slots require the default value to be re-validated. Any slots
    # in this list do not have to trigger such re-validation.
    _non_validated_slots = ['_label', 'doc', 'name', 'precedence',
                            'constant', 'pickle_default_value',
                            'watchers', 'owner']

    @typing.overload
    def __init__(
        self,
        default=None, *,
        doc=None, label=None, precedence =None, instantiate=False, constant=False,
        readonly=False, pickle_default_value=True, allow_None=False, per_instance=True,
        allow_refs=False, nested_refs=False
    ):
        ...

    @_deprecate_positional_args
    def __init__( # pylint: disable-msg=R0913
        self,
        default=Undefined,
        *,
        doc = Undefined,
        label = Undefined,
        precedence = Undefined,
        instantiate = Undefined,
        constant = Undefined,
        readonly = Undefined,
        pickle_default_value = Undefined,
        allow_None = Undefined,
        per_instance = Undefined,
        allow_refs = Undefined,
        nested_refs = Undefined
    ):
        """
        Initialize a new `Parameter` object with the specified attributes.

        Parameters
        ----------
        default : Any, optional
            The default value for the parameter, which can be overridden by
            instances. Default is `Undefined`.
        doc : str | None, optional
            A documentation string describing the purpose of the parameter.
            Default is `Undefined`.
        label : str | None, optional
            An optional text label used when displaying this parameter, such as in
            a listing. If not specified, the parameter's attribute name in the
            owning `Parameterized` object is used. Default is `Undefined`.
        precedence : float | None, optional
            A numeric value that determines the order of the parameter in a
            listing or user interface. A negative value hides the parameter.
            Default is `Undefined`.
        instantiate : bool, optional
            Whether to create a new copy of the parameter's value for each instance
            of the `Parameterized` object (`True`), or share the same value across
            instances (`False`). Default is `Undefined`.
        constant : bool, optional
            If `True`, the parameter value can only be set at the class level or
            during the construction of a `Parameterized` instance. Default is
            `Undefined`.
        readonly : bool, optional
            If `True`, the parameter value cannot be modified at the class or
            instance level. Default is `Undefined`.
        pickle_default_value : bool, optional
            Whether the default value should be pickled. Set to `False` in rare
            cases, such as system-specific file paths. Default is `Undefined`.
        allow_None : bool, optional
            If `True`, allows `None` as a valid parameter value. If the default
            value is `None`, this is automatically set to `True`. Default is
            `Undefined`.
        per_instance : bool, optional
            Whether to create a separate `Parameter` object for each instance of
            the `Parameterized` class (`True`), or share the same `Parameter`
            object across all instances (`False`). Default is `Undefined`.
        allow_refs : bool, optional
            If `True`, allows linking parameter references to this parameter,
            meaning the value will reflect the current value of the reference.
            Default is `Undefined`.
        nested_refs : bool, optional
            If `True` and `allow_refs=True`, inspects nested objects (e.g.,
            dictionaries, lists) for references and resolves them automatically.
            Default is `Undefined`.

        Notes
        -----
        - `default`, `doc`, and `precedence` all default to `Undefined`, allowing
        their values to be inherited from the owning class's hierarchy via
        `ParameterizedMetaclass`.
        - Use `instantiate=True` for mutable parameter values that need to be
        unique per instance. Otherwise, leave it as `False`.

        Examples
        --------
        Define a parameter with a default value:

        >>> import param
        >>> class MyClass(param.Parameterized):
        ...     my_param = param.Parameter(default=10, doc="An example parameter.")
        >>> instance = MyClass()
        >>> instance.my_param
        10

        Use a constant parameter:

        >>> class ConstantExample(param.Parameterized):
        ...     my_param = param.Parameter(default=5, constant=True)
        >>> instance = ConstantExample()
        >>> instance.my_param = 10  # Raises an error
        ...
        TypeError: Constant parameter 'my_param' cannot be modified.
        """
        self.name = None
        self.owner = None
        self.allow_refs = allow_refs
        self.nested_refs = nested_refs
        self.precedence = precedence
        self.default = default
        self.doc = doc
        if constant is True or readonly is True:  # readonly => constant
            self.constant = True
        else:
            self.constant = constant
        self.readonly = readonly
        self._label = label
        self._set_instantiate(instantiate)
        self.pickle_default_value = pickle_default_value
        self._set_allow_None(allow_None)
        self.watchers = {}
        self.per_instance = per_instance

    @classmethod
    def serialize(cls, value):
        """Given the parameter value, return a Python value suitable for serialization."""
        return value

    @classmethod
    def deserialize(cls, value):
        """Given a serializable Python value, return a value that the parameter can be set to."""
        return value

    def schema(self, safe: bool=False, subset: Union[Iterable[str], None]=None, mode: str='json') -> dict[str, Any]:
        """
        Generate a schema for the parameters of the `Parameterized` object.

        This method returns a schema representation of the object's parameters,
        including metadata such as types, default values, and documentation.
        The schema format is determined by the specified serialization mode.

        Parameters
        ----------
        safe : bool, optional
            If `True`, only includes parameters marked as safe for serialization.
            Default is `False`.
        subset : iterable of str or None, optional
            A list of parameter names to include in the schema. If `None`, all
            parameters are included. Default is `None`.
        mode : str, optional
            The serialization format to use. Must be one of the available
            serialization formats registered in `_serializers`. Default is `'json'`.

        Returns
        -------
        dict[str, Any]
            A schema dictionary representing the parameters of the object and their
            associated metadata.

        Raises
        ------
        KeyError
            If the specified `mode` is not found in the available serialization
            formats.

        Examples
        --------
        >>> import param
        >>> class MyClass(param.Parameterized):
        ...     a = param.Number(default=1, bounds=(0, 10), doc="A numeric parameter.")
        ...     b = param.String(default="hello", doc="A string parameter.")
        >>> instance = MyClass()

        Get the schema in JSON format:

        >>> instance.param.a.schema()
        {'type': 'number', 'minimum': 0, 'maximum': 10}
        """
        if mode not in  self._serializers:
            raise KeyError(f'Mode {mode!r} not in available serialization formats {list(self._serializers.keys())!r}')
        return self._serializers[mode].param_schema(self.__class__.__name__, self,
                                                    safe=safe, subset=subset)

    @property
    def rx(self):
        """
        The reactive operations namespace.

        Provides reactive versions of operations that cannot be made reactive through
        operator overloading. This includes operations such as `.rx.and_` and `.rx.bool`.

        Calling this namespace (`.rx()`) creates and returns a reactive expression, enabling
        dynamic updates and computation tracking.

        Returns
        -------
        rx
            A reactive expression representing the operation applied to the current value.

        User Guide
        ----------
        For more details, see the user guide:
        https://param.holoviz.org/user_guide/Reactive_Expressions.html#special-methods-on-rx

        Examples
        --------
        Create a Parameterized instance and access its reactive operations property:

        >>> import param
        >>> class P(param.Parameterized):
        ...     a = param.Number()
        >>> p = P(a=1)

        Retrieve the current value reactively:

        >>> a_value = p.param.a.rx.value

        Create a reactive expression by calling the namespace:

        >>> rx_expression = p.param.a.rx()

        Use special methods from the reactive ops namespace for reactive operations:

        >>> condition = p.param.a.rx.and_(True)
        >>> piped = p.param.a.rx.pipe(lambda x: x * 2)
        """
        from .reactive import reactive_ops
        return reactive_ops(self)

    @property
    def label(self)->str:
        """
        Get the label for this parameter.

        The `label` property returns a human-readable text label associated with
        the parameter.

        Returns
        -------
        str
            The label for the parameter, either automatically generated from the
            name or the custom label if explicitly set.

        Examples
        --------
        >>> import param
        >>> class MyClass(param.Parameterized):
        ...     param_1 = param.Parameter()
        ...     param_2 = param.Parameter(label="My Label")
        >>> instance = MyClass()

        Access the automatically generated label:

        >>> instance.param.param_1.label
        'Param 1'  # Based on `label_formatter` applied to the name

        Access the manually specified label:

        >>> instance.param.param_2.label
        'My Label'
        """
        if self.name and self._label is None:
            return label_formatter(self.name)
        else:
            return self._label

    @label.setter
    def label(self, val):
        self._label = val

    def _set_allow_None(self, allow_None):
        # allow_None is set following these rules (last takes precedence):
        # 1. to False by default
        # 2. to the value provided in the constructor, if any
        # 3. to True if default is None
        if self.default is None:
            self.allow_None = True
        elif allow_None is not Undefined:
            self.allow_None = allow_None
        else:
            self.allow_None = self._slot_defaults['allow_None']

    def _set_instantiate(self,instantiate):
        """Constant parameters must be instantiated."""
        # instantiate doesn't actually matter for read-only
        # parameters, since they can't be set even on a class.  But
        # having this code avoids needless instantiation.
        if self.readonly:
            self.instantiate = False
        elif instantiate is not Undefined:
            self.instantiate = instantiate
        else:
            # Default value
            self.instantiate = self._slot_defaults['instantiate']

    def __setattr__(self, attribute, value):
        if attribute == 'name':
            name = getattr(self, 'name', None)
            if name is not None and value != name:
                raise AttributeError("Parameter name cannot be modified after "
                                     "it has been bound to a Parameterized.")

        is_slot = attribute in self.__class__._all_slots_
        has_watcher = attribute != "default" and attribute in getattr(self, 'watchers', [])
        if not (is_slot or has_watcher):
            # Return early if attribute is not a slot
            return super().__setattr__(attribute, value)

        # Otherwise get the old value so we can call watcher/on_set
        old = getattr(self, attribute, NotImplemented)
        if is_slot:
            try:
                self._on_set(attribute, old, value)
            except AttributeError:
                pass

        super().__setattr__(attribute, value)
        if has_watcher and old is not NotImplemented:
            self._trigger_event(attribute, old, value)

    def _trigger_event(self, attribute, old, new):
        event = Event(what=attribute, name=self.name, obj=None, cls=self.owner,
                      old=old, new=new, type=None)
        for watcher in self.watchers[attribute]:
            self.owner.param._call_watcher(watcher, event)
        if not self.owner.param._BATCH_WATCH:
            self.owner.param._batch_call_watchers()

    def __getattribute__(self, key):
        """
        Allow slot values to be Undefined in an "unbound" parameter, i.e. one
        that is not (yet) owned by a Parameterized object, in which case their
        value will be retrieved from the _slot_defaults dictionary.
        """
        v = object.__getattribute__(self, key)
        # Safely checks for name (avoiding recursion) to decide if this object is unbound
        if v is Undefined and key != "name" and getattr(self, "name", None) is None:
            try:
                v = self._slot_defaults[key]
            except KeyError as e:
                raise KeyError(
                    f'Slot {key!r} on unbound parameter {self.__class__.__name__!r} '
                    'has no default value defined in `_slot_defaults`'
                ) from e
            if callable(v):
                v = v(self)
        return v

    def _on_set(self, attribute, old, value):
        """
        Can be overridden on subclasses to handle changes when parameter
        attribute is set.
        """

    def _update_state(self):
        """
        Can be overridden on subclasses to update a Parameter state, i.e. slot
        values, after the slot values have been set in the inheritance procedure.
        """

    def __get__(self, obj, objtype): # pylint: disable-msg=W0613
        """
        Return the value for this Parameter.

        If called for a Parameterized class, produce that
        class's value (i.e. this Parameter object's 'default'
        attribute).

        If called for a Parameterized instance, produce that
        instance's value, if one has been set - otherwise produce the
        class's value (default).
        """
        if obj is None: # e.g. when __get__ called for a Parameterized class
            result = self.default
        else:
            # Attribute error when .values does not exist (_ClassPrivate)
            # and KeyError when there's no cached value for this parameter.
            try:
                result = obj._param__private.values[self.name]
            except (AttributeError, KeyError):
                result = self.default
        return result

    @instance_descriptor
    def __set__(self, obj, val):
        """
        Set the value for this Parameter.

        If called for a Parameterized class, set that class's
        value (i.e. set this Parameter object's 'default' attribute).

        If called for a Parameterized instance, set the value of
        this Parameter on that instance (i.e. in the instance's
        `values` dictionary located in the private namespace `_param__private`,
        under the parameter's name).

        If the Parameter's constant attribute is True, only allows
        the value to be set for a Parameterized class or on
        uninitialized Parameterized instances.

        If the Parameter's readonly attribute is True, only allows the
        value to be specified in the Parameter declaration inside the
        Parameterized source code. A read-only parameter also
        cannot be set on a Parameterized class.

        Note that until we support some form of read-only
        object, it is still possible to change the attributes of the
        object stored in a constant or read-only Parameter (e.g. one
        item in a list).
        """
        name = self.name
        if obj is not None and self.allow_refs and obj._param__private.initialized:
            syncing = name in obj._param__private.syncing
            ref, deps, val, is_async = obj.param._resolve_ref(self, val)
            refs = obj._param__private.refs
            if ref is not None:
                self.owner.param._update_ref(name, ref)
            elif name in refs and not syncing:
                del refs[name]
                if name in obj._param__private.async_refs:
                    obj._param__private.async_refs.pop(name).cancel()
            if is_async or val is Undefined:
                return

        # Deprecated Number set_hook called here to avoid duplicating setter
        if hasattr(self, 'set_hook'):
            val = self.set_hook(obj, val)
            if self.set_hook is not _identity_hook:
                # PARAM3_DEPRECATION
                warnings.warn(
                    'Number.set_hook has been deprecated.',
                    category=_ParamFutureWarning,
                    stacklevel=6,
                )

        self._validate(val)

        _old = NotImplemented
        # obj can be None if __set__ is called for a Parameterized class
        if self.constant or self.readonly:
            if self.readonly:
                raise TypeError("Read-only parameter '%s' cannot be modified" % name)
            elif obj is None:
                _old = self.default
                self.default = val
            elif not obj._param__private.initialized:
                _old = obj._param__private.values.get(self.name, self.default)
                obj._param__private.values[self.name] = val
            else:
                _old = obj._param__private.values.get(self.name, self.default)
                if val is not _old:
                    raise TypeError("Constant parameter '%s' cannot be modified" % name)
        else:
            if obj is None:
                _old = self.default
                self.default = val
            else:
                # When setting a Parameter before calling super.
                if not isinstance(obj._param__private, _InstancePrivate):
                    obj._param__private = _InstancePrivate(
                        explicit_no_refs=type(obj)._param__private.explicit_no_refs
                    )
                _old = obj._param__private.values.get(name, self.default)
                obj._param__private.values[name] = val
        self._post_setter(obj, val)

        if obj is not None:
            if not hasattr(obj, '_param__private') or not getattr(obj._param__private, 'initialized', False):
                return
            obj.param._update_deps(name)

        if obj is None:
            watchers = self.watchers.get("value")
        elif name in obj._param__private.watchers:
            watchers = obj._param__private.watchers[name].get('value')
            if watchers is None:
                watchers = self.watchers.get("value")
        else:
            watchers = None

        obj = self.owner if obj is None else obj

        if obj is None or not watchers:
            return

        event = Event(what='value', name=name, obj=obj, cls=self.owner,
                      old=_old, new=val, type=None)

        # Copy watchers here since they may be modified inplace during iteration
        for watcher in sorted(watchers, key=lambda w: w.precedence):
            obj.param._call_watcher(watcher, event)
        if not obj.param._BATCH_WATCH:
            obj.param._batch_call_watchers()

    def _validate_value(self, value, allow_None):
        """Validate the parameter value against constraints.

        Parameters
        ----------
        value : Any
            The value to be validated.
        allow_None : bool
            Whether `None` is allowed as a valid value.

        Raises
        ------
        ValueError
            If the value does not meet the parameter's constraints.
        """

    def _validate(self, val):
        """Validate the parameter value and its attributes.

        This method ensures that the given value adheres to the parameter's
        constraints and attributes. Subclasses can extend this method to
        include additional validation logic.

        Parameters
        ----------
        val: Any
            The value to be validated.
        """
        self._validate_value(val, self.allow_None)

    def _post_setter(self, obj, val):
        """Handle actions to be performed after setting a parameter value.

        This method is called after the parameter value has been validated
        and assigned. Subclasses can override this method to implement
        additional behavior post-assignment.

        Parameters
        ----------
        obj : Parameterized
            The object on which the parameter is being set.
        val : Any
            The value that has been assigned to the parameter.
        """

    def __delete__(self,obj):
        raise TypeError("Cannot delete '%s': Parameters deletion not allowed." % self.name)

    def _set_names(self, attrib_name):
        if None not in (self.owner, self.name) and attrib_name != self.name:
            raise AttributeError('The {} parameter {!r} has already been '
                                 'assigned a name by the {} class, '
                                 'could not assign new name {!r}. Parameters '
                                 'may not be shared by multiple classes; '
                                 'ensure that you create a new parameter '
                                 'instance for each new class.'.format(type(self).__name__, self.name,
                                    self.owner.name, attrib_name))
        self.name = attrib_name

    def __getstate__(self):
        """
        All Parameters have slots, not a dict, so we have to support
        pickle and deepcopy ourselves.
        """
        return {slot: getattr(self, slot) for slot in self.__class__._all_slots_}

    def __setstate__(self,state):
        # set values of __slots__ (instead of in non-existent __dict__)
        for k, v in state.items():
            setattr(self, k, v)


# Define one particular type of Parameter that is used in this file
class String(Parameter):
    r"""
    A String Parameter with optional regular expression (regex) validation.

    The `String` class extends the `Parameter` class to specifically handle
    string values and provides additional support for validating values
    against a regular expression.

    Parameters
    ----------
    default : str, optional
        The default value of the parameter. Default is an empty string (`""`).
    regex : str or None, optional
        A regular expression used to validate the string value. If `None`, no
        regex validation is applied. Default is `None`.

    All other parameters supported by `Parameter` can be used with `String`.

    Examples
    --------
    Define a `String` parameter with regex validation:

    >>> import param
    >>> class MyClass(param.Parameterized):
    ...     name = param.String(default="John Doe", regex=r"^[A-Za-z ]+$", doc="Name of a person.")
    >>> instance = MyClass()

    Access the default value:

    >>> instance.name
    'John Doe'

    Set a valid value:

    >>> instance.name = "Jane Smith"
    >>> instance.name
    'Jane Smith'

    Attempt to set an invalid value (non-alphabetic characters):

    >>> instance.name = "Jane123"
    ...
    ValueError: String parameter 'MyClass.name' value 'Jane123' does not match regex '^[A-Za-z ]+$'.
    """

    __slots__ = ['regex']

    _slot_defaults = dict(Parameter._slot_defaults, default="", regex=None)

    @typing.overload
    def __init__(
        self,
        default="", *, regex=None,
        doc=None, label=None, precedence=None, instantiate=False, constant=False,
        readonly=False, pickle_default_value=True, allow_None=False, per_instance=True,
        allow_refs=False, nested_refs=False
    ):
        ...

    @_deprecate_positional_args
    def __init__(self, default=Undefined, *, regex=Undefined, **kwargs):
        super().__init__(default=default, **kwargs)
        self.regex = regex
        self._validate(self.default)

    def _validate_regex(self, val, regex):
        if (val is None and self.allow_None):
            return
        if regex is not None and re.match(regex, val) is None:
            raise ValueError(
                f'{_validate_error_prefix(self)} value {val!r} does not '
                f'match regex {regex!r}.'
            )

    def _validate_value(self, val, allow_None):
        if allow_None and val is None:
            return
        if not isinstance(val, str):
            raise ValueError(
                f'{_validate_error_prefix(self)} only takes a string value, '
                f'not value of {type(val)}.'
            )

    def _validate(self, val):
        self._validate_value(val, self.allow_None)
        self._validate_regex(val, self.regex)


class shared_parameters:
    """
    Context manager to share parameter instances when creating
    multiple Parameterized objects of the same type. Parameter default
    values are instantiated once and cached to be reused when another
    Parameterized object of the same type is instantiated.
    Can be useful to easily modify large collections of Parameterized
    objects at once and can provide a significant speedup.

    Documentation
    -------------
    See https://param.holoviz.org/user_guide/Parameters.html#instantiating-with-shared-parameters
    """

    _share = False
    _shared_cache = {}

    def __enter__(self):
        shared_parameters._share = True

    def __exit__(self, exc_type, exc_val, exc_tb):
        shared_parameters._share = False
        shared_parameters._shared_cache = {}


def as_uninitialized(fn):
    """
    Decorate call fn with the parameterized_instance's
    initialization flag set to False, then revert the flag.

    (Used to decorate Parameterized methods that must alter
    a constant Parameter.)
    """
    @wraps(fn)
    def override_initialization(self_,*args,**kw):
        parameterized_instance = self_.self
        original_initialized = parameterized_instance._param__private.initialized
        parameterized_instance._param__private.initialized = False
        ret = fn(self_, *args, **kw)
        parameterized_instance._param__private.initialized = original_initialized
        return ret
    return override_initialization


class Comparator:
    """
    Comparator defines methods for determining whether two objects
    should be considered equal. It works by registering custom
    comparison functions, which may either be registed by type or with
    a predicate function. If no matching comparison can be found for
    the two objects the comparison will return False.

    If registered by type the Comparator will check whether both
    objects are of that type and apply the comparison. If the equality
    function is instead registered with a function it will call the
    function with each object individually to check if the comparison
    applies. This is useful for defining comparisons for objects
    without explicitly importing them.

    To use the Comparator simply call the is_equal function.
    """

    equalities = {
        numbers.Number: operator.eq,
        str: operator.eq,
        bytes: operator.eq,
        type(None): operator.eq,
        lambda o: hasattr(o, '_infinitely_iterable'): operator.eq,  # Time
    }
    gen_equalities = {
        _dt_types: operator.eq
    }

    @classmethod
    def is_equal(cls, obj1, obj2):
        equals = cls.equalities.copy()
        for gen, op in cls.gen_equalities.items():
            for t in gen():
                equals[t] = op

        for eq_type, eq in equals.items():
            try:
                are_instances = isinstance(obj1, eq_type) and isinstance(obj2, eq_type)
            except TypeError:
                pass
            else:
                if are_instances:
                    return eq(obj1, obj2)
            if isinstance(eq_type, FunctionType) and eq_type(obj1) and eq_type(obj2):
                return eq(obj1, obj2)
        if isinstance(obj2, (list, set, tuple)):
            return cls.compare_iterator(obj1, obj2)
        elif isinstance(obj2, dict):
            return cls.compare_mapping(obj1, obj2)
        return False

    @classmethod
    def compare_iterator(cls, obj1, obj2):
        if type(obj1) is not type(obj2) or len(obj1) != len(obj2):
            return False
        for o1, o2 in zip(obj1, obj2):
            if not cls.is_equal(o1, o2):
                return False
        return True

    @classmethod
    def compare_mapping(cls, obj1, obj2):
        if type(obj1) is not type(obj2) or len(obj1) != len(obj2): return False
        for k in obj1:
            if k in obj2:
                if not cls.is_equal(obj1[k], obj2[k]):
                    return False
            else:
                return False
        return True


class _ParametersRestorer:
    """Context-manager to handle the reset of parameter values after an update."""

    def __init__(self, *, parameters, restore, refs=None):
        self._parameters = parameters
        self._restore = restore
        self._refs = {} if refs is None else refs

    def __enter__(self):
        return self._restore

    def __exit__(self, exc_type, exc_value, exc_tb):
        try:
            self._parameters._update(dict(self._restore, **self._refs))
        finally:
            self._restore = {}


class Parameters:
    """
    Object that holds the `.param` namespace and implementation of Parameterized
    methods as well as any state that is not in __slots__ or the
    Parameters themselves.

    Exists at both the metaclass level (instantiated by the metaclass)
    and at the instance level. Can contain state specific to either the
    class or the instance as necessary.

    Documentation
    -------------
    https://param.holoviz.org/user_guide/Parameters.html#parameterized-namespace
    """

    def __init__(self_, cls: type['Parameterized'], self: Union['Parameterized', None]=None):
        """
        cls is the Parameterized class which is always set.
        self is the instance if set.
        """
        self_.cls = cls
        self_.self = self

    @property
    def _BATCH_WATCH(self_):
        return self_.self_or_cls._param__private.parameters_state['BATCH_WATCH']

    @_BATCH_WATCH.setter
    def _BATCH_WATCH(self_, value):
        self_.self_or_cls._param__private.parameters_state['BATCH_WATCH'] = value

    @property
    def _TRIGGER(self_):
        return self_.self_or_cls._param__private.parameters_state['TRIGGER']

    @_TRIGGER.setter
    def _TRIGGER(self_, value):
        self_.self_or_cls._param__private.parameters_state['TRIGGER'] = value

    @property
    def _events(self_):
        return self_.self_or_cls._param__private.parameters_state['events']

    @_events.setter
    def _events(self_, value):
        self_.self_or_cls._param__private.parameters_state['events'] = value

    @property
    def _state_watchers(self_):
        return self_.self_or_cls._param__private.parameters_state['watchers']

    @_state_watchers.setter
    def _state_watchers(self_, value):
        self_.self_or_cls._param__private.parameters_state['watchers'] = value

    @property
    def watchers(self_):
        """Dictionary of instance watchers."""
        if self_.self is None:
            raise TypeError('Accessing `.param.watchers` is only supported on a Parameterized instance, not class.')
        return self_.self._param__private.watchers

    @watchers.setter
    def watchers(self_, value):
        if self_.self is None:
            raise TypeError('Setting `.param.watchers` is only supported on a Parameterized instance, not class.')
        self_.self._param__private.watchers = value

    @property
    def self_or_cls(self_) -> Union['Parameterized', type['Parameterized']]:
        return self_.cls if self_.self is None else self_.self

    def __setstate__(self, state):
        # Set old parameters state on Parameterized.parameters_state
        self_, cls = state.get('self'), state.get('cls')
        self_or_cls = self_ if self_ is not None else cls
        for k in self_or_cls._param__private.parameters_state:
            key = '_'+k
            if key in state:
                self_or_cls._param__private.parameters_state[k] = state.pop(key)
        for k, v in state.items():
            setattr(self, k, v)

    def __getitem__(self_, key: str) -> Parameter:
        """
        Retrieve a Parameter by its key.

        This method allows access to a class or instance Parameter using its name.

        Parameters
        ----------
        key : str
            The name of the Parameter to retrieve.

        Returns
        -------
        Parameter
            The Parameter associated with the given key. If accessed on an instance,
            the method returns the instantiated parameter.
        """
        inst = self_.self
        if inst is None:
            return self_._cls_parameters[key]
        p = self_.objects(instance=False)[key]
        return _instantiated_parameter(inst, p)

    def __dir__(self_):
        """Return the list of standard attributes and parameters.

        Returns
        -------
        list[str]:
            A combined list of standard attributes and parameter names.
        """
        return super().__dir__() + list(self_._cls_parameters)

    def __iter__(self_):
        """Iterate over the parameters on this object."""
        yield from self_._cls_parameters

    def __contains__(self_, param):
        return param in self_._cls_parameters

    def __getattr__(self_, attr):
        """Handle attribute access for parameter objects.

        This method extends standard attribute access to support parameters
        defined in the object. If the requested attribute corresponds to a
        parameter, it retrieves the parameter value.

        Parameters
        ----------
        attr : str
            The name of the attribute to access.

        Returns
        -------
        The value of the parameter if it exists.

        Raises
        ------
        AttributeError
            If the class is not initialized or the attribute does not exist in
            the parameter objects.
        """
        cls = self_.__dict__.get('cls')
        if cls is None: # Class not initialized
            raise AttributeError

        if attr in self_._cls_parameters:
            return self_.__getitem__(attr)
        elif self_.self is None:
            raise AttributeError(f"type object '{self_.cls.__name__}.param' has no attribute {attr!r}")
        else:
            raise AttributeError(f"'{self_.cls.__name__}.param' object has no attribute {attr!r}")

    @as_uninitialized
    def _set_name(self_, name):
        self_.self.name = name

    @as_uninitialized
    def _generate_name(self_):
        self_._set_name('%s%05d' % (self_.cls.__name__, object_count))

    @as_uninitialized
    def _setup_params(self_, **params):
        """
        Initialize default and keyword parameter values.

        First, ensures that values for all Parameters with 'instantiate=True'
        (typically used for mutable Parameters) are copied directly into each object,
        to ensure that there is an independent copy of the value (to avoid surprising
        aliasing errors). Second, ensures that Parameters with 'constant=True' are
        referenced on the instance, to make sure that setting a constant
        Parameter on the class doesn't affect already created instances. Then
        sets each of the keyword arguments, raising when any of them are not
        defined as parameters.
        """
        self = self_.self
        ## Deepcopy all 'instantiate=True' parameters
        params_to_deepcopy = {}
        params_to_ref = {}
        objects = self_._cls_parameters
        for pname, p in objects.items():
            if p.instantiate and pname != "name":
                params_to_deepcopy[pname] = p
            elif p.constant and pname != 'name':
                params_to_ref[pname] = p

        for p in params_to_deepcopy.values():
            self_._instantiate_param(p)
        for p in params_to_ref.values():
            self_._instantiate_param(p, deepcopy=False)

        ## keyword arg setting
        deps, refs = {}, {}
        for name, val in params.items():
            desc = self_.cls.get_param_descriptor(name)[0] # pylint: disable-msg=E1101
            if not desc:
                raise TypeError(
                    f"{self.__class__.__name__}.__init__() got an unexpected "
                    f"keyword argument {name!r}"
                )

            pobj = objects.get(name)
            if pobj is None or not pobj.allow_refs:
                # Until Parameter.allow_refs=True by default we have to
                # speculatively evaluate a values to check whether they
                # contain a reference and warn the user that the
                # behavior may change in future.
                if name not in self_.cls._param__private.explicit_no_refs:
                    try:
                        ref, _, resolved, _ = self_._resolve_ref(pobj, val)
                    except Exception:
                        ref = None
                    if ref:
                        warnings.warn(
                            f"Parameter {name!r} on {pobj.owner} is being given a valid parameter "
                            f"reference {val} but is implicitly allow_refs=False. "
                            "In future allow_refs will be enabled by default and "
                            f"the reference {val} will be resolved to its underlying "
                            f"value {resolved}. Please explicitly set allow_ref on the "
                            "Parameter definition to declare whether references "
                            "should be resolved or not.",
                            category=_ParamFutureWarning,
                            stacklevel=4,
                        )
                setattr(self, name, val)
                continue

            # Resolve references
            ref, ref_deps, resolved, is_async = self_._resolve_ref(pobj, val)
            if ref is not None:
                refs[name] = ref
                deps[name] = ref_deps
            if not is_async and not (resolved is Undefined or resolved is Skip):
                setattr(self, name, resolved)
        return refs, deps

    def _setup_refs(self_, refs):
        groups = defaultdict(list)
        for pname, subrefs in refs.items():
            for p in subrefs:

                if isinstance(p, Parameter):
                    groups[p.owner].append((pname, p.name))
                else:
                    for sp in extract_dependencies(p):
                        groups[sp.owner].append((pname, sp.name))
        for owner, pnames in groups.items():
            refnames, pnames = zip(*pnames)
            self_.self._param__private.ref_watchers.append((
                refnames,
                owner.param._watch(self_._sync_refs, list(set(pnames)), precedence=-1)
            ))

    def _update_ref(self_, name, ref):
        param_private = self_.self._param__private
        if name in param_private.async_refs:
            param_private.async_refs.pop(name).cancel()
        for _, watcher in param_private.ref_watchers:
            dep_obj = watcher.cls if watcher.inst is None else watcher.inst
            dep_obj.param.unwatch(watcher)
        self_.self._param__private.ref_watchers = []
        refs = dict(self_.self._param__private.refs, **{name: ref})
        deps = {name: resolve_ref(ref, self_[name].nested_refs) for name, ref in refs.items()}
        self_._setup_refs(deps)
        self_.self._param__private.refs = refs

    def _sync_refs(self_, *events):
        updates = {}
        for pname, ref in self_.self._param__private.refs.items():
            # Skip updating value if dependency has not changed
            recursive = self_[pname].nested_refs
            deps = resolve_ref(ref, recursive)
            is_gen = inspect.isgeneratorfunction(ref)
            is_async = iscoroutinefunction(ref) or is_gen
            if not any((dep.owner is e.obj and dep.name == e.name) for dep in deps for e in events) and not is_async:
                continue

            try:
                new_val = resolve_value(ref, recursive)
            except Skip:
                new_val = Undefined
            if new_val is Skip or new_val is Undefined:
                continue
            elif is_async:
                async_executor(partial(self_._async_ref, pname, new_val))
                continue

            updates[pname] = new_val

        with edit_constant(self_.self):
            with _syncing(self_.self, updates):
                self_.update(updates)

    def _resolve_ref(self_, pobj, value):
        is_gen = inspect.isgeneratorfunction(value)
        is_async = iscoroutinefunction(value) or is_gen
        deps = resolve_ref(value, recursive=pobj.nested_refs)
        if not (deps or is_async or is_gen):
            return None, None, value, False
        ref = value
        try:
            value = resolve_value(value, recursive=pobj.nested_refs)
        except Skip:
            value = Undefined
        if is_async:
            async_executor(partial(self_._async_ref, pobj.name, value))
            value = None
        return ref, deps, value, is_async

    async def _async_ref(self_, pname, awaitable):
        if not self_.self._param__private.initialized:
            async_executor(partial(self_._async_ref, pname, awaitable))
            return

        import asyncio
        current_task = asyncio.current_task()
        running_task = self_.self._param__private.async_refs.get(pname)
        if running_task is None:
            self_.self._param__private.async_refs[pname] = current_task
        elif current_task is not running_task:
            self_.self._param__private.async_refs[pname].cancel()
        try:
            if isinstance(awaitable, types.AsyncGeneratorType):
                async for new_obj in awaitable:
                    with _syncing(self_.self, (pname,)):
                        self_.update({pname: new_obj})
            else:
                with _syncing(self_.self, (pname,)):
                    try:
                        self_.update({pname: await awaitable})
                    except Skip:
                        pass
        finally:
            # Ensure we clean up but only if the task matches the currrent task
            if self_.self._param__private.async_refs.get(pname) is current_task:
                del self_.self._param__private.async_refs[pname]

    @classmethod
    def _changed(cls, event):
        """
        Predicate that determines whether a Event object has actually
        changed such that old != new.
        """
        return not Comparator.is_equal(event.old, event.new)

    def _instantiate_param(self_, param_obj, dict_=None, key=None, deepcopy=True):
        # deepcopy or store a reference to reference param_obj.default into
        # self._param__private.values (or dict_ if supplied) under the
        # parameter's name (or key if supplied)
        instantiator = copy.deepcopy if deepcopy else lambda o: o
        self = self_.self
        dict_ = dict_ or self._param__private.values
        key = key or param_obj.name
        if shared_parameters._share:
            param_key = (str(type(self)), param_obj.name)
            if param_key in shared_parameters._shared_cache:
                new_object = shared_parameters._shared_cache[param_key]
            else:
                new_object = instantiator(param_obj.default)
                shared_parameters._shared_cache[param_key] = new_object
        else:
            new_object = instantiator(param_obj.default)

        dict_[key] = new_object

        if isinstance(new_object, Parameterized) and deepcopy:
            global object_count
            object_count += 1
            # Writes over name given to the original object;
            # could instead have kept the same name
            new_object.param._generate_name()

    def _update_deps(self_, attribute=None, init=False):
        obj = self_.self
        init_methods = []
        for method, queued, on_init, constant, dynamic in type(obj).param._depends['watch']:
            # On initialization set up constant watchers; otherwise
            # clean up previous dynamic watchers for the updated attribute
            dynamic = [d for d in dynamic if attribute is None or d.spec.split(".")[0] == attribute]
            if init:
                constant_grouped = defaultdict(list)
                for dep in _resolve_mcs_deps(obj, constant, []):
                    constant_grouped[(id(dep.inst), id(dep.cls), dep.what)].append((None, dep))
                for group in constant_grouped.values():
                    self_._watch_group(obj, method, queued, group)
                m = getattr(self_.self, method)
                if on_init and m not in init_methods:
                    init_methods.append(m)
            elif dynamic:
                for w in obj._param__private.dynamic_watchers.pop(method, []):
                    (w.cls if w.inst is None else w.inst).param.unwatch(w)
            else:
                continue

            # Resolve dynamic dependencies one-by-one to be able to trace their watchers
            grouped = defaultdict(list)
            for ddep in dynamic:
                for dep in _resolve_mcs_deps(obj, [], [ddep]):
                    grouped[(id(dep.inst), id(dep.cls), dep.what)].append((ddep, dep))

            for group in grouped.values():
                watcher = self_._watch_group(obj, method, queued, group, attribute)
                obj._param__private.dynamic_watchers[method].append(watcher)
        for m in init_methods:
            if iscoroutinefunction(m):
                async_executor(m)
            else:
                m()

    def _resolve_dynamic_deps(self, obj, dynamic_dep, param_dep, attribute):
        """
        If a subobject whose parameters are being depended on changes
        we should only trigger events if the actual parameter values
        of the new object differ from those on the old subobject,
        therefore we accumulate parameters to compare on a subobject
        change event.

        Additionally we need to make sure to notify the parent object
        if a subobject changes so the dependencies can be
        reinitialized so we return a callback which updates the
        dependencies.
        """
        subobj = obj
        subobjs = [obj]
        for subpath in dynamic_dep.spec.split('.')[:-1]:
            subobj = getattr(subobj, subpath.split(':')[0], None)
            subobjs.append(subobj)

        dep_obj = param_dep.cls if param_dep.inst is None else param_dep.inst
        if dep_obj not in subobjs[:-1]:
            return None, None, param_dep.what

        depth = subobjs.index(dep_obj)
        callback = None
        if depth > 0:
            def callback(*events):
                """
                If a subobject changes, we need to notify the main
                object to update the dependencies.
                """
                obj.param._update_deps(attribute)

        p = '.'.join(dynamic_dep.spec.split(':')[0].split('.')[depth+1:])
        if p == 'param':
            subparams = [sp for sp in list(subobjs[-1].param)]
        else:
            subparams = [p]

        if ':' in dynamic_dep.spec:
            what = dynamic_dep.spec.split(':')[-1]
        else:
            what = param_dep.what

        return subparams, callback, what

    def _watch_group(self_, obj, name, queued, group, attribute=None):
        """
        Set up a watcher for a group of dependencies.

        Ensures that
        if the dependency was dynamically generated we check whether
        a subobject change event actually causes a value change and
        that we update the existing watchers, i.e. clean up watchers
        on the old subobject and create watchers on the new subobject.
        """
        dynamic_dep, param_dep = group[0]
        dep_obj = param_dep.cls if param_dep.inst is None else param_dep.inst
        params = []
        for _, g in group:
            if g.name not in params:
                params.append(g.name)

        if dynamic_dep is None:
            subparams, callback, what = None, None, param_dep.what
        else:
            subparams, callback, what = self_._resolve_dynamic_deps(
                obj, dynamic_dep, param_dep, attribute)

        mcaller = _m_caller(obj, name, what, subparams, callback)
        return dep_obj.param._watch(
            mcaller, params, param_dep.what, queued=queued, precedence=-1)

    @_recursive_repr()
    def _repr_html_(self_, open=True):
        return _parameterized_repr_html(self_.self_or_cls, open)

    # Classmethods

    # PARAM3_DEPRECATION
    @_deprecated(extra_msg="""Use instead `for k,v in p.param.objects().items(): print(f"{p.__class__.name}.{k}={repr(v.default)}")`""", warning_cat=_ParamFutureWarning)
    def print_param_defaults(self_):
        """
        Print the default values of all cls's Parameters.

        .. deprecated:: 1.12.0
            Use instead `for k,v in p.param.objects().items(): print(f"{p.__class__.name}.{k}={repr(v.default)}")`
        """
        cls = self_.cls
        for key,val in cls.__dict__.items():
            if isinstance(val,Parameter):
                print(cls.__name__+'.'+key+ '='+ repr(val.default))

    # PARAM3_DEPRECATION
    @_deprecated(extra_msg="Use instead `p.param.default =`", warning_cat=_ParamFutureWarning)
    def set_default(self_,param_name,value):
        """
        Set the default value of param_name.

        Equivalent to setting param_name on the class.

        .. deprecated:: 1.12.0
             Use instead `p.param.default =`
        """
        cls = self_.cls
        setattr(cls,param_name,value)

    def add_parameter(self_, param_name: str, param_obj: Parameter):
        """
        Add a new Parameter object to this class.

        This method allows dynamically adding a Parameter to the class, resulting in behavior equivalent to declaring
        the Parameter in the class's source code.

        Parameters
        ----------
        param_name : str
            The name of the parameter to add.
        param_obj : Parameter
            The Parameter object to add.

        Examples
        --------
        Create a Parameterized class:

        >>> import param
        >>> class P(param.Parameterized):
        ...     a = param.Number()
        ...     b = param.String()
        >>> p = P()

        Add a new parameter to the class `P` via the class namespace `P.param`:

        >>> P.param.add_parameter('c', param.Tuple(default=(1, 2, 3)))
        >>> print(p.c)
        (1, 2, 3)

        Add a new parameter to the class `P` via the instance namespace `p.param`:

        >>> p.param.add_parameter('d', param.Tuple(default=(3, 2, 1)))
        >>> p.d
        (3, 2, 1)

        """
        # Could have just done setattr(cls,param_name,param_obj),
        # which is supported by the metaclass's __setattr__ , but
        # would need to handle the params() cache as well
        # (which is tricky but important for startup speed).
        cls = self_.cls
        type.__setattr__(cls, param_name, param_obj)
        ParameterizedMetaclass._initialize_parameter(cls, param_name, param_obj)
        # delete cached params()
        cls._param__private.params.clear()

    # PARAM3_DEPRECATION
    @_deprecated(extra_msg="Use instead `.param.add_parameter`", warning_cat=_ParamFutureWarning)
    def _add_parameter(self_,param_name, param_obj):
        """
        Add a new Parameter object into this object's class.

        .. deprecated :: 1.12.0
        """
        return self_.add_parameter(param_name, param_obj)

    # PARAM3_DEPRECATION
    @_deprecated(extra_msg="Use instead `.param.values()` or `.param['param']`", warning_cat=_ParamFutureWarning)
    def params(self_, parameter_name=None):
        """
        Return the Parameters of this class as the
        dictionary {name: parameter_object}.

        Includes Parameters from this class and its
        superclasses.

        .. deprecated:: 1.12.0
            Use instead `.param.values()` or `.param['param']`
        """
        pdict = self_.objects(instance='existing')
        if parameter_name is None:
            return pdict
        else:
            return pdict[parameter_name]

    # Bothmethods

    def update(self_, arg=Undefined, /, **kwargs):
        """
        Update multiple parameters of this object or class before triggering events.

        Allows setting the parameters of the object or class using a dictionary, an iterable, or keyword arguments
        in the form of `param=value`. The specified parameters will be updated to the given values.

        This method can also be used as a context manager to temporarily set and then reset parameter values.

        Parameters
        ----------
        **kwargs : dict or iterable or keyword arguments
            The parameters to update, provided as a dictionary, iterable, or keyword arguments in `param=value` format.

        Documentation
        -------------
        https://param.holoviz.org/user_guide/Parameters.html#other-parameterized-methods

        Examples
        --------
        Create a Parameterized class:

        >>> import param
        >>> class P(param.Parameterized):
        ...    a = param.String()
        ...    b = param.String()

        Define the instance:

        >>> p = P(a="0. Hello", b="0. World")

        Use `.update` to update the parameters:

        >>> p.param.update(a="1. Hello", b="2. World")
        >>> p.a, p.b
        ('1. Hello', '1. World')

        Update the parameters temporarily:

        >>> with p.param.update(a="2. Hello", b="2. World"):
        ...     print(p.a, p.b)
        2. Hello 2. World

        >>> p.a, p.b
        ('1. Hello', '1. World')

        Lets see that events are triggered **after** all parameters have been updated

        >>> @param.depends(p.param.a, watch=True)
        ... def print_a_b(a):
        ...     print(p.a, p.b)
        >>> my_param.param.update(a="3. Hello",b="3. World")
        3. Hello 3. World
        """
        refs = {}
        if self_.self is not None:
            private = self_.self._param__private
            params = list(kwargs if arg is Undefined else dict(arg, **kwargs))
            for pname in params:
                if pname in refs:
                    continue
                elif pname in private.refs:
                    refs[pname] = private.refs[pname]
                elif pname in private.async_refs:
                    refs[pname] = private.async_refs[pname]
        restore = dict(self_._update(arg, **kwargs))
        return _ParametersRestorer(parameters=self_, restore=restore, refs=refs)

    def _update(self_, arg=Undefined, /, **kwargs):
        BATCH_WATCH = self_._BATCH_WATCH
        self_._BATCH_WATCH = True
        self_or_cls = self_.self_or_cls
        if arg is not Undefined:
            kwargs = dict(arg, **kwargs)

        trigger_params = [
            k for k in kwargs
            if k in self_ and hasattr(self_[k], '_autotrigger_value')
        ]

        for tp in trigger_params:
            self_[tp]._mode = 'set'

        values = self_.values()
        restore = {k: values[k] for k, v in kwargs.items() if k in values}

        for (k, v) in kwargs.items():
            if k not in self_:
                self_._BATCH_WATCH = False
                raise ValueError(f"{k!r} is not a parameter of {self_.cls.__name__}")
            try:
                setattr(self_or_cls, k, v)
            except Exception:
                self_._BATCH_WATCH = False
                raise

        self_._BATCH_WATCH = BATCH_WATCH
        if not BATCH_WATCH:
            self_._batch_call_watchers()

        for tp in trigger_params:
            p = self_[tp]
            p._mode = 'reset'
            setattr(self_or_cls, tp, p._autotrigger_reset_value)
            p._mode = 'set-reset'
        return restore

    # PARAM3_DEPRECATION
    @_deprecated(extra_msg="Use instead `.param.update`", warning_cat=_ParamFutureWarning)
    def set_param(self_, *args,**kwargs):
        """
        For each param=value keyword argument, sets the corresponding
        parameter of this object or class to the given value.

        For backwards compatibility, also accepts
        set_param("param",value) for a single parameter value using
        positional arguments, but the keyword interface is preferred
        because it is more compact and can set multiple values.

        .. deprecated:: 1.12.0
            Use instead `.param.update`
        """
        self_or_cls = self_.self_or_cls
        if args:
            if len(args) == 2 and args[0] not in kwargs and not kwargs:
                kwargs[args[0]] = args[1]
            else:
                raise ValueError("Invalid positional arguments for %s.set_param" %
                                 (self_or_cls.name))
        return self_.update(kwargs)

    @property
    def _cls_parameters(self_):
        """
        Class parameters are cached because they are accessed often,
        and parameters are rarely added (and cannot be deleted).
        """
        cls = self_.cls
        pdict = cls._param__private.params
        if pdict:
            return pdict

        paramdict = {}
        for class_ in classlist(cls):
            for name, val in class_.__dict__.items():
                if isinstance(val, Parameter):
                    paramdict[name] = val

        # We only want the cache to be visible to the cls on which
        # params() is called, so we mangle the name ourselves at
        # runtime (if we were to mangle it now, it would be
        # _Parameterized.__params for all classes).
        # cls._param__private.params[f'_{cls.__name__}__params'] = paramdict
        cls._param__private.params = paramdict
        return paramdict

    def objects(self_, instance: Literal[True, False, 'existing']=True) -> dict[str, Parameter]:
        """
        Return the Parameters of this instance or class.

        This method provides access to `Parameter` objects defined on a `Parameterized`
        class or instance, depending on the `instance` argument.

        Parameters
        ----------
        instance : bool or {'existing'}, default=True
            - `True`: Return instance-specific parameters, creating them if necessary. This
            requires the instance to be fully initialized.
            - `False`: Return class-level parameters without creating instance-specific copies.
            - `'existing'`: Returns a mix of instance parameters that already exist and
            class parameters, avoiding creation of new instance-specific parameters.

        Returns
        -------
        dict[str, Parameter]
            A dictionary mapping parameter names to their corresponding `Parameter` objects.

        Examples
        --------
        Accessing Class-Level Parameters:

        >>> import param
        >>> class MyClass(param.Parameterized):
        ...     param1 = param.Number(default=1)
        >>> MyClass.param.objects(instance=False)
        {'name': <param.parameterized.String at 0x...>}

        Accessing Instance Parameters:

        >>> obj = MyClass()
        >>> obj.param.objects()
        {'name': <param.parameterized.String at 0x...>}
        """
        if self_.self is not None and not self_.self._param__private.initialized and instance is True:
            raise RuntimeError(
                'Cannot access instance parameters before the Parameterized instance '
                'is fully initialized. Ensure `super().__init__(**params)` is called, or '
                'use `.param.objects(instance=False)` for class parameters.'
            )

        pdict = self_._cls_parameters
        if instance and self_.self is not None:
            if instance == 'existing':
                if getattr(self_.self._param__private, 'initialized', False) and self_.self._param__private.params:
                    return dict(pdict, **self_.self._param__private.params)
                return pdict
            else:
                return {k: self_.self.param[k] for k in pdict}
        return pdict

    def trigger(self_, *param_names: str) -> None:
        """
        Trigger watchers for the given set of parameter names.

        This method invokes all watchers associated with the given parameter names,
        regardless of whether the parameter values have actually changed.

        Parameters
        ----------
        *param_names : str
            Names of the parameters to trigger. Each name must correspond to a
            parameter defined on this `Parameterized` object.

        Notes
        -----
        As a special case, the value will actually be changed for a Parameter
        of type `Event`, setting it to True so that it is clear which `Event`
        parameter has been triggered.

        Examples
        --------
        This method is useful to trigger watchers of parameters whose value
        is a mutable container:

        >>> import param
        >>> class MyClass(param.Parameterized):
        ...     values = param.List([1, 2])
        >>> obj = MyClass()
        >>> def callback(event):
        ...     print(f"Triggered {event.name} / {event.new}")
        >>> obj.param.watch(callback, 'values')
        >>> obj.values.append(3)
        >>> obj.param.trigger('values')
        Triggered values / [1, 2, 3]
        """
        if self_.self is not None and not self_.self._param__private.initialized:
            raise RuntimeError(
                'Triggering watchers on a partially initialized Parameterized instance '
                'is not allowed. Ensure you have called super().__init__(**params) in '
                'the Parameterized instance constructor before trying to set up a watcher.',
            )

        trigger_params = [p for p in self_
                          if hasattr(self_[p], '_autotrigger_value')]
        triggers = {p:self_[p]._autotrigger_value
                    for p in trigger_params if p in param_names}

        events = self_._events
        watchers = self_._state_watchers
        self_._events  = []
        self_._state_watchers = []
        param_values = self_.values()
        params = {name: param_values[name] for name in param_names}
        self_._TRIGGER = True
        self_.update(dict(params, **triggers))
        self_._TRIGGER = False
        self_._events += events
        self_._state_watchers += watchers

    def _update_event_type(self_, watcher, event, triggered):
        """Return an updated Event object with the type field set appropriately."""
        if triggered:
            event_type = 'triggered'
        else:
            event_type = 'changed' if watcher.onlychanged else 'set'
        return Event(what=event.what, name=event.name, obj=event.obj, cls=event.cls,
                     old=event.old, new=event.new, type=event_type)

    def _execute_watcher(self, watcher, events):
        if watcher.mode == 'args':
            args, kwargs = events, {}
        else:
            args, kwargs = (), {event.name: event.new for event in events}

        if iscoroutinefunction(watcher.fn):
            if async_executor is None:
                raise RuntimeError("Could not execute %s coroutine function. "
                                   "Please register a asynchronous executor on "
                                   "param.parameterized.async_executor, which "
                                   "schedules the function on an event loop." %
                                   watcher.fn)
            async_executor(partial(watcher.fn, *args, **kwargs))
        else:
            try:
                watcher.fn(*args, **kwargs)
            except Skip:
                pass

    def _call_watcher(self_, watcher, event):
        """Invoke the given watcher appropriately given an Event object."""
        if self_._TRIGGER:
            pass
        elif watcher.onlychanged and (not self_._changed(event)):
            return

        if self_._BATCH_WATCH:
            self_._events.append(event)
            if not any(watcher is w for w in self_._state_watchers):
                self_._state_watchers.append(watcher)
        else:
            event = self_._update_event_type(watcher, event, self_._TRIGGER)
            with _batch_call_watchers(self_.self_or_cls, enable=watcher.queued, run=False):
                self_._execute_watcher(watcher, (event,))

    def _batch_call_watchers(self_):
        """
        Batch call a set of watchers based on the parameter value
        settings in kwargs using the queued Event and watcher objects.
        """
        while self_._events:
            event_dict = OrderedDict([((event.name, event.what), event)
                                      for event in self_._events])
            watchers = self_._state_watchers[:]
            self_._events = []
            self_._state_watchers = []

            for watcher in sorted(watchers, key=lambda w: w.precedence):
                events = [self_._update_event_type(watcher, event_dict[(name, watcher.what)],
                                                   self_._TRIGGER)
                          for name in watcher.parameter_names
                          if (name, watcher.what) in event_dict]
                with _batch_call_watchers(self_.self_or_cls, enable=watcher.queued, run=False):
                    self_._execute_watcher(watcher, events)
    # Please update the docstring with better description and examples
    # I've (MarcSkovMadsen) not been able to understand this. Its probably because I lack context.
    # Its not mentioned in the documentation.
    # The pytests do not make sense to me.
    def set_dynamic_time_fn(self_,time_fn,sublistattr=None):
        """
        Set time_fn for all Dynamic Parameters of this class or
        instance object that are currently being dynamically
        generated.

        Additionally, sets _Dynamic_time_fn=time_fn on this class or
        instance object, so that any future changes to Dynamic
        Parmeters can inherit time_fn (e.g. if a Number is changed
        from a float to a number generator, the number generator will
        inherit time_fn).

        If specified, sublistattr is the name of an attribute of this
        class or instance that contains an iterable collection of
        subobjects on which set_dynamic_time_fn should be called.  If
        the attribute sublistattr is present on any of the subobjects,
        set_dynamic_time_fn() will be called for those, too.
        """
        self_or_cls = self_.self_or_cls
        self_or_cls._Dynamic_time_fn = time_fn

        if isinstance(self_or_cls,type):
            a = (None,self_or_cls)
        else:
            a = (self_or_cls,)

        for n,p in self_or_cls.param.objects('existing').items():
            if hasattr(p, '_value_is_dynamic'):
                if p._value_is_dynamic(*a):
                    g = self_or_cls.param.get_value_generator(n)
                    g._Dynamic_time_fn = time_fn

        if sublistattr:
            try:
                sublist = getattr(self_or_cls,sublistattr)
            except AttributeError:
                sublist = []

            for obj in sublist:
                obj.param.set_dynamic_time_fn(time_fn,sublistattr)

    def serialize_parameters(self_, subset: Union[Iterable[str], None]=None, mode='json'):
        """
        Return the serialized parameters of the Parameterized object.

        Parameters
        ----------
        subset : iterable of str, optional
            An iterable of parameter names to serialize. If None, all parameters will be serialized.
            Default is None.
        mode : str, optional
            The serialization format. By default, only 'json' is supported. Default is 'json'.

        Returns
        -------
        Any
            The serialized value.

        Raises
        ------
        ValueError
            If the specified serialization mode is not supported.

        Documentation
        -------------
        https://param.holoviz.org/user_guide/Serialization_and_Persistence.html#serializing-with-json

        Examples
        --------
        Create a Parameterized instance and serialize its parameters:

        >>> import param
        >>> class P(param.Parameterized):
        ...     a = param.Number()
        ...     b = param.String()
        >>> p = P(a=1, b="hello")

        Serialize parameters:

        >>> serialized_data = p.param.serialize_parameters()
        >>> serialized_data
        '{"name": "P00002", "a": 1, "b": "hello"}'
        """
        if mode not in Parameter._serializers:
            raise ValueError(f'Mode {mode!r} not in available serialization formats {list(Parameter._serializers.keys())!r}')
        self_or_cls = self_.self_or_cls
        serializer = Parameter._serializers[mode]
        return serializer.serialize_parameters(self_or_cls, subset=subset)

    def serialize_value(self_, pname: str, mode: str='json'):
        """
        Serialize the value of a specific parameter.

        This method serializes the value of a given parameter on a Parameterized
        object using the specified serialization mode.

        Parameters
        ----------
        pname : str
            The name of the parameter whose value is to be serialized.
        mode : str, optional
            The serialization format to use. By default, only 'json' is supported.
            Default is 'json'.

        Returns
        -------
        Any
            The serialized value of the specified parameter.

        Raises
        ------
        ValueError
            If the specified serialization mode is not supported.

        Documentation
        -------------
        https://param.holoviz.org/user_guide/Serialization_and_Persistence.html#serializing-with-json

        Examples
        --------
        Serialize the value of a specific parameter:

        >>> import param
        >>> class P(param.Parameterized):
        ...     a = param.Number()
        ...     b = param.String()
        >>> p = P(a=1, b="hello")

        Serialize the value of parameter 'a':

        >>> serialized_value = p.param.serialize_value('a')
        >>> serialized_value
        '1'
        """
        if mode not in Parameter._serializers:
            raise ValueError(f'Mode {mode!r} not in available serialization formats {list(Parameter._serializers.keys())!r}')
        self_or_cls = self_.self_or_cls
        serializer = Parameter._serializers[mode]
        return serializer.serialize_parameter_value(self_or_cls, pname)

    def deserialize_parameters(self_, serialization, subset: Union[Iterable[str], None]=None, mode: str='json') -> dict:
        """
        Deserialize the given serialized data. This data can be used to create a
        `Parameterized` object or update the parameters of an existing `Parameterized` object.

        Parameters
        ----------
        serialization : str
            The serialized parameter data.
        subset : iterable of str, optional
            An iterable of parameter names to deserialize. If `None`, all parameters will be
            deserialized. Default is `None`.
        mode : str, optional
            The serialization format. By default, only 'json' is supported.
            Default is 'json'.

        Returns
        -------
        dict
            A dictionary with parameter names as keys and deserialized values.

        Raises
        ------
        ValueError
            If the specified serialization mode is not supported.

        Documentation
        -------------
        https://param.holoviz.org/user_guide/Serialization_and_Persistence.html#serializing-with-json

        Examples
        --------
        >>> import param
        >>> class P(param.Parameterized):
        ...     a = param.Number()
        ...     b = param.String()
        ...
        >>> serialized_data = '{"a": 1, "b": "hello"}'
        >>> deserialized_data = P.param.deserialize_parameters(serialized_data)
        >>> deserialized_data
        {'a': 1, 'b': 'hello'}
        >>> instance = P(**deserialized_data)
        >>> instance
        P(a=1, b='hello', name='P...')
        """
        if mode not in Parameter._serializers:
            raise ValueError(f'Mode {mode!r} not in available serialization formats {list(Parameter._serializers.keys())!r}')
        self_or_cls = self_.self_or_cls
        serializer = Parameter._serializers[mode]
        return serializer.deserialize_parameters(self_or_cls, serialization, subset=subset)

    def deserialize_value(self_, pname: str, value, mode: str='json'):
        """
        Deserialize the value of a specific parameter.

        This method deserializes a value for a given parameter on a Parameterized
        object using the specified deserialization mode.

        Parameters
        ----------
        pname : str
            The name of the parameter whose value is to be deserialized.
        value : Any
            The serialized value to be deserialized.
        mode : str, optional
            The deserialization format to use. By default, only 'json' is supported.
            Default is 'json'.

        Returns
        -------
        Any
            The deserialized value of the specified parameter.

        Raises
        ------
        ValueError
            If the specified deserialization mode is not supported.

        Documentation
        -------------
        https://param.holoviz.org/user_guide/Serialization_and_Persistence.html#deserializing-with-json

        Examples
        --------
        Deserialize the value of a specific parameter:

        >>> import param
        >>> class P(param.Parameterized):
        ...     a = param.Number()
        ...     b = param.String()
        >>> p = P(a=1, b="hello")

        Deserialize the value of parameter 'a':

        >>> deserialized_value = p.param.deserialize_value('a', '10')
        >>> deserialized_value
        10
        """
        if mode not in Parameter._serializers:
            raise ValueError(f'Mode {mode!r} not in available serialization formats {list(Parameter._serializers.keys())!r}')
        self_or_cls = self_.self_or_cls
        serializer = Parameter._serializers[mode]
        return serializer.deserialize_parameter_value(self_or_cls, pname, value)

    def schema(self_, safe: bool=False, subset: Union[Iterable[str], None]=None, mode: str='json'):
        """
        Generate a schema for the parameters on this Parameterized object.

        This method provides a schema representation of the parameters on a
        Parameterized object, including their metadata, using the specified
        serialization mode.

        Parameters
        ----------
        safe : bool, optional
            If True, the schema will only include parameters marked as safe for
            serialization. Default is False.
        subset : Iterable[str], optional
            An iterable of parameter names to include in the schema. If None, all
            parameters will be included. Default is None.
        mode : str, optional
            The serialization format to use. By default, only 'json' is supported.
            Default is 'json'.

        Returns
        -------
        dict
            A schema dictionary representing the parameters and their metadata.

        Raises
        ------
        ValueError
            If the specified serialization mode is not supported.

        Documentation
        -------------
        https://param.holoviz.org/user_guide/Serialization_and_Persistence.html#json-schemas

        Examples
        --------
        >>> import param
        >>> class P(param.Parameterized):
        ...     a = param.Number(default=1, bounds=(0, 10), doc="A numeric parameter")
        ...     b = param.String(default="hello", doc="A string parameter")
        >>> p = P()

        Generate the schema for all parameters:

        >>> schema = p.param.schema()
        >>> schema
        {'name': {'anyOf': [{'type': 'string'}, {'type': 'null'}],
         'description': "String identifier for this object. Default is the object's class name plus a unique integer",
         'title': 'Name'},
        'a': {'type': 'number',...
        }
        """
        if mode not in Parameter._serializers:
            raise ValueError(f'Mode {mode!r} not in available serialization formats {list(Parameter._serializers.keys())!r}')
        self_or_cls = self_.self_or_cls
        serializer = Parameter._serializers[mode]
        return serializer.schema(self_or_cls, safe=safe, subset=subset)

    # PARAM3_DEPRECATION
    # same as values() but returns list, not dict
    @_deprecated(extra_msg="""
        Use `.param.values().items()` instead (or `.param.values()` for the
        common case of `dict(....param.get_param_values())`)
    """, warning_cat=_ParamFutureWarning)
    def get_param_values(self_, onlychanged=False):
        """
        Return a list of name,value pairs for all Parameters of this
        object.

        When called on an instance with onlychanged set to True, will
        only return values that are not equal to the default value
        (onlychanged has no effect when called on a class).

        .. deprecated:: 1.12.0
            Use `.param.values().items()` instead (or `.param.values()` for the
            common case of `dict(....param.get_param_values())`)
        """
        vals = self_.values(onlychanged)
        return [(k, v) for k, v in vals.items()]

    def values(self_, onlychanged: bool = False) -> dict[str, Any]:
        """
        Retrieve a dictionary of parameter names and their current values.

        Parameters
        ----------
        onlychanged : bool, optional
            If True, only parameters with values different from their defaults are
            included (applicable only to instances). Default is False.

        Returns
        -------
        dict[str, Any]
            A dictionary containing parameter names as keys and their current values
            as values.

        Examples
        --------
        >>> import param
        >>> class P(param.Parameterized):
        ...     a = param.Number(default=0)
        ...     b = param.String(default="hello")
        >>> p = P(a=10)

        Get all parameter values:

        >>> p.param.values()
        {'a': 10, 'b': 'hello', 'name': 'P...'}

        Get only changed parameter values:

        >>> p.param.values(onlychanged=True)
        {'a': 10}
        """
        self_or_cls = self_.self_or_cls
        vals = []
        for name, val in self_or_cls.param.objects('existing').items():
            value = self_or_cls.param.get_value_generator(name)
            if name == 'name' and onlychanged and _is_auto_name(self_.cls.__name__, value):
                continue
            if not onlychanged or not Comparator.is_equal(value, val.default):
                vals.append((name, value))

        vals.sort(key=itemgetter(0))
        return dict(vals)

    # Please update the docstring with better description and examples
    # I've (MarcSkovMadsen) not been able to understand this. Its probably because I lack context.
    # Its not mentioned in the documentation or pytests
    def force_new_dynamic_value(self_, name): # pylint: disable-msg=E0213
        """
        Force a new value to be generated for the dynamic attribute
        name, and return it.

        If name is not dynamic, its current value is returned
        (i.e. equivalent to getattr(name).
        """
        cls_or_slf = self_.self_or_cls
        param_obj = cls_or_slf.param.objects('existing').get(name)

        if not param_obj:
            return getattr(cls_or_slf, name)

        cls, slf = None, None
        if isinstance(cls_or_slf,type):
            cls = cls_or_slf
        else:
            slf = cls_or_slf

        if not hasattr(param_obj,'_force'):
            return param_obj.__get__(slf, cls)
        else:
            return param_obj._force(slf, cls)

    def get_value_generator(self_,name: str) -> Any: # pylint: disable-msg=E0213
        """
        Retrieve the value or value-generating object of a named parameter.

        For most parameters, this is simply the parameter's value (i.e. the
        same as getattr()), but Dynamic parameters have their value-generating
        object returned.

        Parameters
        ----------
        name : str
            The name of the parameter whose value or value-generating object is
            to be retrieved.

        Returns
        -------
        Any
            The current value of the parameter, a value-generating object for
            `Dynamic` parameters.

        Examples
        --------
        >>> import param
        >>> import numbergen
        >>> class MyClass(param.Parameterized):
        ...     x = param.String(default="Hello")
        ...     y = param.Dynamic(default=numbergen.UniformRandom(lbound=-1, ubound=1, seed=1))

        >>> instance = MyClass()

        Access the parameter value directly:

        >>> instance.y
        -0.7312715117751976
        >>> instance.y
        0.6948674738744653

        Retrieve the parameter's value or value-generating object:

        >>> instance.param.get_value_generator("y")
        <UniformRandom UniformRandom ...>
        """
        cls_or_slf = self_.self_or_cls
        param_obj = cls_or_slf.param.objects('existing').get(name)

        if not param_obj:
            value = getattr(cls_or_slf,name)

        # CompositeParameter detected by being a Parameter and having 'attribs'
        elif hasattr(param_obj,'attribs'):
            value = [cls_or_slf.param.get_value_generator(a) for a in param_obj.attribs]

        # not a Dynamic Parameter
        elif not hasattr(param_obj,'_value_is_dynamic'):
            value = getattr(cls_or_slf,name)

        # Dynamic Parameter...
        else:
            # TODO: is this always an instance?
            if isinstance(cls_or_slf, Parameterized) and name in cls_or_slf._param__private.values:
                # dealing with object and it's been set on this object
                value = cls_or_slf._param__private.values[name]
            elif not callable(param_obj.default):
                value = getattr(cls_or_slf, name)
            else:
                # dealing with class or isn't set on the object
                value = param_obj.default

        return value

    def inspect_value(self_,name: str) -> Any: # pylint: disable-msg=E0213
        """
        Inspect the current value of a parameter without modifying it.

        Parameters
        ----------
        name : str
            The name of the parameter whose value is to be inspected.

        Returns
        -------
        Any
            The current value of the parameter, the last generated value for
            `Dynamic` parameters.

        Examples
        --------
        >>> import param
        >>> import numbergen
        >>> class MyClass(param.Parameterized):
        ...     x = param.String(default="Hello")
        ...     y = param.Dynamic(default=numbergen.UniformRandom(lbound=-1, ubound=1, seed=1), doc="nothing")

        >>> instance = MyClass()

        Access the parameter value directly:

        >>> instance.y
        -0.7312715117751976

        Inspect the parameter value without modifying it:

        >>> instance.param.inspect_value("y")
        -0.7312715117751976
        """
        cls_or_slf = self_.self_or_cls
        param_obj = cls_or_slf.param.objects('existing').get(name)

        if not param_obj:
            value = getattr(cls_or_slf,name)
        elif hasattr(param_obj,'attribs'):
            value = [cls_or_slf.param.inspect_value(a) for a in param_obj.attribs]
        elif not hasattr(param_obj,'_inspect'):
            value = getattr(cls_or_slf,name)
        else:
            if isinstance(cls_or_slf,type):
                value = param_obj._inspect(None,cls_or_slf)
            else:
                value = param_obj._inspect(cls_or_slf,None)

        return value

    def method_dependencies(self_, name: str, intermediate: bool=False) -> list[PInfo]:
        """
        Retrieve the parameter dependencies of a specified method.

        By default intermediate dependencies on sub-objects are not returned as
        these are primarily useful for internal use to determine when a
        sub-object dependency has to be updated.

        Parameters
        ----------
        name : str
            The name of the method whose dependencies are to be retrieved.
        intermediate : bool, optional
            If True, includes intermediate dependencies on sub-objects. These are
            primarily useful for internal purposes. Default is False.

        Returns
        -------
        list[PInfo]
            A list of `PInfo` objects representing the dependencies of the specified
            method. Each `PInfo` object contains information about the instance,
            parameter, and the type of dependency.

        Examples
        --------
        >>> import param
        >>> class MyClass(param.Parameterized):
        ...     a = param.Parameter()
        ...     b = param.Parameter()
        ...
        ...     @param.depends('a', 'b', watch=True)
        ...     def test(self):
        ...         pass

        Create an instance and inspect method dependencies:

        >>> instance = MyClass()
        >>> instance.param.method_dependencies('test')
        [PInfo(inst=MyClass(a=None, b=None, name='MyClass...]
        """
        method = getattr(self_.self_or_cls, name)
        minfo = MInfo(cls=self_.cls, inst=self_.self, name=name,
                      method=method)
        deps, dynamic = _params_depended_on(
            minfo, dynamic=False, intermediate=intermediate)
        if self_.self is None:
            return deps
        return _resolve_mcs_deps(
            self_.self, deps, dynamic, intermediate=intermediate)

    # PARAM3_DEPRECATION
    @_deprecated(extra_msg='Use instead `.param.method_dependencies`', warning_cat=_ParamFutureWarning)
    def params_depended_on(self_, *args, **kwargs):
        """
        Given the name of a method, returns a PInfo object for each dependency
        of this method. See help(PInfo) for the contents of these objects.

        By default intermediate dependencies on sub-objects are not
        returned as these are primarily useful for internal use to
        determine when a sub-object dependency has to be updated.

        .. deprecated: 2.0.0
            Use instead `.param.method_dependencies`
        """
        return self_.method_dependencies(*args, **kwargs)

    def outputs(self_) -> dict[str,tuple]:
        """
        Retrieve a mapping of declared outputs for the Parameterized object.

        Parameters are declared as outputs using the `@param.output` decorator.

        Returns
        -------
        dict
            A dictionary mapping output names to a tuple of:
            - Parameter type (`Parameter`).
            - Bound method of the output.
            - Index into the output, or `None` if there is no specific index.

        Examples
        --------
        Declare a single output in a `Parameterized` class:

        >>> import param
        >>> class P(param.Parameterized):
        ...     @param.output()
        ...     def single_output(self):
        ...         return 1

        Access the outputs:

        >>> p = P()
        >>> p.param.outputs()
        {'single_output': (<param.parameterized.Parameter at 0x...>,
          <bound method P.single_output of P(name='P...')>,
          None)}

        Declare multiple outputs:

        >>> class Q(param.Parameterized):
        ...     @param.output(('output1', param.Number), ('output2', param.String))
        ...     def multi_output(self):
        ...         return 42, "hello"

        Access the outputs:

        >>> q = Q()
        >>> q.param.outputs()
        {'output1': (<param.parameters.Number at 0x...>,
          <bound method Q.multi_output of Q(name='Q...')>,
          0),
         'output2': (<param.parameterized.String at 0x...>,
          <bound method Q.multi_output of Q(name='Q...')>,
          1)}
        """
        outputs = {}
        for cls in classlist(self_.cls):
            for name in dir(cls):
                method = getattr(self_.self_or_cls, name)
                dinfo = getattr(method, '_dinfo', {})
                if 'outputs' not in dinfo:
                    continue
                for override, otype, idx in dinfo['outputs']:
                    if override is not None:
                        name = override
                    outputs[name] = (otype, method, idx)
        return outputs

    def _spec_to_obj(self_, spec, dynamic=True, intermediate=True):
        """
        Resolve a dependency specification into lists of explicit
        parameter dependencies and dynamic dependencies.

        Dynamic dependencies are specifications to be resolved when
        the sub-object whose parameters are being depended on is
        defined.

        During class creation dynamic=False which means sub-object
        dependencies are not resolved. At instance creation and
        whenever a sub-object is set on an object this method will be
        invoked to determine whether the dependency is available.

        For sub-object dependencies we also return dependencies for
        every part of the path, e.g. for a dependency specification
        like "a.b.c" we return dependencies for sub-object "a" and the
        sub-sub-object "b" in addition to the dependency on the actual
        parameter "c" on object "b". This is to ensure that if a
        sub-object is swapped out we are notified and can update the
        dynamic dependency to the new object. Even if a sub-object
        dependency can only partially resolved, e.g. if object "a"
        does not yet have a sub-object "b" we must watch for changes
        to "b" on sub-object "a" in case such a subobject is put in "b".
        """
        if isinstance(spec, Parameter):
            inst = spec.owner if isinstance(spec.owner, Parameterized) else None
            cls = spec.owner if inst is None else type(inst)
            info = PInfo(inst=inst, cls=cls, name=spec.name,
                         pobj=spec, what='value')
            return [] if intermediate == 'only' else [info], []

        obj, attr, what = _parse_dependency_spec(spec)
        if obj is None:
            src = self_.self_or_cls
        elif not dynamic:
            return [], [DInfo(spec=spec)]
        else:
            if not hasattr(self_.self_or_cls, obj.split('.')[1]):
                raise AttributeError(
                    f'Dependency {obj[1:]!r} could not be resolved, {self_.self_or_cls} '
                    f'has no parameter or attribute {obj.split(".")[1]!r}. Ensure '
                    'the object being depended on is declared before calling the '
                    'Parameterized constructor.'
                )

            src = _getattrr(self_.self_or_cls, obj[1::], None)
            if src is None:
                path = obj[1:].split('.')
                deps = []
                # Attempt to partially resolve subobject path to ensure
                # that if a subobject is later updated making the full
                # subobject path available we have to be notified and
                # set up watchers
                if len(path) >= 1 and intermediate:
                    sub_src = None
                    subpath = path
                    while sub_src is None and subpath:
                        subpath = subpath[:-1]
                        sub_src = _getattrr(self_.self_or_cls, '.'.join(subpath), None)
                    if subpath:
                        subdeps, _ = self_._spec_to_obj(
                            '.'.join(path[:len(subpath)+1]), dynamic, intermediate)
                        deps += subdeps
                return deps, [] if intermediate == 'only' else [DInfo(spec=spec)]

        cls, inst = (src, None) if isinstance(src, type) else (type(src), src)
        if attr == 'param':
            deps, dynamic_deps = self_._spec_to_obj(obj[1:], dynamic, intermediate)
            for p in src.param:
                param_deps, param_dynamic_deps = src.param._spec_to_obj(p, dynamic, intermediate)
                deps += param_deps
                dynamic_deps += param_dynamic_deps
            return deps, dynamic_deps
        elif attr in src.param:
            info = PInfo(inst=inst, cls=cls, name=attr,
                         pobj=src.param[attr], what=what)
        elif hasattr(src, attr):
            attr_obj = getattr(src, attr)
            if isinstance(attr_obj, Parameterized):
                return [], []
            elif isinstance(attr_obj, (FunctionType, MethodType)):
                info = MInfo(inst=inst, cls=cls, name=attr,
                             method=attr_obj)
            else:
                raise AttributeError(f"Attribute {attr!r} could not be resolved on {src}.")
        elif getattr(src, "abstract", None):
            return [], [] if intermediate == 'only' else [DInfo(spec=spec)]
        else:
            raise AttributeError(f"Attribute {attr!r} could not be resolved on {src}.")

        if obj is None or not intermediate:
            return [info], []
        deps, dynamic_deps = self_._spec_to_obj(obj[1:], dynamic, intermediate)
        if intermediate != 'only':
            deps.append(info)
        return deps, dynamic_deps

    def _register_watcher(self_, action, watcher, what='value'):
        if self_.self is not None and not self_.self._param__private.initialized:
            raise RuntimeError(
                '(Un)registering a watcher on a partially initialized Parameterized instance '
                'is not allowed. Ensure you have called super().__init__(**) in the '
                'Parameterized instance constructor before trying to set up a watcher.',
            )

        parameter_names = watcher.parameter_names
        for parameter_name in parameter_names:
            if parameter_name not in self_.cls.param:
                raise ValueError("{} parameter was not found in list of "
                                 "parameters of class {}".format(parameter_name, self_.cls.__name__))

            if self_.self is not None and what == "value":
                watchers = self_.self._param__private.watchers
                if parameter_name not in watchers:
                    watchers[parameter_name] = {}
                if what not in watchers[parameter_name]:
                    watchers[parameter_name][what] = []
                getattr(watchers[parameter_name][what], action)(watcher)
            else:
                watchers = self_[parameter_name].watchers
                if what not in watchers:
                    watchers[what] = []
                getattr(watchers[what], action)(watcher)

    def watch(
        self_,
        fn,
        parameter_names: Union[str, list[str]],
        what: str = 'value',
        onlychanged: bool = True,
        queued: bool = False,
        precedence: int = 0,
    ) -> Watcher:
        """
        Register a callback function to be invoked for parameter events.

        This method allows you to register a callback function (`fn`) that will
        be triggered when specified events occur on the indicated parameters. The
        behavior of the watcher can be customized using various options.

        Parameters
        ----------
        fn : callable
            The callback function to invoke when an event occurs. This function
            will be provided with `Event` objects as positional arguments, allowing
            it to determine the triggering events.
        parameter_names : str or list[str]
            A parameter name or a list of parameter names to watch for events.
        what : str, optional
            The type of change to watch for. By default, this is 'value', but it
            can be set to other parameter attributes such as 'constant'.
            Default is 'value'.
        onlychanged : bool, optional
            If True (default), the callback is only invoked when the watched
            item changes. If False, the callback is invoked even when the `what`
            item is set to its current value.
        queued : bool, optional
            By default (False), additional watcher events generated inside the
            callback fn are dispatched immediately, effectively doing depth-first
            processing of Watcher events. However, in certain scenarios, it is
            helpful to wait to dispatch such downstream events until all events
            that triggered this watcher have been processed. In such cases
            setting `queued=True` on this Watcher will queue up new downstream
            events generated during `fn` until `fn` completes and all other
            watchers invoked by that same event have finished executing),
            effectively doing breadth-first processing of Watcher events.
        precedence : int, optional
            The precedence level of the watcher. Lower precedence levels are
            executed earlier. User-defined watchers must use positive precedence
            values. Negative precedences are reserved for internal watchers
            (e.g., those set up by `param.depends`). Default is 0.

        Returns
        -------
        Watcher
            The `Watcher` object that encapsulates the registered callback.

        See Also
        --------
        Watcher : Contains detailed information about the watcher object.
        Event : Provides details about the triggering events.

        Examples
        --------
        Register two watchers for parameter changes, one directly in
        the constructor and one after the instance is created:

        >>> import param
        >>> class MyClass(param.Parameterized):
        ...     a = param.Number(default=1)
        ...     b = param.Number(default=2)
        ...
        ...     def __init__(self, **params):
        ...         super().__init__(**params)
        ...         self.param.watch(self.callback, ['a'])
        ...
        ...     def callback(self, event):
        ...         print(f"Event triggered by: {event.name}, new value: {event.new}")
        ...
        >>> instance = MyClass()

        Watch for changes to `b`:

        >>> instance.param.watch(instance.callback, ['b'])

        Trigger a change to invoke the callback:

        >>> instance.a = 10
        Event triggered by: a, new value: 10
        >>> instance.b = 11
        Event triggered by: b, new value: 11
        """
        if precedence < 0:
            raise ValueError("User-defined watch callbacks must declare "
                             "a positive precedence. Negative precedences "
                             "are reserved for internal Watchers.")
        return self_._watch(fn, parameter_names, what, onlychanged, queued, precedence)

    def _watch(self_, fn, parameter_names, what='value', onlychanged=True, queued=False, precedence=-1):
        parameter_names = tuple(parameter_names) if isinstance(parameter_names, list) else (parameter_names,)
        watcher = Watcher(inst=self_.self, cls=self_.cls, fn=fn, mode='args',
                          onlychanged=onlychanged, parameter_names=parameter_names,
                          what=what, queued=queued, precedence=precedence)
        self_._register_watcher('append', watcher, what)
        return watcher

    def unwatch(self_, watcher: Watcher) -> None:
        """
        Remove a watcher from this object's list of registered watchers.

        This method unregisters a previously registered `Watcher` object,
        effectively stopping it from being triggered by events on the associated
        parameters.

        Parameters
        ----------
        watcher : Watcher
            The `Watcher` object to remove. This should be an object returned
            by a previous call to `watch` or `watch_values`.

        See Also
        --------
        watch : Registers a new watcher to observe parameter changes.
        watch_values : Registers a watcher specifically for value changes.

        Examples
        --------
        >>> import param
        >>> class MyClass(param.Parameterized):
        ...     a = param.Number(default=1)
        ...
        ...     def callback(self, event):
        ...         print(f"Triggered by {event.name}")
        ...
        >>> instance = MyClass()

        Add a watcher:

        >>> watcher = instance.param.watch(instance.callback, ['a'])

        Trigger the watcher:

        >>> instance.a = 10
        Triggered by a

        Remove the watcher:

        >>> instance.param.unwatch(watcher)

        No callback is triggered after removing the watcher:

        >>> instance.a = 20  # No output
        """
        try:
            self_._register_watcher('remove', watcher, what=watcher.what)
        except Exception:
            self_.warning(f'No such watcher {str(watcher)} to remove.')

    def watch_values(
        self_,
        fn: Callable,
        parameter_names: Union[str, list[str]],
        what: Literal["value"] = 'value',
        onlychanged: bool = True,
        queued: bool = False,
        precedence: int = 0
    ) -> Watcher:
        """
        Register a callback function for changes in parameter values.

        This method is a simplified version of `watch`, specifically designed for
        monitoring changes in parameter values. Unlike `watch`, the callback is
        invoked with keyword arguments (`<param_name>=<new_value>`) instead of
        `Event` objects.

        Parameters
        ----------
        fn : Callable
            The callback function to invoke when a parameter value changes. The
            function is called with keyword arguments where the parameter names
            are keys, and their new values are values.
        parameter_names : str or list of str
            The name(s) of the parameters to monitor. Can be a single parameter
            name, a list of parameter names, or a tuple of parameter names.
        what : str, optional
            The type of change to watch for. Must be 'value'. Default is 'value'.
        onlychanged : bool, optional
            If True (default), the callback is only invoked when the parameter value
            changes. If False, the callback is invoked even when the parameter is
            set to its current value.
        queued : bool, optional
            By default (False), additional watcher events generated inside the
            callback fn are dispatched immediately, effectively doing depth-first
            processing of Watcher events. However, in certain scenarios, it is
            helpful to wait to dispatch such downstream events until all events
            that triggered this watcher have been processed. In such cases
            setting `queued=True` on this Watcher will queue up new downstream
            events generated during `fn` until `fn` completes and all other
            watchers invoked by that same event have finished executing),
            effectively doing breadth-first processing of Watcher events.
        precedence : int, optional
            The precedence level of the watcher. Lower precedence values are executed
            earlier. User-defined watchers must use positive precedence values.
            Default is 0.

        Returns
        -------
        Watcher
            The `Watcher` object encapsulating the registered callback.

        Notes
        -----
        - This method is a convenient shorthand for `watch` when only monitoring
        changes in parameter values is needed.
        - Callback functions receive new values as keyword arguments, making it easier
        to work with parameter updates.

        See Also
        --------
        watch : General-purpose watcher registration supporting a broader range of events.

        Examples
        --------
        Monitor parameter value changes:

        >>> import param
        >>> class MyClass(param.Parameterized):
        ...     a = param.Number(default=1)
        ...     b = param.Number(default=2)
        ...
        ...     def callback(self, a=None, b=None):
        ...         print(f"Callback triggered with a={a}, b={b}")
        ...
        >>> instance = MyClass()

        Register a watcher:

        >>> instance.param.watch_values(instance.callback, ['a', 'b'])
        Watcher(inst=MyClass(a=1, b=2, name=...)

        Trigger changes to invoke the callback:

        >>> instance.a = 10
        Callback triggered with a=10, b=None
        >>> instance.b = 20
        Callback triggered with a=None, b=20
        """
        if precedence < 0:
            raise ValueError("User-defined watch callbacks must declare "
                             "a positive precedence. Negative precedences "
                             "are reserved for internal Watchers.")
        assert what == 'value'
        if isinstance(parameter_names, list):
            parameter_names = tuple(parameter_names)
        else:
            parameter_names = (parameter_names,)
        watcher = Watcher(inst=self_.self, cls=self_.cls, fn=fn,
                          mode='kwargs', onlychanged=onlychanged,
                          parameter_names=parameter_names, what=what,
                          queued=queued, precedence=precedence)
        self_._register_watcher('append', watcher, what)
        return watcher

    # Instance methods

    # PARAM3_DEPRECATION
    @_deprecated(extra_msg="Use instead `{k:v.default for k,v in p.param.objects().items()}`", warning_cat=_ParamFutureWarning)
    def defaults(self_):
        """
        Return {parameter_name:parameter.default} for all non-constant
        Parameters.

        Note that a Parameter for which instantiate==True has its default
        instantiated.

        .. deprecated:: 1.12.0
            Use instead `{k:v.default for k,v in p.param.objects().items()}`
        """
        self = self_.self
        d = {}
        for param_name, param in self.param.objects('existing').items():
            if param.constant:
                pass
            if param.instantiate:
                self.param._instantiate_param(param, dict_=d, key=param_name)
            d[param_name] = param.default
        return d

    # Designed to avoid any processing unless the print
    # level is high enough, though not all callers of message(),
    # verbose(), debug(), etc are taking advantage of this.
    def __db_print(self_,level,msg,*args,**kw):
        """
        Call the logger returned by the get_logger() function,
        prepending the result of calling dbprint_prefix() (if any).

        See python's logging module for details.
        """
        self_or_cls = self_.self_or_cls
        if get_logger(name=self_or_cls.name).isEnabledFor(level):

            if dbprint_prefix and callable(dbprint_prefix):
                msg = dbprint_prefix() + ": " + msg  # pylint: disable-msg=E1102

            get_logger(name=self_or_cls.name).log(level, msg, *args, **kw)

    # PARAM3_DEPRECATION
    @_deprecated(extra_msg="""Use instead `for k,v in p.param.objects().items(): print(f"{p.__class__.name}.{k}={repr(v.default)}")`""", warning_cat=_ParamFutureWarning)
    def print_param_values(self_):
        """
        Print the values of all this object's Parameters.

        .. deprecated:: 1.12.0
            Use instead `for k,v in p.param.objects().items(): print(f"{p.__class__.name}.{k}={repr(v.default)}")`
        """
        self = self_.self
        for name, val in self.param.values().items():
            print(f'{self.name}.{name} = {val}')

    def warning(self_, msg,*args,**kw):
        """
        Print msg merged with args as a warning, unless module variable
        warnings_as_exceptions is True, then raise an Exception
        containing the arguments.

        See Python's logging module for details of message formatting.
        """
        self_.log(WARNING, msg, *args, **kw)

    # PARAM3_DEPRECATION
    @_deprecated(extra_msg="Use instead `.param.log(param.MESSAGE, ...)`", warning_cat=_ParamFutureWarning)
    def message(self_,msg,*args,**kw):
        """
        Print msg merged with args as a message.

        See Python's logging module for details of message formatting.

        .. deprecated:: 1.12.0
            Use instead `.param.log(param.MESSAGE, ...)`
        """
        self_.__db_print(INFO,msg,*args,**kw)

    # PARAM3_DEPRECATION
    @_deprecated(extra_msg="Use instead `.param.log(param.VERBOSE, ...)`", warning_cat=_ParamFutureWarning)
    def verbose(self_,msg,*args,**kw):
        """
        Print msg merged with args as a verbose message.

        See Python's logging module for details of message formatting.

        .. deprecated:: 1.12.0
            Use instead `.param.log(param.VERBOSE, ...)`
        """
        self_.__db_print(VERBOSE,msg,*args,**kw)

    # PARAM3_DEPRECATION
    @_deprecated(extra_msg="Use instead `.param.log(param.DEBUG, ...)`", warning_cat=_ParamFutureWarning)
    def debug(self_,msg,*args,**kw):
        """
        Print msg merged with args as a debugging statement.

        See Python's logging module for details of message formatting.

        .. deprecated:: 1.12.0
            Use instead `.param.log(param.DEBUG, ...)`
        """
        self_.__db_print(DEBUG,msg,*args,**kw)

    def log(self_, level: int, msg: str, *args, **kw) -> None:
        """
        Log a message at the specified logging level.

        This method logs a message constructed by merging `msg` with `args` at
        the indicated logging level. It supports logging levels defined in
        Python's `logging` module plus VERBOSE, either obtained directly from
        the logging module like `logging.INFO`, or from parameterized like
        `param.parameterized.INFO`.

        Supported logging levels include (in order of severity):
        DEBUG, VERBOSE, INFO, WARNING, ERROR, CRITICAL

        Parameters
        ----------
        level : int
            The logging level at which the message should be logged e.g., `logging.INFO` or
            `param.INFO`.
        msg : str
            The message to log. This message can include format specifiers,
            which will be replaced with values from `args`.
        *args : tuple
            Arguments to merge into `msg` using the format specifiers.
        **kw : dict
            Additional keyword arguments passed to the logging implementation.

        Raises
        ------
        Exception
            If the logging level is `WARNING` and warnings are treated as
            exceptions (`warnings_as_exceptions` is True).

        Examples
        --------
        Log a message at the `INFO` level:

        >>> import param
        >>> class MyClass(param.Parameterized):
        ...     def log_message(self):
        ...         self.param.log(INFO, "This is an info message.")

        >>> instance = MyClass()
        >>> instance.param.log(param.INFO, "This is an info message.")
        INFO:param.MyClass...: This is an info message.

        Log a warning and treat it as an exception:

        >>> param.parameterized.warnings_as_exceptions = True
        >>> instance.param.log(param.WARNING, "This will raise an exception.")
        ...
        Exception: Warning: This will raise an exception.
        """
        if level is WARNING:
            if warnings_as_exceptions:
                raise Exception("Warning: " + msg % args)
            else:
                global warning_count
                warning_count+=1
        self_.__db_print(level, msg, *args, **kw)

    # Note that there's no _state_push method on the class, so
    # dynamic parameters set on a class can't have state saved. This
    # is because, to do this, _state_push() would need to be a
    # @bothmethod, but that complicates inheritance in cases where we
    # already have a _state_push() method.
    # (isinstance(g,Parameterized) below is used to exclude classes.)

    def _state_push(self_):
        """
        Save this instance's state.

        For Parameterized instances, this includes the state of
        dynamically generated values.

        Subclasses that maintain short-term state should additionally
        save and restore that state using _state_push() and
        _state_pop().

        Generally, this method is used by operations that need to test
        something without permanently altering the objects' state.
        """
        self = self_.self_or_cls
        if not isinstance(self, Parameterized):
            raise NotImplementedError('_state_push is not implemented at the class level')
        for pname, p in self.param.objects('existing').items():
            g = self.param.get_value_generator(pname)
            if hasattr(g,'_Dynamic_last'):
                g._saved_Dynamic_last.append(g._Dynamic_last)
                g._saved_Dynamic_time.append(g._Dynamic_time)
                # CB: not storing the time_fn: assuming that doesn't
                # change.
            elif hasattr(g,'_state_push') and isinstance(g,Parameterized):
                g._state_push()

    def _state_pop(self_):
        """
        Restore the most recently saved state.

        See _state_push() for more details.
        """
        self = self_.self_or_cls
        if not isinstance(self, Parameterized):
            raise NotImplementedError('_state_pop is not implemented at the class level')
        for pname, p in self.param.objects('existing').items():
            g = self.param.get_value_generator(pname)
            if hasattr(g,'_Dynamic_last'):
                g._Dynamic_last = g._saved_Dynamic_last.pop()
                g._Dynamic_time = g._saved_Dynamic_time.pop()
            elif hasattr(g,'_state_pop') and isinstance(g,Parameterized):
                g._state_pop()

    def pprint(
        self_,
        imports: Union[list[str], None]=None,
        prefix: str = " ",
        unknown_value: str = "<?>",
        qualify: bool = False,
        separator: str = ""
    )->str:
        """
        Generate a pretty-printed representation of the object.

        This method provides a pretty-printed string representation of the object,
        which can be evaluated using `eval` to reconstruct the object. It is intended
        for debugging, introspection, or generating reproducible representations
        of `Parameterized` objects.

        Parameters
        ----------
        imports : list of str, optional
            A list of import statements to include in the generated representation.
            Defaults to None, meaning no imports are included.
        prefix : str, optional
            A string to prepend to each line of the representation for indentation
            or formatting purposes. Default is a single space (" ").
        unknown_value : str, optional
            A placeholder string for values that cannot be determined or represented.
            Default is `<?>`.
        qualify : bool, optional
            If True, includes fully qualified names (e.g., `module.Class`) in the
            representation. Default is False.
        separator : str, optional
            A string used to separate elements in the generated representation.
            Default is an empty string (`""`).

        Returns
        -------
        str
            A pretty-printed string representation of the object that can be
            evaluated using `eval`.

        Raises
        ------
        NotImplementedError
            If the method is called at the class level instead of an instance
            of `Parameterized`.

        Notes
        -----
        - The generated representation assumes the necessary imports are provided
        for evaluation with `eval`.

        Examples
        --------
        >>> import param
        >>> class MyClass(param.Parameterized):
        ...     a = param.Number(default=10)
        ...     b = param.String(default="hello")
        >>> instance = MyClass(a=20)

        Pretty-print the instance:

        >>> instance.param.pprint()
        'MyClass(a=20)'

        Use eval to create an instance:

        >>> eval(instance.param.pprint())
        MyClass(a=20, b='hello', name='MyClass00004')
        """
        self = self_.self_or_cls
        if not isinstance(self, Parameterized):
            raise NotImplementedError('pprint is not implemented at the class level')
        # Wrapping the staticmethod _pprint with partial to pass `self` as the `_recursive_repr`
        # decorator expects `self`` to be the pprinted object (not `self_`).
        return partial(self_._pprint, self, imports=imports, prefix=prefix,
                       unknown_value=unknown_value, qualify=qualify, separator=separator)()

    @staticmethod
    @_recursive_repr()
    def _pprint(self, imports=None, prefix=" ", unknown_value='<?>',
               qualify=False, separator=""):
        if imports is None:
            imports = [] # would have been simpler to use a set from the start
        imports[:] = list(set(imports))

        # Generate import statement
        mod = self.__module__
        bits = mod.split('.')
        imports.append("import %s"%mod)
        imports.append("import %s"%bits[0])

        changed_params = self.param.values(onlychanged=script_repr_suppress_defaults)
        values = self.param.values()
        spec = getfullargspec(type(self).__init__)
        if 'self' not in spec.args or spec.args[0] != 'self':
            raise KeyError(f"'{type(self).__name__}.__init__.__signature__' must contain 'self' as its first Parameter.")
        args = spec.args[1:]

        if spec.defaults is not None:
            posargs = spec.args[:-len(spec.defaults)]
            kwargs = dict(zip(spec.args[-len(spec.defaults):], spec.defaults))
        else:
            posargs, kwargs = args, []

        parameters = self.param.objects('existing')
        ordering = sorted(
            sorted(changed_params), # alphanumeric tie-breaker
            key=lambda k: (- float('inf')  # No precedence is lowest possible precendence
                           if parameters[k].precedence is None else
                           parameters[k].precedence))

        arglist, keywords, processed = [], [], []
        for k in args + ordering:
            if k in processed: continue

            # Suppresses automatically generated names.
            if k == 'name' and (values[k] is not None
                                and re.match('^'+self.__class__.__name__+'[0-9]+$', values[k])):
                continue

            value = pprint(values[k], imports, prefix=prefix,settings=[],
                           unknown_value=unknown_value,
                           qualify=qualify) if k in values else None

            if value is None:
                if unknown_value is False:
                    raise Exception(f"{self.name}: unknown value of {k!r}")
                elif unknown_value is None:
                    # i.e. suppress repr
                    continue
                else:
                    value = unknown_value

            # Explicit kwarg (unchanged, known value)
            if (k in kwargs) and (k in values) and kwargs[k] == values[k]: continue

            if k in posargs:
                # value will be unknown_value unless k is a parameter
                arglist.append(value)
            elif (k in kwargs or
                  (hasattr(spec, 'varkw') and (spec.varkw is not None)) or
                  (hasattr(spec, 'keywords') and (spec.keywords is not None))):
                # Explicit modified keywords or parameters in
                # precendence order (if **kwargs present)
                keywords.append(f'{k}={value}')

            processed.append(k)

        qualifier = mod + '.'  if qualify else ''
        arguments = arglist + keywords + (['**%s' % spec.varargs] if spec.varargs else [])
        return qualifier + '{}({})'.format(self.__class__.__name__,  (','+separator+prefix).join(arguments))


class ParameterizedMetaclass(type):
    """
    The metaclass of Parameterized (and all its descendents).

    The metaclass overrides type.__setattr__ to allow us to set
    Parameter values on classes without overwriting the attribute
    descriptor.  That is, for a Parameterized class of type X with a
    Parameter y, the user can type X.y=3, which sets the default value
    of Parameter y to be 3, rather than overwriting y with the
    constant value 3 (and thereby losing all other info about that
    Parameter, such as the doc string, bounds, etc.).

    The __init__ method is used when defining a Parameterized class,
    usually when the module where that class is located is imported
    for the first time.  That is, the __init__ in this metaclass
    initializes the *class* object, while the __init__ method defined
    in each Parameterized class is called for each new instance of
    that class.

    Additionally, a class can declare itself abstract by having an
    attribute __abstract set to True. The 'abstract' attribute can be
    used to find out if a class is abstract or not.
    """

    def __init__(mcs, name, bases, dict_):
        """
        Initialize the class object (not an instance of the class, but
        the class itself).

        Initializes all the Parameters by looking up appropriate
        default values (see __param_inheritance()) and setting
        attrib_names (see _set_names()).
        """
        type.__init__(mcs, name, bases, dict_)

        # Compute which parameters explicitly do not support references
        # This can be removed when Parameter.allow_refs=True by default.
        explicit_no_refs = set()
        for base in bases:
            if issubclass(base, Parameterized):
                explicit_no_refs |= set(base._param__private.explicit_no_refs)

        _param__private = _ClassPrivate(explicit_no_refs=list(explicit_no_refs))
        mcs._param__private = _param__private
        mcs.__set_name(name, dict_)
        mcs._param__parameters = Parameters(mcs)

        # All objects (with their names) of type Parameter that are
        # defined in this class
        parameters = [(n, o) for (n, o) in dict_.items()
                      if isinstance(o, Parameter)]

        for param_name,param in parameters:
            mcs._initialize_parameter(param_name, param)

        # retrieve depends info from methods and store more conveniently
        dependers = [(n, m, m._dinfo) for (n, m) in dict_.items()
                     if hasattr(m, '_dinfo')]

        # Resolve dependencies of current class
        _watch = []
        for name, method, dinfo in dependers:
            watch = dinfo.get('watch', False)
            on_init = dinfo.get('on_init', False)
            minfo = MInfo(cls=mcs, inst=None, name=name,
                          method=method)
            deps, dynamic_deps = _params_depended_on(minfo, dynamic=False)
            if watch:
                _watch.append((name, watch == 'queued', on_init, deps, dynamic_deps))

        # Resolve dependencies in class hierarchy
        _inherited = []
        for cls in classlist(mcs)[:-1][::-1]:
            if not hasattr(cls, '_param__parameters'):
                continue
            for dep in cls.param._depends['watch']:
                method = getattr(mcs, dep[0], None)
                dinfo = getattr(method, '_dinfo', {'watch': False})
                if (not any(dep[0] == w[0] for w in _watch+_inherited)
                    and dinfo.get('watch')):
                    _inherited.append(dep)

        mcs.param._depends = {'watch': _inherited+_watch}

        if docstring_signature:
            mcs.__class_docstring()

    def __set_name(mcs, name, dict_):
        """
        Give Parameterized classes a useful 'name' attribute that is by
        default the class name, unless a class in the hierarchy has defined
        a `name` String Parameter with a defined `default` value, in which case
        that value is used to set the class name.
        """
        name_param = dict_.get("name", None)
        if name_param is not None:
            if type(name_param) is not String:
                raise TypeError(
                    f"Parameterized class {name!r} cannot override "
                    f"the 'name' Parameter with type {type(name_param)}. "
                    "Overriding 'name' is only allowed with a 'String' Parameter."
                )
            if name_param.default:
                mcs.name = name_param.default
                mcs._param__private.renamed = True
            else:
                mcs.name = name
        else:
            classes = classlist(mcs)[::-1]
            found_renamed = False
            for c in classes:
                if hasattr(c, '_param__private') and c._param__private.renamed:
                    found_renamed = True
                    break
            if not found_renamed:
                mcs.name = name

    def __class_docstring(mcs):
        """
        Customize the class docstring with a Parameter table if
        `docstring_describe_params` and the `param_pager` is available.
        """
        if not docstring_describe_params or not param_pager:
            return
        class_docstr = mcs.__doc__ if mcs.__doc__ else ''
        description = param_pager(mcs)
        mcs.__doc__ = class_docstr + '\n' + description

    def _initialize_parameter(mcs, param_name, param):
        # A Parameter has no way to find out the name a
        # Parameterized class has for it
        param._set_names(param_name)
        mcs.__param_inheritance(param_name, param)

    # Should use the official Python 2.6+ abstract base classes; see
    # https://github.com/holoviz/param/issues/84
    def __is_abstract(mcs):
        """
        Return True if the class has an attribute __abstract set to True.
        Subclasses will return False unless they themselves have
        __abstract set to true.  This mechanism allows a class to
        declare itself to be abstract (e.g. to avoid it being offered
        as an option in a GUI), without the "abstract" property being
        inherited by its subclasses (at least one of which is
        presumably not abstract).
        """
        # Can't just do ".__abstract", because that is mangled to
        # _ParameterizedMetaclass__abstract before running, but
        # the actual class object will have an attribute
        # _ClassName__abstract.  So, we have to mangle it ourselves at
        # runtime. Mangling follows description in
        # https://docs.python.org/2/tutorial/classes.html#private-variables-and-class-local-references
        try:
            return getattr(mcs,'_%s__abstract'%mcs.__name__.lstrip("_"))
        except AttributeError:
            return False

    def __get_signature(mcs):
        """
        For classes with a constructor signature that matches the default
        Parameterized.__init__ signature (i.e. ``__init__(self, **params)``)
        this method will generate a new signature that expands the
        parameters. If the signature differs from the default the
        custom signature is returned.
        """
        if mcs._param__private.signature:
            return mcs._param__private.signature
        # allowed_signature must be the signature of Parameterized.__init__
        # Inspecting `mcs.__init__` instead of `mcs` to avoid a recursion error
        if inspect.signature(mcs.__init__) != DEFAULT_SIGNATURE:
            return None
        processed_kws, keyword_groups = set(), []
        for cls in reversed(mcs.mro()):
            keyword_group = []
            for k, v in sorted(cls.__dict__.items()):
                if isinstance(v, Parameter) and k not in processed_kws and not v.readonly:
                    keyword_group.append(k)
                    processed_kws.add(k)
            keyword_groups.append(keyword_group)

        keywords = [el for grp in reversed(keyword_groups) for el in grp]
        mcs._param__private.signature = signature = inspect.Signature([
            inspect.Parameter(k, inspect.Parameter.KEYWORD_ONLY)
            for k in keywords
        ])
        return signature

    __signature__ = property(__get_signature)

    abstract = property(__is_abstract)

    def _get_param(mcs):
        return mcs._param__parameters

    param = property(_get_param)

    def __setattr__(mcs, attribute_name, value):
        """Set an attribute, supporting special behavior for Parameters.

        If the attribute being set corresponds to a Parameter descriptor and the
        new value is not a Parameter, the descriptor's `__set__` method is invoked
        with the provided value. This ensures proper handling of Parameter values.

        In all other cases, the attribute is set normally. If the new value is a
        Parameter, the method ensures that the value is inherited correctly from
        Parameterized superclasses as described in `__param_inheritance()`.

        Parameters
        ----------
        attribute_name : str
            The name of the attribute to set.
        value: Any
            The value to assign to the attribute.
        """
        # Find out if there's a Parameter called attribute_name as a
        # class attribute of this class - if not, parameter is None.
        parameter,owning_class = mcs.get_param_descriptor(attribute_name)

        if parameter and not isinstance(value,Parameter):
            if owning_class != mcs:
                parameter = copy.copy(parameter)
                parameter.owner = mcs
                type.__setattr__(mcs,attribute_name,parameter)
            mcs.__dict__[attribute_name].__set__(None,value)

        else:
            type.__setattr__(mcs,attribute_name,value)

            if isinstance(value,Parameter):
                mcs.__param_inheritance(attribute_name,value)

    def __param_inheritance(mcs, param_name, param):
        """
        Look for Parameter values in superclasses of this
        Parameterized class.

        Ordinarily, when a Python object is instantiated, attributes
        not given values in the constructor will inherit the value
        given in the object's class, or in its superclasses.  For
        Parameters owned by Parameterized classes, we have implemented
        an additional level of default lookup, should this ordinary
        lookup return only `Undefined`.

        In such a case, i.e. when no non-`Undefined` value was found for a
        Parameter by the usual inheritance mechanisms, we explicitly
        look for Parameters with the same name in superclasses of this
        Parameterized class, and use the first such value that we
        find.

        The goal is to be able to set the default value (or other
        slots) of a Parameter within a Parameterized class, just as we
        can set values for non-Parameter objects in Parameterized
        classes, and have the values inherited through the
        Parameterized hierarchy as usual.

        Note that instantiate is handled differently: if there is a
        parameter with the same name in one of the superclasses with
        instantiate set to True, this parameter will inherit
        instantiate=True.
        """
        # get all relevant slots (i.e. slots defined in all
        # superclasses of this parameter)
        p_type = type(param)
        slots = dict.fromkeys(p_type._all_slots_)

        # note for some eventual future: python 3.6+ descriptors grew
        # __set_name__, which could replace this and _set_names
        setattr(param, 'owner', mcs)
        del slots['owner']

        # backwards compatibility (see Composite parameter)
        if 'objtype' in slots:
            setattr(param, 'objtype', mcs)
            del slots['objtype']

        supers = classlist(mcs)[::-1]

        # Explicitly inherit instantiate from super class and
        # check if type has changed to a more specific or different
        # Parameter type, requiring extra validation
        type_change = False
        for superclass in supers:
            super_param = superclass.__dict__.get(param_name)
            if not isinstance(super_param, Parameter):
                continue
            if super_param.instantiate is True:
                param.instantiate = True
            super_type = type(super_param)
            if not issubclass(super_type, p_type):
                type_change = True
        del slots['instantiate']

        callables, slot_values = {}, {}
        slot_overridden = False
        for slot in slots.keys():
            # Search up the hierarchy until param.slot (which has to
            # be obtained using getattr(param,slot)) is not Undefined,
            # is a new value (using identity) or we run out of classes
            # to search.
            for scls in supers:
                # Class may not define parameter or slot might not be
                # there because could be a more general type of Parameter
                new_param = scls.__dict__.get(param_name)
                if new_param is None or not hasattr(new_param, slot):
                    continue

                new_value = getattr(new_param, slot)
                old_value = slot_values.get(slot, Undefined)
                if new_value is Undefined:
                    continue
                elif new_value is old_value:
                    continue
                elif old_value is Undefined:
                    slot_values[slot] = new_value
                    # If we already know we have to re-validate abort
                    # early to avoid costly lookups
                    if slot_overridden or type_change:
                        break
                else:
                    if slot not in param._non_validated_slots:
                        slot_overridden = True
                    break

            if slot_values.get(slot, Undefined) is Undefined:
                try:
                    default_val = param._slot_defaults[slot]
                except KeyError as e:
                    raise KeyError(
                        f'Slot {slot!r} of parameter {param_name!r} has no '
                        'default value defined in `_slot_defaults`'
                    ) from e
                if callable(default_val):
                    callables[slot] = default_val
                else:
                    slot_values[slot] = default_val
            elif slot == 'allow_refs':
                # Track Parameters that explicitly declared no refs
                explicit_no_refs = mcs._param__private.explicit_no_refs
                if param.allow_refs is False:
                    explicit_no_refs.append(param.name)
                elif param.allow_refs is True and param.name in explicit_no_refs:
                    explicit_no_refs.remove(param.name)

        # Now set the actual slot values
        for slot, value in slot_values.items():
            setattr(param, slot, value)

            # Avoid crosstalk between mutable slot values in different Parameter objects
            if slot != "default":
                v = getattr(param, slot)
                if _is_mutable_container(v):
                    setattr(param, slot, copy.copy(v))

        # Once all the static slots have been filled in, fill in the dynamic ones
        # (which are only allowed to use static values or results are undefined)
        for slot, fn in callables.items():
            setattr(param, slot, fn(param))

        # Once all the slot values have been set, call _update_state for Parameters
        # that need updates to make sure they're set up correctly after inheritance.
        param._update_state()

        # If the type has changed to a more specific or different type
        # or a slot value has been changed validate the default again.

        # Hack: Had to disable re-validation of None values because the
        # automatic appending of an unknown value on Selector opens a whole
        # rabbit hole in regard to the validation.
        if type_change or slot_overridden and param.default is not None:
            try:
                param._validate(param.default)
            # Param has no base validation exception class. Param Parameters raise
            # ValueError, TypeError, OSError exceptions but external Parameters
            # might raise other types of error, so we catch them all.
            except Exception as e:
                msg = f'{_validate_error_prefix(param)} failed to validate its ' \
                      'default value on class creation. '
                parents = ', '.join(klass.__name__ for klass in mcs.__mro__[1:-2])
                if not type_change and slot_overridden:
                    msg += (
                        f'The Parameter is defined with attributes which when '
                        'combined with attributes inherited from its parent '
                        f'classes ({parents}) make it invalid. '
                        'Please fix the Parameter attributes.'
                    )
                elif type_change and not slot_overridden:
                    msg += (
                        f'The Parameter type changed between class {mcs.__name__!r} '
                        f'and one of its parent classes ({parents}) which '
                        f'made it invalid. Please fix the Parameter type.'
                    )
                else:
                    # type_change and slot_overriden is not possible as when
                    # the type changes checking the slots is aborted for
                    # performance reasons.
                    pass
                msg += f'\nValidation failed with:\n{e}'
                raise RuntimeError(msg) from e

    def get_param_descriptor(mcs,param_name):
        """
        Goes up the class hierarchy (starting from the current class)
        looking for a Parameter class attribute param_name. As soon as
        one is found as a class attribute, that Parameter is returned
        along with the class in which it is declared.
        """
        classes = classlist(mcs)
        for c in classes[::-1]:
            attribute = c.__dict__.get(param_name)
            if isinstance(attribute,Parameter):
                return attribute,c
        return None,None



# Whether script_repr should avoid reporting the values of parameters
# that are just inheriting their values from the class defaults.
# Because deepcopying creates a new object, cannot detect such
# inheritance when instantiate = True, so such values will be printed
# even if they are just being copied from the default.
script_repr_suppress_defaults=True


def script_repr(
    val: 'Parameterized',
    imports: Optional[list[str]] = None,
    prefix: str = "\n    ",
    settings: list[Any] = [],
    qualify: bool = True,
    unknown_value: Optional[Any] = None,
    separator: str = "\n",
    show_imports: bool = True,
) -> str:
    r"""
    Generate a nearly runnable Python script representation of a Parameterized object.

    The `script_repr` function generates a string representation of a
    `Parameterized` object, focusing on its parameter state. The output is
    intended to serve as a starting point for creating a Python script that,
    after minimal edits, can recreate an object with a similar parameter
    configuration. It captures only the state of the object's parameters, not
    its internal (non-parameter) attributes.

    Parameters
    ----------
    val : Parameterized
        The `Parameterized` object to be represented.
    imports : list of str, optional
        A list of import statements to include in the output. If not provided,
        the function will populate this list based on the required modules.
    prefix : str, optional
        A string prefix added to each line of the representation for
        indentation. Default is `"\n    "`.
    settings : list of Any, optional
        A list of settings affecting the formatting of the representation.
        Default is an empty list.
    qualify : bool, optional
        Whether to include fully qualified names (e.g., `module.Class`).
        Default is `True`.
    unknown_value : Any, optional
        The value to use for parameters or attributes with unknown values.
        Default is `None`.
    separator : str, optional
        The string used to separate elements in the representation. Default is
        `"\n"`.
    show_imports : bool, optional
        Whether to include import statements in the output. Default is `True`.

    Returns
    -------
    str
        A string representation of the object, suitable for use in a Python
        script.

    Notes
    -----
    - The output script is designed to be a good starting point for
      recreating the parameter state of the object. However, it may require
      manual edits to ensure full compatibility or to recreate complex states.
    - The `imports` list may not include all modules required for parameter
      values, focusing primarily on the modules needed for the `Parameterized`
      object itself.

    Documentation
    -------------
    See https://param.holoviz.org/user_guide/Serialization_and_Persistence.html#script-repr.

    Examples
    --------
    Create a Python script representation of a Parameterized object:

    >>> import param
    >>> class MyClass(param.Parameterized):
    ...     a = param.Number(default=10, doc="A numeric parameter.")
    ...     b = param.String(default="hello", doc="A string parameter.")
    ...
    >>> instance = MyClass(a=20, b="world")
    >>> print(param.script_repr(instance))
    import __main__

    __main__.MyClass(a=20,

            b='world')
    """
    if imports is None:
        imports = []

    rep = pprint(val, imports, prefix, settings, unknown_value,
                 qualify, separator)

    imports = list(set(imports))
    imports_str = ("\n".join(imports) + "\n\n") if show_imports else ""

    return imports_str + rep


# PARAM2_DEPRECATION: Remove entirely unused settings argument
def pprint(val,imports=None, prefix="\n    ", settings=[],
           unknown_value='<?>', qualify=False, separator=''):
    """
    Pretty printed representation of a parameterized
    object that may be evaluated with eval.

    Similar to repr except introspection of the constructor (__init__)
    ensures a valid and succinct representation is generated.

    Only parameters are represented (whether specified as standard,
    positional, or keyword arguments). Parameters specified as
    positional arguments are always shown, followed by modified
    parameters specified as keyword arguments, sorted by precedence.

    unknown_value determines what to do where a representation cannot be
    generated for something required to recreate the object. Such things
    include non-parameter positional and keyword arguments, and certain
    values of parameters (e.g. some random state objects).

    Supplying an unknown_value of None causes unrepresentable things
    to be silently ignored. If unknown_value is a string, that
    string will appear in place of any unrepresentable things. If
    unknown_value is False, an Exception will be raised if an
    unrepresentable value is encountered.

    If supplied, imports should be a list, and it will be populated
    with the set of imports required for the object and all of its
    parameter values.

    If qualify is True, the class's path will be included (e.g. "a.b.C()"),
    otherwise only the class will appear ("C()").

    Parameters will be separated by a comma only by default, but the
    separator parameter allows an additional separator to be supplied
    (e.g. a newline could be supplied to have each Parameter appear on a
    separate line).

    Instances of types that require special handling can use the
    script_repr_reg dictionary. Using the type as a key, add a
    function that returns a suitable representation of instances of
    that type, and adds the required import statement. The repr of a
    parameter can be suppressed by returning None from the appropriate
    hook in script_repr_reg.
    """
    if imports is None:
        imports = []

    if isinstance(val,type):
        rep = type_script_repr(val,imports,prefix,settings)

    elif type(val) in script_repr_reg:
        rep = script_repr_reg[type(val)](val,imports,prefix,settings)

    elif isinstance(val, _no_script_repr):
        rep = None

    elif isinstance(val, Parameterized) or (type(val) is type and issubclass(val, Parameterized)):
        rep=val.param.pprint(imports=imports, prefix=prefix+"    ",
                        qualify=qualify, unknown_value=unknown_value,
                        separator=separator)
    else:
        rep=repr(val)

    return rep


# Registry for special handling for certain types in script_repr and pprint
script_repr_reg = {}


# currently only handles list and tuple
def container_script_repr(container,imports,prefix,settings):
    result=[]
    for i in container:
        result.append(pprint(i,imports,prefix,settings))

    ## (hack to get container brackets)
    if isinstance(container,list):
        d1,d2='[',']'
    elif isinstance(container,tuple):
        d1,d2='(',')'
    else:
        raise NotImplementedError
    rep=d1+','.join(result)+d2

    # no imports to add for built-in types

    return rep


@gen_types
def _no_script_repr():
    # Suppress scriptrepr for objects not yet having a useful string representation
    if random := sys.modules.get("random"):
        yield random.Random
    if npr := sys.modules.get("numpy.random"):
        yield npr.RandomState


def function_script_repr(fn,imports,prefix,settings):
    name = fn.__name__
    module = fn.__module__
    imports.append('import %s'%module)
    return module+'.'+name

def type_script_repr(type_,imports,prefix,settings):
    module = type_.__module__
    if module!='__builtin__':
        imports.append('import %s'%module)
    return module+'.'+type_.__name__

script_repr_reg[list] = container_script_repr
script_repr_reg[tuple] = container_script_repr
script_repr_reg[FunctionType] = function_script_repr


#: If not None, the value of this Parameter will be called (using '()')
#: before every call to __db_print, and is expected to evaluate to a
#: string that is suitable for prefixing messages and warnings (such
#: as some indicator of the global state).
dbprint_prefix=None


def truncate(str_, maxlen = 30):
    """Return HTML-safe truncated version of given string."""
    import html
    rep = (str_[:(maxlen-2)] + '..') if (len(str_) > (maxlen-2)) else str_
    return html.escape(rep)


def _get_param_repr(key, val, p, vallen=30, doclen=40):
    """HTML representation for a single Parameter object and its value."""
    import html
    if isinstance(val, Parameterized) or (type(val) is type and issubclass(val, Parameterized)):
        value = val.param._repr_html_(open=False)
    elif hasattr(val, "_repr_html_"):
        value = val._repr_html_()
    else:
        value = truncate(repr(val), vallen)

    if hasattr(p, 'bounds'):
        if p.bounds is None:
            range_ = ''
        elif hasattr(p,'inclusive_bounds'):
            # Numeric bounds use ( and [ to indicate exclusive and inclusive
            bl,bu = p.bounds
            il,iu = p.inclusive_bounds

            lb = '' if bl is None else ('>=' if il else '>') + str(bl)
            ub = '' if bu is None else ('<=' if iu else '<') + str(bu)
            range_ = lb + (', ' if lb and bu else '') + ub
        else:
            range_ = repr(p.bounds)
    elif hasattr(p, 'objects') and p.objects:
        range_ = ', '.join(list(map(repr, p.objects)))
    elif hasattr(p, 'class_'):
        if isinstance(p.class_, tuple):
            range_ = ' | '.join(kls.__name__ for kls in p.class_)
        else:
            range_ = p.class_.__name__
    elif hasattr(p, 'regex') and p.regex is not None:
        range_ = f'regex({p.regex})'
    else:
        range_ = ''

    if p.readonly:
        range_ = ' '.join(s for s in ['<i>read-only</i>', range_] if s)
    elif p.constant:
        range_ = ' '.join(s for s in ['<i>constant</i>', range_] if s)

    if getattr(p, 'allow_None', False):
        range_ = ' '.join(s for s in ['<i>nullable</i>', range_] if s)

    tooltip = f' class="param-doc-tooltip" data-tooltip="{html.escape(p.doc.strip())}"' if p.doc else ''

    return (
        f'<tr>'
        f'  <td><p style="margin-bottom: 0px;"{tooltip}>{key}</p></td>'
        f'  <td style="max-width: 200px; text-align:left;">{value}</td>'
        f'  <td style="text-align:left;">{p.__class__.__name__}</td>'
        f'  <td style="max-width: 300px;">{range_}</td>'
        f'</tr>\n'
    )


def _parameterized_repr_html(p, open):
    """HTML representation for a Parameterized object."""
    if isinstance(p, Parameterized):
        cls = p.__class__
        title = cls.name + "()"
        value_field = 'Value'
    else:
        cls = p
        title = cls.name
        value_field = 'Default'

    tooltip_css = """
.param-doc-tooltip{
  position: relative;
  cursor: help;
}
.param-doc-tooltip:hover:after{
  content: attr(data-tooltip);
  background-color: black;
  color: #fff;
  border-radius: 3px;
  padding: 10px;
  position: absolute;
  z-index: 1;
  top: -5px;
  left: 100%;
  margin-left: 10px;
  min-width: 250px;
}
.param-doc-tooltip:hover:before {
  content: "";
  position: absolute;
  top: 50%;
  left: 100%;
  margin-top: -5px;
  border-width: 5px;
  border-style: solid;
  border-color: transparent black transparent transparent;
}
"""
    openstr = " open" if open else ""
    param_values = p.param.values().items()
    contents = "".join(_get_param_repr(key, val, p.param[key])
                       for key, val in param_values)
    return (
        f'<style>{tooltip_css}</style>\n'
        f'<details {openstr}>\n'
        ' <summary style="display:list-item; outline:none;">\n'
        f'  <tt>{title}</tt>\n'
        ' </summary>\n'
        ' <div style="padding-left:10px; padding-bottom:5px;">\n'
        '  <table style="max-width:100%; border:1px solid #AAAAAA;">\n'
        f'   <tr><th style="text-align:left;">Name</th><th style="text-align:left;">{value_field}</th><th style="text-align:left;">Type</th><th>Range</th></tr>\n'
        f'{contents}\n'
        '  </table>\n </div>\n</details>\n'
    )

# _ClassPrivate and _InstancePrivate are the private namespaces of Parameterized
# classes and instance respectively, stored on the `_param__private` attribute.
# They are implemented with slots for performance reasons.

class _ClassPrivate:
    """
    parameters_state: dict
        Dict holding some transient states
    disable_instance_params: bool
        Whether to disable instance parameters
    renamed: bool
        Whethe the class has been renamed by a super class
    params: dict
        Dict of parameter_name:parameter.
    """

    __slots__ = [
        'parameters_state',
        'disable_instance_params',
        'renamed',
        'params',
        'initialized',
        'signature',
        'explicit_no_refs',
    ]

    def __init__(
        self,
        parameters_state=None,
        disable_instance_params=False,
        explicit_no_refs=None,
        renamed=False,
        params=None,
    ):
        if parameters_state is None:
            parameters_state = {
                "BATCH_WATCH": False, # If true, Event and watcher objects are queued.
                "TRIGGER": False,
                "events": [], # Queue of batched events
                "watchers": [] # Queue of batched watchers
            }
        self.parameters_state = parameters_state
        self.disable_instance_params = disable_instance_params
        self.renamed = renamed
        self.params = {} if params is None else params
        self.initialized = False
        self.signature = None
        self.explicit_no_refs = [] if explicit_no_refs is None else explicit_no_refs

    def __getstate__(self):
        return {slot: getattr(self, slot) for slot in self.__slots__}

    def __setstate__(self, state):
        for k, v in state.items():
            setattr(self, k, v)


class _InstancePrivate:
    """
    initialized: bool
        Flag that can be tested to see if e.g. constant Parameters can still be set
    parameters_state: dict
        Dict holding some transient states
    dynamic_watchers: defaultdict
        Dynamic watchers
    ref_watchers: list[Watcher]
        Watchers used for internal references
    params: dict
        Dict of parameter_name:parameter
    refs: dict
        Dict of parameter name:reference
    watchers: dict
        Dict of dict:
            parameter_name:
                parameter_attribute (e.g. 'value'): list of `Watcher`s
    values: dict
        Dict of parameter name: value.
    """

    __slots__ = [
        'initialized',
        'parameters_state',
        'dynamic_watchers',
        'params',
        'async_refs',
        'refs',
        'ref_watchers',
        'syncing',
        'watchers',
        'values',
        'explicit_no_refs',
    ]

    def __init__(
        self,
        initialized=False,
        parameters_state=None,
        dynamic_watchers=None,
        refs=None,
        params=None,
        watchers=None,
        values=None,
        explicit_no_refs=None
    ):
        self.initialized = initialized
        self.explicit_no_refs = [] if explicit_no_refs is None else explicit_no_refs
        self.syncing = set()
        if parameters_state is None:
            parameters_state = {
                "BATCH_WATCH": False, # If true, Event and watcher objects are queued.
                "TRIGGER": False,
                "events": [], # Queue of batched events
                "watchers": [] # Queue of batched watchers
            }
        self.ref_watchers = []
        self.async_refs = {}
        self.parameters_state = parameters_state
        self.dynamic_watchers = defaultdict(list) if dynamic_watchers is None else dynamic_watchers
        self.params = {} if params is None else params
        self.refs = {} if refs is None else refs
        self.watchers = {} if watchers is None else watchers
        self.values = {} if values is None else values

    def __getstate__(self):
        return {slot: getattr(self, slot) for slot in self.__slots__}

    def __setstate__(self, state):
        for k, v in state.items():
            setattr(self, k, v)


class Parameterized(metaclass=ParameterizedMetaclass):
    """
    A base class for creating Parameterized objects.

    The `Parameterized` base class enables two main use cases:
    - Defining rich and run-time validated class and instance attributes,
    called Parameters.
    - Watching Parameters for changes and reacting through callbacks.

    This makes it well-suited for robust, maintainable code bases and
    particularly useful in interactive applications requiring reactive behavior.

    Attributes
    ----------
    name : str
        Class/instance name.
    param

    Documentation
    -------------
    https://param.holoviz.org/user_guide/Parameters.html.

    Examples
    --------
    Defining a class with two Parameters and a callback run on changes
    to `my_number`.

    >>> import param
    >>> class MyClass(param.Parameterized):
    ...     my_number = param.Number(default=1, bounds=(0, 10), doc='A numeric value')
    ...     my_list = param.List(default=[1, 2, 3], item_type=int, doc='A list of integers')
    ...
    ...     @param.depends('my_number', watch=True)
    ...     def callback(self):
    ...         print(f'my_number new value: {self.my_number}')

    Parameters are available as class attributes:

    >>> MyClass.my_number
    1

    >>> obj = MyClass(my_number=2)

    Constructor arguments override default values and default Parameter values
    are set unless overridden:

    >>> obj.my_number
    2
    >>> obj.my_list
    [1, 2, 3]

    Parameter values are dynamically validated:

    >>> obj.my_number = 5  # Valid update within bounds.

    Attempting to set an invalid value raises an error:

    >>> try:
    >>>     obj.my_number = 15
    >>> except Exception as e:
    >>>     print(repr(e))
    ValueError: Number parameter 'MyClass.my_number' must be at most 10, not 15.

    Updating `my_number` executes the callback method:

    >>> obj.my_number = 7
    my_number new value: 7
    """

    name = String(default=None, constant=True, doc="""
        String identifier for this object.
        Default is the object's class name plus a unique integer""")

    def __init__(self, **params):
        """
        Initialize a `Parameterized` instance with optional Parameter values.

        Optional Parameter values must be supplied as keyword arguments
        (`param_name=value`), overriding their default values for this one
        instance. Any parameters not explicitly set will retain their defined
        default values.

        If no `name` parameter is provided, the instance's `name` attribute will
        default to an identifier string composed of the class name followed by
        an incremental 5-digit number.

        Parameters
        ----------
        **params
            Optional keyword arguments mapping Parameter names to values.

        Raises
        ------
        TypeError
            If one of the keywords of `params` is not a Parameter name.

        Examples
        --------
        >>> import param
        >>> class MyClass(param.Parameterized):
        ...     value = param.Number(default=10, bounds=(0, 20))
        >>> obj = MyClass(value=15)

        The `value` parameter is set to 15 for this instance, overriding the default.
        """
        global object_count

        # Setting a Parameter value in an __init__ block before calling
        # Parameterized.__init__ (via super() generally) already sets the
        # _InstancePrivate namespace over the _ClassPrivate namespace
        # (see Parameter.__set__) so we shouldn't override it here.
        if not isinstance(self._param__private, _InstancePrivate):
            self._param__private = _InstancePrivate(
                explicit_no_refs=type(self)._param__private.explicit_no_refs
            )

        # Skip generating a custom instance name when a class in the hierarchy
        # has overriden the default of the `name` Parameter.
        if self.param.name.default == self.__class__.__name__:
            self.param._generate_name()
        refs, deps = self.param._setup_params(**params)
        object_count += 1

        self._param__private.initialized = True

        self.param._setup_refs(deps)
        self.param._update_deps(init=True)
        self._param__private.refs = refs

    @property
    def param(self) -> Parameters:
        """
        The `.param` namespace for `Parameterized` classes and instances.

        This namespace provides access to powerful methods and properties for managing
        parameters in a `Parameterized` object. It includes utilities for adding parameters,
        updating parameters, debugging, serialization, logging, and more.

        User Guide
        ----------
        For more details on parameter objects and instances, see:
        https://param.holoviz.org/user_guide/Parameters.html#parameter-objects-and-instances

        Examples
        --------
        Basic usage of `.param` in a `Parameterized` class:

        >>> import param
        >>>
        >>> class MyClass(param.Parameterized):
        ...     value = param.Parameter()
        >>>
        >>> my_instance = MyClass(value=0)

        Access the `value` parameter of `my_instance`:

        >>> my_instance.param.value  # the Parameter instance

        Note that this is different from the current `value` of `my_instance`:

        >>> my_instance.value  # the current parameter value
        0

        """
        return Parameters(self.__class__, self=self)

    # 'Special' methods

    def __getstate__(self):
        """
        Save the object's state: return a dictionary that is a shallow
        copy of the object's __dict__ and that also includes the
        object's __slots__ (if it has any).
        """
        # Unclear why this is a copy and not simply state.update(self.__dict__)
        state = self.__dict__.copy()
        for slot in get_occupied_slots(self):
            state[slot] = getattr(self,slot)

        # Note that Parameterized object pickling assumes that
        # attributes to be saved are only in __dict__ or __slots__
        # (the standard Python places to store attributes, so that's a
        # reasonable assumption). (Additionally, class attributes that
        # are Parameters are also handled, even when they haven't been
        # instantiated - see PickleableClassAttributes.)

        return state

    def __setstate__(self, state):
        """
        Restore objects from the state dictionary to this object.

        During this process the object is considered uninitialized.
        """
        explicit_no_refs = type(self)._param__private.explicit_no_refs
        self._param__private = _InstancePrivate(explicit_no_refs=explicit_no_refs)
        self._param__private.initialized = False

        _param__private = state.get('_param__private', None)
        if _param__private is None:
            _param__private = _InstancePrivate(explicit_no_refs=explicit_no_refs)

        # When making a copy the internal watchers have to be
        # recreated and point to the new instance
        if _param__private.watchers:
            param_watchers = _param__private.watchers
            for p, attrs in param_watchers.items():
                for attr, watchers in attrs.items():
                    new_watchers = []
                    for watcher in watchers:
                        watcher_args = list(watcher)
                        if watcher.inst is not None:
                            watcher_args[0] = self
                        fn = watcher.fn
                        if hasattr(fn, '_watcher_name'):
                            watcher_args[2] = _m_caller(self, fn._watcher_name)
                        elif get_method_owner(fn) is watcher.inst:
                            watcher_args[2] = getattr(self, fn.__name__)
                        new_watchers.append(Watcher(*watcher_args))
                    param_watchers[p][attr] = new_watchers

        state.pop('param', None)

        for name,value in state.items():
            setattr(self,name,value)
        self._param__private.initialized = True

    @_recursive_repr()
    def __repr__(self):
        """
        Provide a nearly valid Python representation that could be used to recreate
        the item with its parameters, if executed in the appropriate environment.

        Returns 'classname(parameter1=x,parameter2=y,...)', listing
        all the parameters of this object.
        """
        try:
            settings = [f'{name}={val!r}'
                        for name, val in self.param.values().items()]
        except RuntimeError: # Handle recursion in parameter depth
            settings = []
        return self.__class__.__name__ + "(" + ", ".join(settings) + ")"

    def __str__(self):
        """Return a short representation of the name and class of this object."""
        return f"<{self.__class__.__name__} {self.name}>"


# As of Python 2.6+, a fn's **args no longer has to be a
# dictionary. This might allow us to use a decorator to simplify using
# ParamOverrides (if that does indeed make them simpler to use).
# http://docs.python.org/whatsnew/2.6.html
class ParamOverrides(dict):
    """
    A dictionary-like object that provides two-level lookup for parameter values.

    `ParamOverrides` allows overriding the parameters of a `ParameterizedFunction`
    or other `Parameterized` object. When a parameter is accessed, it first checks
    for the value in the supplied dictionary. If the value is not present, it falls
    back to the parameter's default value on the overridden object.

    This mechanism is used to combine explicit parameter values provided at
    runtime with the default parameter values defined on a `ParameterizedFunction`
    or `Parameterized` object.

    Documentation
    -------------
    See https://param.holoviz.org/user_guide/ParameterizedFunctions.html

    Examples
    --------
    Use `ParamOverrides` to combine runtime arguments with default parameters:

    >>> from param import Parameter, ParameterizedFunction, ParamOverrides
    >>> class multiply(ParameterizedFunction):
    ...    left  = Parameter(2, doc="Left-hand-side argument")
    ...    right = Parameter(4, doc="Right-hand-side argument")
    ...
    ...    def __call__(self, **params):
    ...        p = ParamOverrides(self, params)
    ...        return p.left * p.right
    >>> multiply()
    8
    >>> multiply(left=3, right=7)
    21
    """

    # NOTE: Attribute names of this object block parameters of the
    # same name, so all attributes of this object should have names
    # starting with an underscore (_).

    def __init__(
        self,
        overridden: Parameterized,
        dict_: dict[str, Any],
        allow_extra_keywords: bool=False
    ):
        """
        Initialize a `ParamOverrides` object.

        Parameters
        ----------
        overridden : Parameterized
            The object whose parameters are being overridden.
        dict_ : dict[str, Any]
            A dictionary containing parameter overrides. Keys must match
            parameter names on the overridden object unless
            `allow_extra_keywords` is True.
        allow_extra_keywords : bool, optional
            If `False`, all keys in `dict_` must correspond to parameter names
            on the overridden object. A warning is printed for any mismatched
            keys. If `True`, mismatched keys are stored in `_extra_keywords`
            and can be accessed using the `extra_keywords()` method. Default is
            `False`.
        """
        # This method should be fast because it's going to be
        # called a lot. This _might_ be faster (not tested):
        #  def __init__(self,overridden,**kw):
        #      ...
        #      dict.__init__(self,**kw)
        self._overridden = overridden
        dict.__init__(self,dict_)

        if allow_extra_keywords:
            self._extra_keywords=self._extract_extra_keywords(dict_)
        else:
            self._check_params(dict_)

    def extra_keywords(self) -> dict[str, Any]:
        """
        Retrieve extra keyword arguments not matching the overridden object's parameters.

        This method returns a dictionary containing key-value pairs from the
        originally supplied `dict_` that do not correspond to parameter names
        of the overridden object. These extra keywords are only available if
        `allow_extra_keywords` was set to `True` during the initialization of
        the `ParamOverrides` instance.

        Returns
        -------
        dict[str, Any]
            A dictionary of extra keyword arguments that were not recognized as
            parameters of the overridden object. If `allow_extra_keywords` was
            set to `False`, this method will return an empty dictionary.
        """
        return self._extra_keywords

    def param_keywords(self)->dict[str, Any]:
        """
        Retrieve parameters matching the overridden object's declared parameters.

        This method returns a dictionary containing key-value pairs from the
        originally supplied `dict_` whose keys correspond to parameters of the
        overridden object. It excludes any extra keywords that are not part of
        the object's declared parameters.

        Returns
        -------
        dict[str, Any]
            A dictionary of parameter names and their corresponding values,
            limited to those recognized as parameters of the overridden object.
        """
        return {key: self[key] for key in self if key not in self.extra_keywords()}

    def __missing__(self,name):
        # Return 'name' from the overridden object
        return getattr(self._overridden,name)

    def __repr__(self):
        # As dict.__repr__, but indicate the overridden object
        return dict.__repr__(self)+" overriding params from %s"%repr(self._overridden)

    def __getattr__(self,name):
        # Provide 'dot' access to entries in the dictionary.
        # (This __getattr__ method is called only if 'name' isn't an
        # attribute of self.)
        return self.__getitem__(name)

    def __setattr__(self,name,val):
        # Attributes whose name starts with _ are set on self (as
        # normal), but all other attributes are inserted into the
        # dictionary.
        if not name.startswith('_'):
            self.__setitem__(name,val)
        else:
            dict.__setattr__(self,name,val)

    def get(self, key: str, default: Any=None)->Any:
        """
        Retrieve the value for a given key, with a default if the key is not found.

        This method attempts to retrieve the value associated with the specified
        `key`. If the `key` is not present in the `ParamOverrides` object, the
        method returns the provided `default` value instead.

        Parameters
        ----------
        key : str
            The name of the parameter or key to look up.
        default : Any, optional
            The value to return if the specified `key` is not found. Default is `None`.

        Returns
        -------
        Any
            The value associated with the `key`, or the `default` value if the
            `key` is not found.
        """
        try:
            return self[key]
        except KeyError:
            return default

    def __contains__(self, key):
        return key in self.__dict__ or key in self._overridden.param

    def _check_params(self,params):
        """
        Print a warning if params contains something that is not a
        Parameter of the overridden object.
        """
        overridden_object_params = list(self._overridden.param)
        for item in params:
            if item not in overridden_object_params:
                self.param.warning("'%s' will be ignored (not a Parameter).",item)

    def _extract_extra_keywords(self,params):
        """
        Return any items in params that are not also
        parameters of the overridden object.
        """
        extra_keywords = {}
        overridden_object_params = list(self._overridden.param)
        for name, val in params.items():
            if name not in overridden_object_params:
                extra_keywords[name]=val
                # Could remove name from params (i.e. del params[name])
                # so that it's only available via extra_keywords()
        return extra_keywords


# Helper function required by ParameterizedFunction.__reduce__
def _new_parameterized(cls):
    return Parameterized.__new__(cls)

PF = TypeVar("PF", bound="ParameterizedFunction")

class ParameterizedFunction(Parameterized):
    """
    A callable object with parameterized arguments.

    The `ParameterizedFunction` class provides a mechanism to define callable objects
    with parameterized arguments. It extends the functionality of the `Parameterized`
    class, offering features such as argument validation, documentation, and dynamic
    parameter updates. Unlike standard classes, when a `ParameterizedFunction` is
    instantiated, it automatically calls its `__call__` method and returns the result,
    acting like a Python function.

    Features
    --------
    - Declarative parameterization: Arguments are defined as `Parameter` objects,
    enabling type validation, bounds checking, and documentation.
    - Dynamic updates: Changes to parameters can dynamically influence the
    function's behavior.

    Documentation
    -------------
    See https://param.holoviz.org/user_guide/ParameterizedFunctions.html

    Notes
    -----
    - Subclasses of `ParameterizedFunction` must implement the `__call__` method,
    which defines the primary functionality of the function.
    - The `instance` method can be used to obtain an object representation of the
    class without triggering the function's execution.

    Examples
    --------
    Define a subclass of `ParameterizedFunction`:

    >>> import param
    >>> class Scale(param.ParameterizedFunction):
    ...     multiplier = param.Number(default=2, bounds=(0, 10), doc="The multiplier value.")
    ...
    ...     def __call__(self, x):
    ...         return x * self.multiplier

    Call the function:

    >>> result = Scale(5)
    >>> result
    10

    Access the instance explicitly:

    >>> scale3 = Scale.instance(multiplier=3)
    >>> scale3.multiplier
    3
    >>> scale3(5)
    15

    Customize parameters dynamically:

    >>> scale3.multiplier = 4
    >>> scale3(5)
    20
    """

    __abstract = True

    def __str__(self):
        return self.__class__.__name__+"()"

    @bothmethod
    def instance(self_or_cls: Union[Type[PF], PF],**params)->PF:
        """
        Create and return an instance of this class.

        This method returns an instance of the `ParameterizedFunction` class,
        copying parameter values from any existing instance provided or initializing
        them with the specified `params`.

        This method is useful for obtaining a persistent object representation of
        a `ParameterizedFunction` without triggering its execution (`__call__`).

        Parameters
        ----------
        **params : dict
            Parameter values to initialize the instance with. If an existing instance
            is used, its parameters are copied and updated with the provided values.

        Returns
        -------
        ParameterizedFunction
            An instance of the class with the specified or inherited parameters.

        Documentation
        -------------
        See https://param.holoviz.org/user_guide/ParameterizedFunctions.html

        Examples
        --------
        Create an instance with default parameters:

        >>> import param
        >>> class Scale(param.ParameterizedFunction):
        ...     multiplier = param.Number(default=2, bounds=(0, 10), doc="The multiplier value.")
        ...
        >>> instance = Scale.instance()
        >>> instance.multiplier
        2

        Use the instance:

        >>> instance(5)
        10
        """
        if isinstance (self_or_cls,ParameterizedMetaclass):
            cls = self_or_cls
        else:
            p = params
            params = self_or_cls.param.values()
            params.update(p)
            params.pop('name')
            cls = self_or_cls.__class__

        inst=Parameterized.__new__(cls)
        Parameterized.__init__(inst,**params)
        if 'name' in params:  inst.__name__ = params['name']
        else:                 inst.__name__ = self_or_cls.name
        return inst

    def __new__(class_,*args,**params) -> Any:
        # Create and __call__() an instance of this class.
        inst = class_.instance()
        inst.param._set_name(class_.__name__)
        return inst.__call__(*args,**params)

    def __call__(self,*args,**kw):
        raise NotImplementedError("Subclasses must implement __call__.")

    def __reduce__(self):
        # Control reconstruction (during unpickling and copying):
        # ensure that ParameterizedFunction.__new__ is skipped
        state = ParameterizedFunction.__getstate__(self)
        # Here it's necessary to use a function defined at the
        # module level rather than Parameterized.__new__ directly
        # because otherwise pickle will find .__new__'s module to be
        # __main__. Pretty obscure aspect of pickle.py...
        return (_new_parameterized,(self.__class__,),state)

    def _pprint(self, imports=None, prefix="\n    ",unknown_value='<?>',
                qualify=False, separator=""):
        """Pretty-print the object with adjustments for instance representation.

        This method is similar to `self.param.pprint`, but replaces
        `X.classname(Y` with `X.classname.instance(Y`.

        Parameters
        ----------
        imports : optional
            Additional imports to include in the output.
        prefix : str, optional
            String prefix for each line of the output.
        unknown_value : str, optional
            Placeholder for unknown values. Defaults to '<?>'.
        qualify : bool, optional
            Whether to include full qualification for names.
        separator : str, optional
            String separator for elements.

        Returns
        -------
        str
            The formatted string representation of the object.
        """
        r = self.param.pprint(imports,prefix,
                              unknown_value=unknown_value,
                              qualify=qualify,separator=separator)
        classname=self.__class__.__name__
        return r.replace(".%s("%classname,".%s.instance("%classname)


class default_label_formatter(ParameterizedFunction):
    """Default formatter to turn parameter names into appropriate widget labels."""

    capitalize = Parameter(default=True, doc="""
        Whether or not the label should be capitalized.""")

    replace_underscores = Parameter(default=True, doc="""
        Whether or not underscores should be replaced with spaces.""")

    overrides = Parameter(default={}, doc="""
        Allows custom labels to be specified for specific parameter
        names using a dictionary where key is the parameter name and the
        value is the desired label.""")

    def __call__(self, pname):
        if pname in self.overrides:
            return self.overrides[pname]
        if self.replace_underscores:
            pname = pname.replace('_',' ')
        if self.capitalize:
            pname = pname[:1].upper() + pname[1:]
        return pname


label_formatter = default_label_formatter


# PARAM3_DEPRECATION: Should be able to remove this; was originally
# adapted from OProperty from
# infinitesque.net/articles/2005/enhancing%20Python's%20property.xhtml
# but since python 2.6 the getter, setter, and deleter attributes of
# a property should provide similar functionality already.
class overridable_property:
    """
    The same as Python's "property" attribute, but allows the accessor
    methods to be overridden in subclasses.

    .. deprecated:: 2.0.0
    """

    # Delays looking up the accessors until they're needed, rather
    # than finding them when the class is first created.

    # Based on the emulation of PyProperty_Type() in Objects/descrobject.c

    def __init__(self, fget=None, fset=None, fdel=None, doc=None):
        warnings.warn(
            message="overridable_property has been deprecated.",
            category=_ParamFutureWarning,
            stacklevel=2,
        )
        self.fget = fget
        self.fset = fset
        self.fdel = fdel
        self.__doc__ = doc

    def __get__(self, obj, objtype=None):
        if obj is None:
            return self
        if self.fget is None:
            raise AttributeError("unreadable attribute")
        if self.fget.__name__ == '<lambda>' or not self.fget.__name__:
            return self.fget(obj)
        else:
            return getattr(obj, self.fget.__name__)()

    def __set__(self, obj, value):
        if self.fset is None:
            raise AttributeError("can't set attribute")
        if self.fset.__name__ == '<lambda>' or not self.fset.__name__:
            self.fset(obj, value)
        else:
            getattr(obj, self.fset.__name__)(value)

    def __delete__(self, obj):
        if self.fdel is None:
            raise AttributeError("can't delete attribute")
        if self.fdel.__name__ == '<lambda>' or not self.fdel.__name__:
            self.fdel(obj)
        else:
            getattr(obj, self.fdel.__name__)()<|MERGE_RESOLUTION|>--- conflicted
+++ resolved
@@ -28,7 +28,10 @@
 from operator import itemgetter, attrgetter
 from types import FunctionType, MethodType
 # When python 3.9 support is dropped replace Union with |
-from typing import Any, Type, Union, Literal, TypeVar, Optional
+from typing import Any, Type, Union, Literal, TypeVar, Optional, TYPE_CHECKING
+
+if TYPE_CHECKING:
+    import logging
 
 from contextlib import contextmanager
 CRITICAL = 50
@@ -87,7 +90,6 @@
 
 
 logger = None
-<<<<<<< HEAD
 
 def get_logger(name: Union[str,None]=None)->logging.Logger:
     """
@@ -126,10 +128,7 @@
     >>> logger.warning("This is a warning from custom_logger.")
     WARNING:param.custom_logger: This is a warning from custom_logger.
     """
-=======
-def get_logger(name=None):
     import logging
->>>>>>> b95d4765
     if logger is None:
         logging.addLevelName(VERBOSE, "VERBOSE")
         root_logger = logging.getLogger('param')
