--- conflicted
+++ resolved
@@ -24,18 +24,14 @@
 from inspect import getfullargspec
 
 from collections import defaultdict, namedtuple, OrderedDict
-from collections.abc import Callable, Iterable
+from collections.abc import Callable, Generator, Iterable
 from functools import partial, wraps, reduce
 from html import escape
 from itertools import chain
 from operator import itemgetter, attrgetter
 from types import FunctionType, MethodType
-<<<<<<< HEAD
 # When python 3.9 support is dropped replace Union with |
-from typing import Any, Type, Union, Literal, Iterable, Callable, TypeVar, Optional, Generator
-=======
-from typing import Any, Union, Literal  # When python 3.9 support is dropped replace Union with |
->>>>>>> 4f2acee1
+from typing import Any, Type, Union, Literal, TypeVar, Optional
 
 from contextlib import contextmanager
 from logging import DEBUG, INFO, WARNING, ERROR, CRITICAL
@@ -2302,31 +2298,6 @@
 
     @property
     def self_or_cls(self_) -> Union['Parameterized', type['Parameterized']]:
-<<<<<<< HEAD
-        """
-        Return the instance if possible, otherwise return the class.
-
-        This property provides a convenient way to access the class or the
-        instance depending on the context.
-
-        Returns
-        -------
-        Parameterized
-            The instance if if posssible; otherwise, the class.
-
-        Examples
-        --------
-        import param
-        >>> class MyClass(param.Parameterized):
-        ...     value = param.Parameter()
-        ... MyClass.param.self_or_cls
-        __main__.MyClass
-        >>> my_instance = MyClass()
-        >>> my_instance.param.self_or_cls
-        MyClass(name='MyClass00003', value=None)
-        """
-=======
->>>>>>> 4f2acee1
         return self_.cls if self_.self is None else self_.self
 
     def __setstate__(self, state):
@@ -2343,14 +2314,9 @@
     def __getitem__(self_, key: str) -> Parameter:
         """
         Retrieve a Parameter by its key.
-<<<<<<< HEAD
-=======
 
         This method allows access to a class or instance Parameter using its name.
->>>>>>> 4f2acee1
-
-        This method allows access to a class or instance Parameter using its name.
-        
+
         Parameters
         ----------
         key : str
@@ -2360,11 +2326,7 @@
         -------
         Parameter
             The Parameter associated with the given key. If accessed on an instance,
-<<<<<<< HEAD
             the method returns the instantiated parameter.
-=======
-            the method returns the instance-level (copied) parameter.
->>>>>>> 4f2acee1
         """
         inst = self_.self
         if inst is None:
@@ -3028,37 +2990,14 @@
             - `True`: Return instance-specific parameters, creating them if necessary. This
             requires the instance to be fully initialized.
             - `False`: Return class-level parameters without creating instance-specific copies.
-<<<<<<< HEAD
-            - `'existing'`: Return only the instance parameters that already exist, avoiding
-            creation of new instance-specific parameters.
-=======
             - `'existing'`: Returns a mix of instance parameters that already exist and
             class parameters, avoiding creation of new instance-specific parameters.
->>>>>>> 4f2acee1
 
         Returns
         -------
         dict[str, Parameter]
             A dictionary mapping parameter names to their corresponding `Parameter` objects.
 
-<<<<<<< HEAD
-        Raises
-        ------
-        RuntimeError
-            If the method is called on a `Parameterized` instance that has not been
-            fully initialized. Ensure `super().__init__(**params)` is called in the
-            constructor before triggering watchers.
-
-        Notes
-        -----
-        - This method distinguishes between class-level and instance-specific parameters.
-        - Instance-specific parameters are lazily created; they are not initialized unless
-        explicitly requested or accessed.
-        - When `instance='existing'`, only parameters already initialized at the instance level
-        will be returned, while class-level parameters remain unaffected.
-
-=======
->>>>>>> 4f2acee1
         Examples
         --------
         Accessing Class-Level Parameters:
@@ -3094,46 +3033,15 @@
 
     def trigger(self_, *param_names: str) -> None:
         """
-<<<<<<< HEAD
-        Trigger event handlers for the specified parameters.
-
-        This method activates all watchers associated with the given parameter names,
-        regardless of whether the parameter values have actually changed. For parameters
-        of type `Event`, the parameter value will be temporarily set to `True` to
-        indicate that the event has been triggered.
-=======
         Trigger watchers for the given set of parameter names.
 
         This method invokes all watchers associated with the given parameter names,
         regardless of whether the parameter values have actually changed.
->>>>>>> 4f2acee1
 
         Parameters
         ----------
         *param_names : str
             Names of the parameters to trigger. Each name must correspond to a
-<<<<<<< HEAD
-            parameter defined on this `Parameterized` instance.
-
-        Raises
-        ------
-        RuntimeError
-            If the method is called on a `Parameterized` instance that has not been
-            fully initialized. Ensure `super().__init__(**params)` is called in the
-            constructor before triggering watchers.
-
-        Examples
-        --------
-        >>> import param
-        >>> class MyClass(param.Parameterized):
-        ...     event = param.Event()
-        >>> obj = MyClass()
-        >>> def callback(event):
-        ...     print(f"Triggered: {event.name}")
-        >>> obj.param.watch(callback, 'event')
-        >>> obj.param.trigger('event')
-        Triggered: event
-=======
             parameter defined on this `Parameterized` object.
 
         Notes
@@ -3157,7 +3065,6 @@
         >>> obj.values.append(3)
         >>> obj.param.trigger('values')
         Triggered values / [1, 2, 3]
->>>>>>> 4f2acee1
         """
         if self_.self is not None and not self_.self._param__private.initialized:
             raise RuntimeError(
@@ -3298,11 +3205,7 @@
 
         Parameters
         ----------
-<<<<<<< HEAD
-        subset : iterable, optional
-=======
         subset : iterable of str, optional
->>>>>>> 4f2acee1
             An iterable of parameter names to serialize. If None, all parameters will be serialized.
             Default is None.
         mode : str, optional
@@ -3440,11 +3343,6 @@
         >>> instance
         P(a=1, b='hello', name='P...')
         """
-<<<<<<< HEAD
-        if mode not in Parameter._serializers:
-            raise ValueError(f'Mode {mode!r} not in available serialization formats {list(Parameter._serializers.keys())!r}')
-        self_or_cls = self_.self_or_cls
-=======
         if mode not in Parameter._serializers:
             raise ValueError(f'Mode {mode!r} not in available serialization formats {list(Parameter._serializers.keys())!r}')
         self_or_cls = self_.self_or_cls
@@ -3559,119 +3457,6 @@
         if mode not in Parameter._serializers:
             raise ValueError(f'Mode {mode!r} not in available serialization formats {list(Parameter._serializers.keys())!r}')
         self_or_cls = self_.self_or_cls
->>>>>>> 4f2acee1
-        serializer = Parameter._serializers[mode]
-        return serializer.deserialize_parameters(self_or_cls, serialization, subset=subset)
-
-    def deserialize_value(self_, pname: str, value, mode: str='json'):
-        """
-        Deserialize the value of a specific parameter.
-
-        This method deserializes a value for a given parameter on a Parameterized
-        object using the specified deserialization mode.
-
-        Parameters
-        ----------
-        pname : str
-            The name of the parameter whose value is to be deserialized.
-        value : Any
-            The serialized value to be deserialized.
-        mode : str, optional
-            The deserialization format to use. By default, only 'json' is supported.
-            Default is 'json'.
-
-<<<<<<< HEAD
-        Returns
-        -------
-        Any
-            The deserialized value of the specified parameter.
-
-        Raises
-        ------
-        ValueError
-            If the specified deserialization mode is not supported.
-
-        Documentation
-        -------------
-        https://param.holoviz.org/user_guide/Serialization_and_Persistence.html#deserializing-with-json
-
-        Examples
-        --------
-        Deserialize the value of a specific parameter:
-
-        >>> import param
-        >>> class P(param.Parameterized):
-        ...     a = param.Number()
-        ...     b = param.String()
-        >>> p = P(a=1, b="hello")
-
-        Deserialize the value of parameter 'a':
-
-        >>> deserialized_value = p.param.deserialize_value('a', '10')
-        >>> deserialized_value
-        10
-        """
-        if mode not in Parameter._serializers:
-            raise ValueError(f'Mode {mode!r} not in available serialization formats {list(Parameter._serializers.keys())!r}')
-        self_or_cls = self_.self_or_cls
-        serializer = Parameter._serializers[mode]
-        return serializer.deserialize_parameter_value(self_or_cls, pname, value)
-
-    def schema(self_, safe: bool=False, subset: Union[Iterable[str], None]=None, mode: str='json'):
-        """
-        Generate a schema for the parameters on this Parameterized object.
-
-        This method provides a schema representation of the parameters on a
-        Parameterized object, including their metadata, using the specified
-        serialization mode.
-
-        Parameters
-        ----------
-        safe : bool, optional
-            If True, the schema will only include parameters marked as safe for
-            serialization. Default is False.
-        subset : Iterable[str], optional
-            An iterable of parameter names to include in the schema. If None, all
-            parameters will be included. Default is None.
-        mode : str, optional
-            The serialization format to use. By default, only 'json' is supported.
-            Default is 'json'.
-
-        Returns
-        -------
-        dict
-            A schema dictionary representing the parameters and their metadata.
-
-        Raises
-        ------
-        ValueError
-            If the specified serialization mode is not supported.
-
-        Documentation
-        -------------
-        https://param.holoviz.org/user_guide/Serialization_and_Persistence.html#json-schemas
-
-        Examples
-        --------
-        >>> import param
-        >>> class P(param.Parameterized):
-        ...     a = param.Number(default=1, bounds=(0, 10), doc="A numeric parameter")
-        ...     b = param.String(default="hello", doc="A string parameter")
-        >>> p = P()
-
-        Generate the schema for all parameters:
-
-        >>> schema = p.param.schema()
-        >>> schema
-        {'name': {'anyOf': [{'type': 'string'}, {'type': 'null'}],
-         'description': "String identifier for this object. Default is the object's class name plus a unique integer",
-         'title': 'Name'},
-        'a': {'type': 'number',...
-        }
-        """
-        if mode not in Parameter._serializers:
-            raise ValueError(f'Mode {mode!r} not in available serialization formats {list(Parameter._serializers.keys())!r}')
-        self_or_cls = self_.self_or_cls
         serializer = Parameter._serializers[mode]
         return serializer.schema(self_or_cls, safe=safe, subset=subset)
 
@@ -3701,12 +3486,6 @@
         """
         Retrieve a dictionary of parameter names and their current values.
 
-=======
-    def values(self_, onlychanged: bool = False) -> dict[str, Any]:
-        """
-        Retrieve a dictionary of parameter names and their current values.
-
->>>>>>> 4f2acee1
         Parameters
         ----------
         onlychanged : bool, optional
@@ -3777,12 +3556,6 @@
         else:
             return param_obj._force(slf, cls)
 
-<<<<<<< HEAD
-    def get_value_generator(self_,name: str)->Any: # pylint: disable-msg=E0213
-        """
-        Retrieve the value or value-generating object of a named parameter.
-
-=======
     def get_value_generator(self_,name: str) -> Any: # pylint: disable-msg=E0213
         """
         Retrieve the value or value-generating object of a named parameter.
@@ -3791,22 +3564,11 @@
         same as getattr()), but Dynamic parameters have their value-generating
         object returned.
 
->>>>>>> 4f2acee1
         Parameters
         ----------
         name : str
             The name of the parameter whose value or value-generating object is
             to be retrieved.
-<<<<<<< HEAD
-
-        Returns
-        -------
-        Any
-            The current value of the parameter, a value-generating object for
-            `Dynamic` parameters, or a list of value-generating objects for
-            `CompositeParameter` parameters.
-
-=======
 
         Returns
         -------
@@ -3814,7 +3576,6 @@
             The current value of the parameter, a value-generating object for
             `Dynamic` parameters.
 
->>>>>>> 4f2acee1
         Examples
         --------
         >>> import param
@@ -3863,11 +3624,7 @@
 
         return value
 
-<<<<<<< HEAD
-    def inspect_value(self_,name: str)->Any: # pylint: disable-msg=E0213
-=======
     def inspect_value(self_,name: str) -> Any: # pylint: disable-msg=E0213
->>>>>>> 4f2acee1
         """
         Inspect the current value of a parameter without modifying it.
 
@@ -3875,14 +3632,12 @@
         ----------
         name : str
             The name of the parameter whose value is to be inspected.
-<<<<<<< HEAD
 
         Returns
         -------
         Any
             The current value of the parameter, the last generated value for
-            `Dynamic` parameters, or a list of inspected values for composite
-            parameters.
+            `Dynamic` parameters.
 
         Examples
         --------
@@ -3892,23 +3647,6 @@
         ...     x = param.String(default="Hello")
         ...     y = param.Dynamic(default=numbergen.UniformRandom(lbound=-1, ubound=1, seed=1), doc="nothing")
 
-=======
-
-        Returns
-        -------
-        Any
-            The current value of the parameter, the last generated value for
-            `Dynamic` parameters.
-
-        Examples
-        --------
-        >>> import param
-        >>> import numbergen
-        >>> class MyClass(param.Parameterized):
-        ...     x = param.String(default="Hello")
-        ...     y = param.Dynamic(default=numbergen.UniformRandom(lbound=-1, ubound=1, seed=1), doc="nothing")
-
->>>>>>> 4f2acee1
         >>> instance = MyClass()
 
         Access the parameter value directly:
@@ -3942,13 +3680,10 @@
         """
         Retrieve the parameter dependencies of a specified method.
 
-<<<<<<< HEAD
-=======
         By default intermediate dependencies on sub-objects are not returned as
         these are primarily useful for internal use to determine when a
         sub-object dependency has to be updated.
 
->>>>>>> 4f2acee1
         Parameters
         ----------
         name : str
@@ -4196,45 +3931,6 @@
                 getattr(watchers[what], action)(watcher)
 
     def watch(
-<<<<<<< HEAD
-        self_, fn, parameter_names: list[str], what: str='value', onlychanged: bool=True,
-        queued: bool=False, precedence: int=0
-    ) -> Watcher:
-        """
-        Register a callback function to be invoked for parameter events.
-
-        This method allows you to register a callback function (`fn`) that will
-        be triggered when specified events occur on the indicated parameters. The
-        behavior of the watcher can be customized using various options.
-
-        Parameters
-        ----------
-        fn : callable
-            The callback function to invoke when an event occurs. This function
-            will be provided with `Event` objects as positional arguments, allowing
-            it to determine the triggering events.
-        parameter_names : list[str]
-            A list of parameter names to watch for events.
-        what : str, optional
-            The type of change to watch for. By default, this is 'value', but it
-            can be set to other slots such as 'constant'. Default is 'value'.
-        onlychanged : bool, optional
-            If True (default), the callback is only invoked when the watched
-            item changes. If False, the callback is invoked even when the `what`
-            item is set to its current value.
-        queued : bool, optional
-            If False (default), additional watcher events generated inside the
-            callback are dispatched immediately, performing depth-first processing
-            of watcher events. If True, new downstream events generated during
-            the callback are queued and dispatched after all triggering events
-            have been processed, performing breadth-first processing.
-        precedence : int, optional
-            The precedence level of the watcher. Lower precedence levels are
-            executed earlier. User-defined watchers must use positive precedence
-            values. Negative precedences are reserved for internal watchers
-            (e.g., those set up by `param.depends`). Default is 0.
-
-=======
         self_,
         fn,
         parameter_names: Union[str, list[str]],
@@ -4282,43 +3978,10 @@
             values. Negative precedences are reserved for internal watchers
             (e.g., those set up by `param.depends`). Default is 0.
 
->>>>>>> 4f2acee1
         Returns
         -------
         Watcher
             The `Watcher` object that encapsulates the registered callback.
-<<<<<<< HEAD
-
-        Raises
-        ------
-        ValueError
-            If a negative precedence is provided, which is reserved for internal
-            watchers.
-
-        See Also
-        --------
-        Watcher : Contains detailed information about the watcher object.
-        Event : Provides details about the triggering events.
-
-        Examples
-        --------
-        Register a watcher for parameter changes:
-
-        >>> import param
-        >>> class MyClass(param.Parameterized):
-        ...     a = param.Number(default=1)
-        ...     b = param.Number(default=2)
-        ...
-        ...     def callback(self, event):
-        ...         print(f"Event triggered by: {event.name}, new value: {event.new}")
-        ...
-        >>> instance = MyClass()
-
-        Watch for changes to `a`:
-
-        >>> instance.param.watch(instance.callback, ['a'])
-
-=======
 
         See Also
         --------
@@ -4348,16 +4011,12 @@
 
         >>> instance.param.watch(instance.callback, ['b'])
 
->>>>>>> 4f2acee1
         Trigger a change to invoke the callback:
 
         >>> instance.a = 10
         Event triggered by: a, new value: 10
-<<<<<<< HEAD
-=======
         >>> instance.b = 11
         Event triggered by: b, new value: 11
->>>>>>> 4f2acee1
         """
         if precedence < 0:
             raise ValueError("User-defined watch callbacks must declare "
@@ -4387,18 +4046,6 @@
             The `Watcher` object to remove. This should be an object returned
             by a previous call to `watch` or `watch_values`.
 
-<<<<<<< HEAD
-        Returns
-        -------
-        None
-
-        Notes
-        -----
-        - If the watcher does not exist in the list of registered watchers,
-        the method logs a warning message instead of silently failing.
-
-=======
->>>>>>> 4f2acee1
         See Also
         --------
         watch : Registers a new watcher to observe parameter changes.
@@ -4470,12 +4117,6 @@
             changes. If False, the callback is invoked even when the parameter is
             set to its current value.
         queued : bool, optional
-<<<<<<< HEAD
-            If False (default), additional watcher events generated inside the
-            callback are dispatched immediately (depth-first processing). If True,
-            new downstream events are queued and dispatched after all triggering
-            events are processed (breadth-first processing).
-=======
             By default (False), additional watcher events generated inside the
             callback fn are dispatched immediately, effectively doing depth-first
             processing of Watcher events. However, in certain scenarios, it is
@@ -4485,7 +4126,6 @@
             events generated during `fn` until `fn` completes and all other
             watchers invoked by that same event have finished executing),
             effectively doing breadth-first processing of Watcher events.
->>>>>>> 4f2acee1
         precedence : int, optional
             The precedence level of the watcher. Lower precedence values are executed
             earlier. User-defined watchers must use positive precedence values.
@@ -4496,23 +4136,12 @@
         Watcher
             The `Watcher` object encapsulating the registered callback.
 
-<<<<<<< HEAD
-        Raises
-        ------
-        ValueError
-            If a negative precedence is provided, which is reserved for internal watchers.
-        AssertionError
-            If `what` is not 'value', as this method only supports monitoring parameter values.
-
-=======
->>>>>>> 4f2acee1
         Notes
         -----
         - This method is a convenient shorthand for `watch` when only monitoring
         changes in parameter values is needed.
         - Callback functions receive new values as keyword arguments, making it easier
         to work with parameter updates.
-<<<<<<< HEAD
 
         See Also
         --------
@@ -4539,34 +4168,6 @@
 
         Trigger changes to invoke the callback:
 
-=======
-
-        See Also
-        --------
-        watch : General-purpose watcher registration supporting a broader range of events.
-
-        Examples
-        --------
-        Monitor parameter value changes:
-
-        >>> import param
-        >>> class MyClass(param.Parameterized):
-        ...     a = param.Number(default=1)
-        ...     b = param.Number(default=2)
-        ...
-        ...     def callback(self, a=None, b=None):
-        ...         print(f"Callback triggered with a={a}, b={b}")
-        ...
-        >>> instance = MyClass()
-
-        Register a watcher:
-
-        >>> instance.param.watch_values(instance.callback, ['a', 'b'])
-        Watcher(inst=MyClass(a=1, b=2, name=...)
-
-        Trigger changes to invoke the callback:
-
->>>>>>> 4f2acee1
         >>> instance.a = 10
         Callback triggered with a=10, b=None
         >>> instance.b = 20
@@ -4693,24 +4294,18 @@
         """
         self_.__db_print(DEBUG,msg,*args,**kw)
 
-<<<<<<< HEAD
-    def log(
-        self_,
-        level: int,
-        msg: str,
-        *args,
-        **kw
-    ) -> None:
-=======
     def log(self_, level: int, msg: str, *args, **kw) -> None:
->>>>>>> 4f2acee1
         """
         Log a message at the specified logging level.
 
         This method logs a message constructed by merging `msg` with `args` at
         the indicated logging level. It supports logging levels defined in
-<<<<<<< HEAD
-        Python's `logging` module.
+        Python's `logging` module plus VERBOSE, either obtained directly from
+        the logging module like `logging.INFO`, or from parameterized like
+        `param.parameterized.INFO`.
+
+        Supported logging levels include (in order of severity):
+        DEBUG, VERBOSE, INFO, WARNING, ERROR, CRITICAL
 
         Parameters
         ----------
@@ -4725,45 +4320,12 @@
         **kw : dict
             Additional keyword arguments passed to the logging implementation.
 
-        Returns
-        -------
-        None
-=======
-        Python's `logging` module plus VERBOSE, either obtained directly from
-        the logging module like `logging.INFO`, or from parameterized like
-        `param.parameterized.INFO`.
-
-        Supported logging levels include (in order of severity):
-        DEBUG, VERBOSE, INFO, WARNING, ERROR, CRITICAL
-
-        Parameters
-        ----------
-        level : int
-            The logging level at which the message should be logged e.g., `logging.INFO` or
-            `param.INFO`.
-        msg : str
-            The message to log. This message can include format specifiers,
-            which will be replaced with values from `args`.
-        *args : tuple
-            Arguments to merge into `msg` using the format specifiers.
-        **kw : dict
-            Additional keyword arguments passed to the logging implementation.
->>>>>>> 4f2acee1
-
         Raises
         ------
         Exception
             If the logging level is `WARNING` and warnings are treated as
             exceptions (`warnings_as_exceptions` is True).
 
-<<<<<<< HEAD
-        Notes
-        -----
-        - This method respects the `warnings_as_exceptions` flag. If enabled,
-        `WARNING` messages are raised as exceptions instead of being logged.
-
-=======
->>>>>>> 4f2acee1
         Examples
         --------
         Log a message at the `INFO` level:
@@ -4891,10 +4453,6 @@
 
         Notes
         -----
-<<<<<<< HEAD
-        - This method is experimental and subject to change in future versions.
-=======
->>>>>>> 4f2acee1
         - The generated representation assumes the necessary imports are provided
         for evaluation with `eval`.
 
@@ -5890,33 +5448,6 @@
 
 class Parameterized(metaclass=ParameterizedMetaclass):
     """
-<<<<<<< HEAD
-    Base class for named objects with observable Parameters.
-
-    The `Parameterized` base class simplifies your codebase, making it more robust and maintainable,
-    while enabling the creation of rich, interactive applications. It integrates seamlessly with
-    the rest of the HoloViz ecosystem for building visualizations and user interfaces.
-
-    Features
-    --------
-    1. **Parameters**
-    - Support for default, constant, and readonly values.
-    - Validation, documentation, custom labels, and parameter references.
-    2. **`param` Namespace**
-    - Provides utility methods for tasks like adding parameters, updating parameters,
-    debugging, pretty-printing, logging, serialization, deserialization, and more.
-    3. **Observer Pattern**
-    - Enables "watching" parameters for changes and reacting through callbacks, supporting
-    reactive programming.
-
-    Documentation
-    -------------
-    For detailed documentation, see: https://param.holoviz.org/user_guide/Parameters.html.
-
-    Examples
-    --------
-    **Defining a Class with Validated Parameters**
-=======
     A base class for creating Parameterized objects.
 
     The `Parameterized` base class enables two main use cases:
@@ -5941,51 +5472,11 @@
     --------
     Defining a class with two Parameters and a callback run on changes
     to `my_number`.
->>>>>>> 4f2acee1
 
     >>> import param
     >>> class MyClass(param.Parameterized):
     ...     my_number = param.Number(default=1, bounds=(0, 10), doc='A numeric value')
     ...     my_list = param.List(default=[1, 2, 3], item_type=int, doc='A list of integers')
-<<<<<<< HEAD
-    >>> obj = MyClass(my_number=2)
-
-    The instance `obj` will always include a `name` parameter:
-
-    >>> obj.name
-    'MyClass12345'  # The default `name` is the class name with a unique 5-digit suffix.
-
-    Default parameter values are set unless overridden:
-
-    >>> obj.my_list
-    [1, 2, 3]
-
-    Constructor arguments override default values:
-
-    >>> obj.my_number
-    2  # The value set in the constructor overrides the default.
-
-    **Changing Parameter Values**
-
-    >>> obj.my_number = 5  # Valid update within bounds.
-
-    Attempting to set an invalid value raises a `ValueError`:
-
-    >>> obj.my_number = 15  # ValueError: Number parameter 'MyClass.my_number' must be at most 10, not 15.
-
-    **Watching Parameter Changes**
-
-    Add a watcher to respond to parameter updates:
-
-    >>> def callback(event):
-    ...     print(f"Changed {event.name} from {event.old} to {event.new}")
-    >>> obj.param.watch(callback, 'my_number')
-    >>> obj.my_number = 7
-    Changed my_number from 5 to 7
-
-    `watch` is the most low level, event-driven API. For most use cases we recommend
-    using the higher level `depends`, `bind` or `rx` APIs.
-=======
     ...
     ...     @param.depends('my_number', watch=True)
     ...     def callback(self):
@@ -6022,7 +5513,6 @@
 
     >>> obj.my_number = 7
     my_number new value: 7
->>>>>>> 4f2acee1
     """
 
     name = String(default=None, constant=True, doc="""
@@ -6031,16 +5521,6 @@
 
     def __init__(self, **params):
         """
-<<<<<<< HEAD
-        Initialize a `Parameterized` object with optional parameter values.
-
-        Parameters can be supplied as keyword arguments (`param_name=value`), overriding
-        their default values for this specific instance. Any parameters not explicitly
-        set will retain their defined default values.
-
-        If no `name` parameter is provided, the instance's `name` attribute will default
-        to a unique string composed of the class name followed by a unique 5-digit suffix.
-=======
         Initialize a `Parameterized` instance with optional Parameter values.
 
         Optional Parameter values must be supplied as keyword arguments
@@ -6051,21 +5531,10 @@
         If no `name` parameter is provided, the instance's `name` attribute will
         default to an identifier string composed of the class name followed by
         an incremental 5-digit number.
->>>>>>> 4f2acee1
 
         Parameters
         ----------
         **params
-<<<<<<< HEAD
-            Keyword arguments where keys are parameter names and values are the desired
-            values for those parameters. Parameter names must match those defined in the
-            class or its superclasses.
-
-        Examples
-        --------
-        **Setting Parameters at Initialization**
-
-=======
             Optional keyword arguments mapping Parameter names to values.
 
         Raises
@@ -6075,33 +5544,12 @@
 
         Examples
         --------
->>>>>>> 4f2acee1
         >>> import param
         >>> class MyClass(param.Parameterized):
         ...     value = param.Number(default=10, bounds=(0, 20))
         >>> obj = MyClass(value=15)
 
         The `value` parameter is set to 15 for this instance, overriding the default.
-<<<<<<< HEAD
-
-        **Default Naming**
-
-        >>> obj.name
-        'MyClass00001'  # Default name: class name + unique identifier.
-
-        **Handling Invalid Parameters**
-
-        If a keyword does not match a defined parameter, it raises a TypeError:
-
-        >>> obj = MyClass(nonexistent_param=42)  # TypeError: MyClass.__init__() got an unexpected keyword argument 'nonexistent_param'
-
-        **Handling Invalid Parameter Values**
-
-        If a parameter value is not valid it raises a ValueError:
-
-        >>> obj = MyClass(value=25) # ValueError: Number parameter 'MyClass.value' must be at most 20, not 25.
-=======
->>>>>>> 4f2acee1
         """
         global object_count
 
