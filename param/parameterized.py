--- conflicted
+++ resolved
@@ -1871,16 +1871,10 @@
         """
         return not Comparator.is_equal(event.old, event.new)
 
-<<<<<<< HEAD
     def _instantiate_param(self_, param_obj, dict_=None, key=None, deepcopy=True):
-        # deepcopy param_obj.default into self.__dict__ (or dict_ if supplied)
-        # under the parameter's _internal_name (or key if supplied)
-        instantiator = copy.deepcopy if deepcopy else lambda o: o
-=======
-    def _instantiate_param(self_, param_obj, dict_=None, key=None):
         # deepcopy param_obj.default into self._param__private.values (or dict_ if supplied)
         # under the parameter's name (or key if supplied)
->>>>>>> fba848e4
+        instantiator = copy.deepcopy if deepcopy else lambda o: o
         self = self_.self
         dict_ = dict_ or self._param__private.values
         key = key or param_obj.name
