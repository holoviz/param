"""
Generic support for objects with full-featured Parameters and
messaging.

This file comes from the Param library (https://github.com/holoviz/param)
but can be taken out of the param module and used on its own if desired,
either alone (providing basic Parameter support) or with param's
__init__.py (providing specialized Parameter types).
"""

import copy
import datetime as dt
import re
import inspect
import random
import numbers
import operator
<<<<<<< HEAD
import typing
=======
import warnings
>>>>>>> 361046ca

# Allow this file to be used standalone if desired, albeit without JSON serialization
try:
    from . import serializer
except ImportError:
    serializer = None


from collections import defaultdict, namedtuple, OrderedDict
from functools import partial, wraps, reduce
from operator import itemgetter,attrgetter
from threading import get_ident
from types import FunctionType

import logging
from contextlib import contextmanager
from logging import DEBUG, INFO, WARNING, ERROR, CRITICAL

from ._utils import _deprecated

try:
    # In case the optional ipython module is unavailable
    from .ipython import ParamPager
    param_pager = ParamPager(metaclass=True)  # Generates param description
except:
    param_pager = None

from inspect import getfullargspec

dt_types = (dt.datetime, dt.date)
_int_types = (int,)

try:
    import numpy as np
    dt_types = dt_types + (np.datetime64,)
    _int_types = _int_types + (np.integer,)
except:
    pass

VERBOSE = INFO - 1
logging.addLevelName(VERBOSE, "VERBOSE")

# Get the appropriate logging.Logger instance. If `logger` is None, a
# logger named `"param"` will be instantiated. If `name` is set, a descendant
# logger with the name ``"param.<name>"`` is returned (or
# ``logger.name + ".<name>"``)
logger = None
def get_logger(name=None):
    if logger is None:
        root_logger = logging.getLogger('param')
        if not root_logger.handlers:
            root_logger.setLevel(logging.INFO)
            formatter = logging.Formatter(
                fmt='%(levelname)s:%(name)s: %(message)s')
            handler = logging.StreamHandler()
            handler.setFormatter(formatter)
            root_logger.addHandler(handler)
    else:
        root_logger = logger
    if name is None:
        return root_logger
    else:
        return logging.getLogger(root_logger.name + '.' + name)


# Indicates whether warnings should be raised as errors, stopping
# processing.
warnings_as_exceptions = False

docstring_signature = True        # Add signature to class docstrings
docstring_describe_params = True  # Add parameter description to class
                                  # docstrings (requires ipython module)
object_count = 0
warning_count = 0


def _identity_hook(obj, val):
    """To be removed when set_hook is removed"""
    return val


class _Undefined:
    """
    Dummy value to signal completely undefined values rather than
    simple None values.
    """

    def __bool__(self):
        # Haven't defined whether Undefined is falsy or truthy,
        # so to avoid subtle bugs raise an error when it
        # is used in a comparison without `is`.
        raise RuntimeError('Use `is` to compare Undefined')

    def __repr__(self):
        return '<Undefined>'


Undefined = _Undefined()


@contextmanager
def logging_level(level):
    """
    Temporarily modify param's logging level.
    """
    level = level.upper()
    levels = [DEBUG, INFO, WARNING, ERROR, CRITICAL, VERBOSE]
    level_names = ['DEBUG', 'INFO', 'WARNING', 'ERROR', 'CRITICAL', 'VERBOSE']

    if level not in level_names:
        raise Exception(f"Level {level!r} not in {levels!r}")

    param_logger = get_logger()
    logging_level = param_logger.getEffectiveLevel()
    param_logger.setLevel(levels[level_names.index(level)])
    try:
        yield None
    finally:
        param_logger.setLevel(logging_level)


@contextmanager
def _batch_call_watchers(parameterized, enable=True, run=True):
    """
    Internal version of batch_call_watchers, adding control over queueing and running.
    Only actually batches events if enable=True; otherwise a no-op. Only actually
    calls the accumulated watchers on exit if run=True; otherwise they remain queued.
    """
    BATCH_WATCH = parameterized.param._BATCH_WATCH
    parameterized.param._BATCH_WATCH = enable or parameterized.param._BATCH_WATCH
    try:
        yield
    finally:
        parameterized.param._BATCH_WATCH = BATCH_WATCH
        if run and not BATCH_WATCH:
            parameterized.param._batch_call_watchers()


# PARAM3_DEPRECATION
@_deprecated(extra_msg="Use instead `batch_call_watchers`.")
@contextmanager
def batch_watch(parameterized, enable=True, run=True):
    with _batch_call_watchers(parameterized, enable, run):
        yield


@contextmanager
def batch_call_watchers(parameterized):
    """
    Context manager to batch events to provide to Watchers on a
    parameterized object.  This context manager queues any events
    triggered by setting a parameter on the supplied parameterized
    object, saving them up to dispatch them all at once when the
    context manager exits.
    """
    BATCH_WATCH = parameterized.param._BATCH_WATCH
    parameterized.param._BATCH_WATCH = True
    try:
        yield
    finally:
        parameterized.param._BATCH_WATCH = BATCH_WATCH
        if not BATCH_WATCH:
            parameterized.param._batch_call_watchers()


@contextmanager
def edit_constant(parameterized):
    """
    Temporarily set parameters on Parameterized object to constant=False
    to allow editing them.
    """
    params = parameterized.param.objects('existing').values()
    constants = [p.constant for p in params]
    for p in params:
        p.constant = False
    try:
        yield
    except:
        raise
    finally:
        for (p, const) in zip(params, constants):
            p.constant = const


@contextmanager
def discard_events(parameterized):
    """
    Context manager that discards any events within its scope
    triggered on the supplied parameterized object.
    """
    batch_watch = parameterized.param._BATCH_WATCH
    parameterized.param._BATCH_WATCH = True
    watchers, events = (list(parameterized.param._watchers),
                        list(parameterized.param._events))
    try:
        yield
    except:
        raise
    finally:
        parameterized.param._BATCH_WATCH = batch_watch
        parameterized.param._watchers = watchers
        parameterized.param._events = events


# External components can register an async executor which will run
# async functions
async_executor = None


def classlist(class_):
    """
    Return a list of the class hierarchy above (and including) the given class.

    Same as `inspect.getmro(class_)[::-1]`
    """
    return inspect.getmro(class_)[::-1]


def descendents(class_):
    """
    Return a list of the class hierarchy below (and including) the given class.

    The list is ordered from least- to most-specific.  Can be useful for
    printing the contents of an entire class hierarchy.
    """
    assert isinstance(class_,type)
    q = [class_]
    out = []
    while len(q):
        x = q.pop(0)
        out.insert(0,x)
        for b in x.__subclasses__():
            if b not in q and b not in out:
                q.append(b)
    return out[::-1]


def get_all_slots(class_):
    """
    Return a list of slot names for slots defined in `class_` and its
    superclasses.
    """
    # A subclass's __slots__ attribute does not contain slots defined
    # in its superclass (the superclass' __slots__ end up as
    # attributes of the subclass).
    all_slots = []
    parent_param_classes = [c for c in classlist(class_)[1::]]
    for c in parent_param_classes:
        if hasattr(c,'__slots__'):
            all_slots+=c.__slots__
    return all_slots


def get_occupied_slots(instance):
    """
    Return a list of slots for which values have been set.

    (While a slot might be defined, if a value for that slot hasn't
    been set, then it's an AttributeError to request the slot's
    value.)
    """
    return [slot for slot in get_all_slots(type(instance))
            if hasattr(instance,slot)]


def all_equal(arg1,arg2):
    """
    Return a single boolean for arg1==arg2, even for numpy arrays
    using element-wise comparison.

    Uses all(arg1==arg2) for sequences, and arg1==arg2 otherwise.

    If both objects have an '_infinitely_iterable' attribute, they are
    not be zipped together and are compared directly instead.
    """
    if all(hasattr(el, '_infinitely_iterable') for el in [arg1,arg2]):
        return arg1==arg2
    try:
        return all(a1 == a2 for a1, a2 in zip(arg1, arg2))
    except TypeError:
        return arg1==arg2


# PARAM3_DEPRECATION
# The syntax to use a metaclass changed incompatibly between 2 and
# 3. The add_metaclass() class decorator below creates a class using a
# specified metaclass in a way that works on both 2 and 3. For 3, can
# remove this decorator and specify metaclasses in a simpler way
# (https://docs.python.org/3/reference/datamodel.html#customizing-class-creation)
#
# Code from six (https://bitbucket.org/gutworth/six; version 1.4.1).
@_deprecated()
def add_metaclass(metaclass):
    """Class decorator for creating a class with a metaclass.

    .. deprecated:: 2.0.0
    """
    def wrapper(cls):
        orig_vars = cls.__dict__.copy()
        orig_vars.pop('__dict__', None)
        orig_vars.pop('__weakref__', None)
        for slots_var in orig_vars.get('__slots__', ()):
            orig_vars.pop(slots_var)
        return metaclass(cls.__name__, cls.__bases__, orig_vars)
    return wrapper



class bothmethod: # pylint: disable-msg=R0903
    """
    'optional @classmethod'

    A decorator that allows a method to receive either the class
    object (if called on the class) or the instance object
    (if called on the instance) as its first argument.

    Code (but not documentation) copied from:
    http://aspn.activestate.com/ASPN/Cookbook/Python/Recipe/523033.
    """
    # pylint: disable-msg=R0903

    def __init__(self, func):
        self.func = func

    # i.e. this is also a non-data descriptor
    def __get__(self, obj, type_=None):
        if obj is None:
            return wraps(self.func)(partial(self.func, type_))
        else:
            return wraps(self.func)(partial(self.func, obj))


def _getattrr(obj, attr, *args):
    def _getattr(obj, attr):
        return getattr(obj, attr, *args)
    return reduce(_getattr, [obj] + attr.split('.'))


def accept_arguments(f):
    """
    Decorator for decorators that accept arguments
    """
    @wraps(f)
    def _f(*args, **kwargs):
        return lambda actual_f: f(actual_f, *args, **kwargs)
    return _f


def no_instance_params(cls):
    """
    Disables instance parameters on the class
    """
    cls._disable_instance__params = True
    return cls


def iscoroutinefunction(function):
    """
    Whether the function is an asynchronous coroutine function.
    """
    if not hasattr(inspect, 'iscoroutinefunction'):
        return False
    import asyncio
    try:
        return (
            inspect.isasyncgenfunction(function) or
            asyncio.iscoroutinefunction(function)
        )
    except AttributeError:
        return False


def instance_descriptor(f):
    # If parameter has an instance Parameter, delegate setting
    def _f(self, obj, val):
        instance_param = getattr(obj, '_instance__params', {}).get(self.name)
        if instance_param is not None and self is not instance_param:
            instance_param.__set__(obj, val)
            return
        return f(self, obj, val)
    return _f


def get_method_owner(method):
    """
    Gets the instance that owns the supplied method
    """
    if not inspect.ismethod(method):
        return None
    if isinstance(method, partial):
        method = method.func
    return method.__self__


@accept_arguments
def depends(func, *dependencies, watch=False, on_init=False, **kw):
    """Annotates a function or Parameterized method to express its dependencies.

    The specified dependencies can be either be Parameter instances or if a
    method is supplied they can be defined as strings referring to Parameters
    of the class, or Parameters of subobjects (Parameterized objects that are
    values of this object's parameters). Dependencies can either be on
    Parameter values, or on other metadata about the Parameter.

    Parameters
    ----------
    watch : bool, optional
        Wether to invoke the function/method when the dependency is updated,
        by default False
    on_init : bool, optional
        Whether to invoke the function/method when the instance is created,
        by default False
    """
    if iscoroutinefunction(func):
        @wraps(func)
        async def _depends(*args, **kw):
            return await func(*args, **kw)
    else:
        @wraps(func)
        def _depends(*args, **kw):
            return func(*args, **kw)

    deps = list(dependencies)+list(kw.values())
    string_specs = False
    for dep in deps:
        if isinstance(dep, str):
            string_specs = True
        elif not isinstance(dep, Parameter):
            raise ValueError('The depends decorator only accepts string '
                             'types referencing a parameter or parameter '
                             'instances, found %s type instead.' %
                             type(dep).__name__)
        elif not (isinstance(dep.owner, Parameterized) or
                  (isinstance(dep.owner, ParameterizedMetaclass))):
            owner = 'None' if dep.owner is None else '%s class' % type(dep.owner).__name__
            raise ValueError('Parameters supplied to the depends decorator, '
                             'must be bound to a Parameterized class or '
                             'instance not %s.' % owner)

    if (any(isinstance(dep, Parameter) for dep in deps) and
        any(isinstance(dep, str) for dep in deps)):
        raise ValueError('Dependencies must either be defined as strings '
                         'referencing parameters on the class defining '
                         'the decorated method or as parameter instances. '
                         'Mixing of string specs and parameter instances '
                         'is not supported.')
    elif string_specs and kw:
        raise AssertionError('Supplying keywords to the decorated method '
                             'or function is not supported when referencing '
                             'parameters by name.')

    if not string_specs and watch: # string_specs case handled elsewhere (later), in Parameterized.__init__
        if iscoroutinefunction(func):
            async def cb(*events):
                args = (getattr(dep.owner, dep.name) for dep in dependencies)
                dep_kwargs = {n: getattr(dep.owner, dep.name) for n, dep in kw.items()}
                await func(*args, **dep_kwargs)
        else:
            def cb(*events):
                args = (getattr(dep.owner, dep.name) for dep in dependencies)
                dep_kwargs = {n: getattr(dep.owner, dep.name) for n, dep in kw.items()}
                return func(*args, **dep_kwargs)

        grouped = defaultdict(list)
        for dep in deps:
            grouped[id(dep.owner)].append(dep)
        for group in grouped.values():
            group[0].owner.param.watch(cb, [dep.name for dep in group])

    _dinfo = getattr(func, '_dinfo', {})
    _dinfo.update({'dependencies': dependencies,
                   'kw': kw, 'watch': watch, 'on_init': on_init})

    _depends._dinfo = _dinfo

    return _depends


@accept_arguments
def output(func, *output, **kw):
    """
    output allows annotating a method on a Parameterized class to
    declare that it returns an output of a specific type. The outputs
    of a Parameterized class can be queried using the
    Parameterized.param.outputs method. By default the output will
    inherit the method name but a custom name can be declared by
    expressing the Parameter type using a keyword argument.

    The simplest declaration simply declares the method returns an
    object without any type guarantees, e.g.:

      @output()

    If a specific parameter type is specified this is a declaration
    that the method will return a value of that type, e.g.:

      @output(param.Number())

    To override the default name of the output the type may be declared
    as a keyword argument, e.g.:

      @output(custom_name=param.Number())

    Multiple outputs may be declared using keywords mapping from output name
    to the type or using tuples of the same format, i.e. these two declarations
    are equivalent:

      @output(number=param.Number(), string=param.String())

      @output(('number', param.Number()), ('string', param.String()))

    output also accepts Python object types which will be upgraded to
    a ClassSelector, e.g.:

      @output(int)
    """
    if output:
        outputs = []
        for i, out in enumerate(output):
            i = i if len(output) > 1 else None
            if isinstance(out, tuple) and len(out) == 2 and isinstance(out[0], str):
                outputs.append(out+(i,))
            elif isinstance(out, str):
                outputs.append((out, Parameter(), i))
            else:
                outputs.append((None, out, i))
    elif kw:
        # (requires keywords to be kept ordered, which was not true in previous versions)
        outputs = [(name, otype, i if len(kw) > 1 else None)
                   for i, (name, otype) in enumerate(kw.items())]
    else:
        outputs = [(None, Parameter(), None)]

    names, processed = [], []
    for name, otype, i in outputs:
        if isinstance(otype, type):
            if issubclass(otype, Parameter):
                otype = otype()
            else:
                from .import ClassSelector
                otype = ClassSelector(class_=otype)
        elif isinstance(otype, tuple) and all(isinstance(t, type) for t in otype):
            from .import ClassSelector
            otype = ClassSelector(class_=otype)
        if not isinstance(otype, Parameter):
            raise ValueError('output type must be declared with a Parameter class, '
                             'instance or a Python object type.')
        processed.append((name, otype, i))
        names.append(name)

    if len(set(names)) != len(names):
        raise ValueError('When declaring multiple outputs each value '
                         'must be unique.')

    _dinfo = getattr(func, '_dinfo', {})
    _dinfo.update({'outputs': processed})

    @wraps(func)
    def _output(*args,**kw):
        return func(*args,**kw)

    _output._dinfo = _dinfo

    return _output


def _parse_dependency_spec(spec):
    """
    Parses param.depends specifications into three components:

    1. The dotted path to the sub-object
    2. The attribute being depended on, i.e. either a parameter or method
    3. The parameter attribute being depended on
    """
    assert spec.count(":")<=1
    spec = spec.strip()
    m = re.match("(?P<path>[^:]*):?(?P<what>.*)", spec)
    what = m.group('what')
    path = "."+m.group('path')
    m = re.match(r"(?P<obj>.*)(\.)(?P<attr>.*)", path)
    obj = m.group('obj')
    attr = m.group("attr")
    return obj or None, attr, what or 'value'


def _params_depended_on(minfo, dynamic=True, intermediate=True):
    """
    Resolves dependencies declared on a Parameterized method.
    Dynamic dependencies, i.e. dependencies on sub-objects which may
    or may not yet be available, are only resolved if dynamic=True.
    By default intermediate dependencies, i.e. dependencies on the
    path to a sub-object are returned. For example for a dependency
    on 'a.b.c' dependencies on 'a' and 'b' are returned as long as
    intermediate=True.

    Returns lists of concrete dependencies on available parameters
    and dynamic dependencies specifications which have to resolved
    if the referenced sub-objects are defined.
    """
    deps, dynamic_deps = [], []
    dinfo = getattr(minfo.method, "_dinfo", {})
    for d in dinfo.get('dependencies', list(minfo.cls.param)):
        ddeps, ddynamic_deps = (minfo.inst or minfo.cls).param._spec_to_obj(d, dynamic, intermediate)
        dynamic_deps += ddynamic_deps
        for dep in ddeps:
            if isinstance(dep, PInfo):
                deps.append(dep)
            else:
                method_deps, method_dynamic_deps = _params_depended_on(dep, dynamic, intermediate)
                deps += method_deps
                dynamic_deps += method_dynamic_deps
    return deps, dynamic_deps


def _resolve_mcs_deps(obj, resolved, dynamic, intermediate=True):
    """
    Resolves constant and dynamic parameter dependencies previously
    obtained using the _params_depended_on function. Existing resolved
    dependencies are updated with a supplied parameter instance while
    dynamic dependencies are resolved if possible.
    """
    dependencies = []
    for dep in resolved:
        if not issubclass(type(obj), dep.cls):
            dependencies.append(dep)
            continue
        inst = obj if dep.inst is None else dep.inst
        dep = PInfo(inst=inst, cls=dep.cls, name=dep.name,
                    pobj=inst.param[dep.name], what=dep.what)
        dependencies.append(dep)
    for dep in dynamic:
        subresolved, _ = obj.param._spec_to_obj(dep.spec, intermediate=intermediate)
        for subdep in subresolved:
            if isinstance(subdep, PInfo):
                dependencies.append(subdep)
            else:
                dependencies += _params_depended_on(subdep, intermediate=intermediate)[0]
    return dependencies


def _skip_event(*events, **kwargs):
    """
    Checks whether a subobject event should be skipped.
    Returns True if all the values on the new subobject
    match the values on the previous subobject.
    """
    what = kwargs.get('what', 'value')
    changed = kwargs.get('changed')
    if changed is None:
        return False
    for e in events:
        for p in changed:
            if what == 'value':
                old = Undefined if e.old is None else _getattrr(e.old, p, None)
                new = Undefined if e.new is None else _getattrr(e.new, p, None)
            else:
                old = Undefined if e.old is None else _getattrr(e.old.param[p], what, None)
                new = Undefined if e.new is None else _getattrr(e.new.param[p], what, None)
            if not Comparator.is_equal(old, new):
                return False
    return True


def _m_caller(self, method_name, what='value', changed=None, callback=None):
    """
    Wraps a method call adding support for scheduling a callback
    before it is executed and skipping events if a subobject has
    changed but its values have not.
    """
    function = getattr(self, method_name)
    if iscoroutinefunction(function):
        async def caller(*events):
            if callback:
                callback(*events)
            if not _skip_event or not _skip_event(*events, what=what, changed=changed):
                await function()
    else:
        def caller(*events):
            if callback: callback(*events)
            if not _skip_event(*events, what=what, changed=changed):
                return function()
    caller._watcher_name = method_name
    return caller


def _dict_update(dictionary, **kwargs):
    """
    Small utility to update a copy of a dict with the provided keyword args.
    """
    d = dictionary.copy()
    d.update(kwargs)
    return d


def _add_doc(obj, docstring):
    """Add a docstring to a namedtuple"""
    obj.__doc__ = docstring


PInfo = namedtuple("PInfo", "inst cls name pobj what")
_add_doc(PInfo,
    """
    Object describing something being watched about a Parameter.

    `inst`: Parameterized instance owning the Parameter, or None

    `cls`: Parameterized class owning the Parameter

    `name`: Name of the Parameter being watched

    `pobj`: Parameter object being watched

    `what`: What is being watched on the Parameter (either 'value' or a slot name)
    """)

MInfo = namedtuple("MInfo", "inst cls name method")
_add_doc(MInfo,
    """
    Object describing a Parameterized method being watched.

    `inst`: Parameterized instance owning the method, or None

    `cls`: Parameterized class owning the method

    `name`: Name of the method being watched

    `method`: bound method of the object being watched
    """)

DInfo = namedtuple("DInfo", "spec")
_add_doc(DInfo,
    """
    Object describing dynamic dependencies.
    `spec`: Dependency specification to resolve
    """)

Event = namedtuple("Event", "what name obj cls old new type")
_add_doc(Event,
    """
    Object representing an event that triggers a Watcher.

    `what`: What is being watched on the Parameter (either value or a slot name)

    `name`: Name of the Parameter that was set or triggered

    `obj`: Parameterized instance owning the watched Parameter, or None

    `cls`: Parameterized class owning the watched Parameter

    `old`: Previous value of the item being watched

    `new`: New value of the item being watched

    `type`: `triggered` if this event was triggered explicitly), `changed` if
    the item was set and watching for `onlychanged`, `set` if the item was set,
    or  None if type not yet known
    """)

_Watcher = namedtuple("Watcher", "inst cls fn mode onlychanged parameter_names what queued precedence")

class Watcher(_Watcher):
    """
    Object declaring a callback function to invoke when an Event is
    triggered on a watched item.

    `inst`: Parameterized instance owning the watched Parameter, or
    None

    `cls`: Parameterized class owning the watched Parameter

    `fn`: Callback function to invoke when triggered by a watched
    Parameter

    `mode`: 'args' for param.watch (call `fn` with PInfo object
    positional args), or 'kwargs' for param.watch_values (call `fn`
    with <param_name>:<new_value> keywords)

    `onlychanged`: If True, only trigger for actual changes, not
    setting to the current value

    `parameter_names`: List of Parameters to watch, by name

    `what`: What to watch on the Parameters (either 'value' or a slot
    name)

    `queued`: Immediately invoke callbacks triggered during processing
            of an Event (if False), or queue them up for processing
            later, after this event has been handled (if True)

    `precedence`: A numeric value which determines the precedence of
                  the watcher.  Lower precedence values are executed
                  with higher priority.
    """

    def __new__(cls_, *args, **kwargs):
        """
        Allows creating Watcher without explicit precedence value.
        """
        values = dict(zip(cls_._fields, args))
        values.update(kwargs)
        if 'precedence' not in values:
            values['precedence'] = 0
        return super().__new__(cls_, **values)

    def __iter__(self):
        """
        Backward compatibility layer to allow tuple unpacking without
        the precedence value. Important for Panel which creates a
        custom Watcher and uses tuple unpacking. Will be dropped in
        Param 3.x.
        """
        return iter(self[:-1])

    def __str__(self):
        cls = type(self)
        attrs = ', '.join([f'{f}={getattr(self, f)!r}' for f in cls._fields])
        return f"{cls.__name__}({attrs})"




class ParameterMetaclass(type):
    """
    Metaclass allowing control over creation of Parameter classes.
    """
    def __new__(mcs,classname,bases,classdict):

        # store the class's docstring in __classdoc
        if '__doc__' in classdict:
            classdict['__classdoc']=classdict['__doc__']

        # when asking for help on Parameter *object*, return the doc slot
        classdict['__doc__']=property(attrgetter('doc'))

        # To get the benefit of slots, subclasses must themselves define
        # __slots__, whether or not they define attributes not present in
        # the base Parameter class.  That's because a subclass will have
        # a __dict__ unless it also defines __slots__.
        if '__slots__' not in classdict:
            classdict['__slots__']=[]

        # No special handling for a __dict__ slot; should there be?

        return type.__new__(mcs,classname,bases,classdict)

    def __getattribute__(mcs,name):
        if name=='__doc__':
            # when asking for help on Parameter *class*, return the
            # stored class docstring
            return type.__getattribute__(mcs,'__classdoc')
        else:
            return type.__getattribute__(mcs,name)


<<<<<<< HEAD
@add_metaclass(ParameterMetaclass)
class _ParameterBase(object):

    @classmethod
    def _modified_slots_defaults(cls):
        defaults = cls._slot_defaults.copy()
        defaults['label'] = defaults.pop('_label')
        return defaults

    @classmethod
    def __init_subclass__(cls):
        sig = inspect.signature(cls)
        defaults = cls._modified_slots_defaults()
        params = [
            inspect.Parameter(name=k, kind=inspect.Parameter.KEYWORD_ONLY, default=v)
            for k, v in defaults.items()
        ]
        nsig = sig.replace(parameters=params)
        cls.__signature__ = nsig


class Parameter(_ParameterBase):
=======
class Parameter(metaclass=ParameterMetaclass):
>>>>>>> 361046ca
    """
    An attribute descriptor for declaring parameters.

    Parameters are a special kind of class attribute.  Setting a
    Parameterized class attribute to be a Parameter instance causes
    that attribute of the class (and the class's instances) to be
    treated as a Parameter.  This allows special behavior, including
    dynamically generated parameter values, documentation strings,
    constant and read-only parameters, and type or range checking at
    assignment time.

    For example, suppose someone wants to define two new kinds of
    objects Foo and Bar, such that Bar has a parameter delta, Foo is a
    subclass of Bar, and Foo has parameters alpha, sigma, and gamma
    (and delta inherited from Bar).  She would begin her class
    definitions with something like this::

       class Bar(Parameterized):
           delta = Parameter(default=0.6, doc='The difference between steps.')
           ...
       class Foo(Bar):
           alpha = Parameter(default=0.1, doc='The starting value.')
           sigma = Parameter(default=0.5, doc='The standard deviation.',
                           constant=True)
           gamma = Parameter(default=1.0, doc='The ending value.')
           ...

    Class Foo would then have four parameters, with delta defaulting
    to 0.6.

    Parameters have several advantages over plain attributes:

    1. Parameters can be set automatically when an instance is
       constructed: The default constructor for Foo (and Bar) will
       accept arbitrary keyword arguments, each of which can be used
       to specify the value of a Parameter of Foo (or any of Foo's
       superclasses).  E.g., if a script does this::

           myfoo = Foo(alpha=0.5)

       myfoo.alpha will return 0.5, without the Foo constructor
       needing special code to set alpha.

       If Foo implements its own constructor, keyword arguments will
       still be accepted if the constructor accepts a dictionary of
       keyword arguments (as in ``def __init__(self,**params):``), and
       then each class calls its superclass (as in
       ``super(Foo,self).__init__(**params)``) so that the
       Parameterized constructor will process the keywords.

    2. A Parameterized class need specify only the attributes of a
       Parameter whose values differ from those declared in
       superclasses; the other values will be inherited.  E.g. if Foo
       declares::

        delta = Parameter(default=0.2)

       the default value of 0.2 will override the 0.6 inherited from
       Bar, but the doc will be inherited from Bar.

    3. The Parameter descriptor class can be subclassed to provide
       more complex behavior, allowing special types of parameters
       that, for example, require their values to be numbers in
       certain ranges, generate their values dynamically from a random
       distribution, or read their values from a file or other
       external source.

    4. The attributes associated with Parameters provide enough
       information for automatically generating property sheets in
       graphical user interfaces, allowing Parameterized instances to
       be edited by users.

    Note that Parameters can only be used when set as class attributes
    of Parameterized classes. Parameters used as standalone objects,
    or as class attributes of non-Parameterized classes, will not have
    the behavior described here.
    """

    # Because they implement __get__ and __set__, Parameters are known
    # as 'descriptors' in Python; see "Implementing Descriptors" and
    # "Invoking Descriptors" in the 'Customizing attribute access'
    # section of the Python reference manual:
    # http://docs.python.org/ref/attribute-access.html
    #
    # Overview of Parameters for programmers
    # ======================================
    #
    # Consider the following code:
    #
    #
    # class A(Parameterized):
    #     p = Parameter(default=1)
    #
    # a1 = A()
    # a2 = A()
    #
    #
    # * a1 and a2 share one Parameter object (A.__dict__['p']).
    #
    # * The default (class) value of p is stored in this Parameter
    #   object (A.__dict__['p'].default).
    #
    # * If the value of p is set on a1 (e.g. a1.p=2), a1's value of p
    #   is stored in a1 itself (a1.__dict__['_p_param_value'])
    #
    # * When a1.p is requested, a1.__dict__['_p_param_value'] is
    #   returned. When a2.p is requested, '_p_param_value' is not
    #   found in a2.__dict__, so A.__dict__['p'].default (i.e. A.p) is
    #   returned instead.
    #
    #
    # Be careful when referring to the 'name' of a Parameter:
    #
    # * A Parameterized class has a name for the attribute which is
    #   being represented by the Parameter ('p' in the example above);
    #   in the code, this is called the 'attrib_name'.
    #
    # * When a Parameterized instance has its own local value for a
    #   parameter, it is stored as '_X_param_value' (where X is the
    #   attrib_name for the Parameter); in the code, this is called
    #   the internal_name.


    # So that the extra features of Parameters do not require a lot of
    # overhead, Parameters are implemented using __slots__ (see
    # http://www.python.org/doc/2.4/ref/slots.html).  Instead of having
    # a full Python dictionary associated with each Parameter instance,
    # Parameter instances have an enumerated list (named __slots__) of
    # attributes, and reserve just enough space to store these
    # attributes.  Using __slots__ requires special support for
    # operations to copy and restore Parameters (e.g. for Python
    # persistent storage pickling); see __getstate__ and __setstate__.
    __slots__ = ['name', '_internal_name', 'default', 'doc',
                 'precedence', 'instantiate', 'constant', 'readonly',
                 'pickle_default_value', 'allow_None', 'per_instance',
                 'watchers', 'owner', '_label']

    # Note: When initially created, a Parameter does not know which
    # Parameterized class owns it, nor does it know its names
    # (attribute name, internal name). Once the owning Parameterized
    # class is created, owner, name, and _internal_name are
    # set.

    _serializers = {'json': serializer.JSONSerialization}

    _slot_defaults = dict(
        default=None, precedence=None, doc=None, _label=None, instantiate=False,
        constant=False, readonly=False, pickle_default_value=True, allow_None=False,
        per_instance=True
    )

    def __init__(self, default=Undefined, doc=Undefined, # pylint: disable-msg=R0913
                 label=Undefined, precedence=Undefined,
                 instantiate=Undefined, constant=Undefined, readonly=Undefined,
                 pickle_default_value=Undefined, allow_None=Undefined,
                 per_instance=Undefined):

        """Initialize a new Parameter object and store the supplied attributes:

        default: the owning class's value for the attribute represented
        by this Parameter, which can be overridden in an instance.

        doc: docstring explaining what this parameter represents.

        label: optional text label to be used when this Parameter is
        shown in a listing. If no label is supplied, the attribute name
        for this parameter in the owning Parameterized object is used.

        precedence: a numeric value, usually in the range 0.0 to 1.0,
        which allows the order of Parameters in a class to be defined in
        a listing or e.g. in GUI menus. A negative precedence indicates
        a parameter that should be hidden in such listings.

        instantiate: controls whether the value of this Parameter will
        be deepcopied when a Parameterized object is instantiated (if
        True), or if the single default value will be shared by all
        Parameterized instances (if False). For an immutable Parameter
        value, it is best to leave instantiate at the default of
        False, so that a user can choose to change the value at the
        Parameterized instance level (affecting only that instance) or
        at the Parameterized class or superclass level (affecting all
        existing and future instances of that class or superclass). For
        a mutable Parameter value, the default of False is also appropriate
        if you want all instances to share the same value state, e.g. if
        they are each simply referring to a single global object like
        a singleton. If instead each Parameterized should have its own
        independently mutable value, instantiate should be set to
        True, but note that there is then no simple way to change the
        value of this Parameter at the class or superclass level,
        because each instance, once created, will then have an
        independently instantiated value.

        constant: if true, the Parameter value can be changed only at
        the class level or in a Parameterized constructor call. The
        value is otherwise constant on the Parameterized instance,
        once it has been constructed.

        readonly: if true, the Parameter value cannot ordinarily be
        changed by setting the attribute at the class or instance
        levels at all. The value can still be changed in code by
        temporarily overriding the value of this slot and then
        restoring it, which is useful for reporting values that the
        _user_ should never change but which do change during code
        execution.

        pickle_default_value: whether the default value should be
        pickled. Usually, you would want the default value to be pickled,
        but there are rare cases where that would not be the case (e.g.
        for file search paths that are specific to a certain system).

        per_instance: whether a separate Parameter instance will be
        created for every Parameterized instance. True by default.
        If False, all instances of a Parameterized class will share
        the same Parameter object, including all validation
        attributes (bounds, etc.). See also instantiate, which is
        conceptually similar but affects the Parameter value rather
        than the Parameter object.

        allow_None: if True, None is accepted as a valid value for
        this Parameter, in addition to any other values that are
        allowed. If the default value is defined as None, allow_None
        is set to True automatically.

        default, doc, and precedence all default to None, which allows
        inheritance of Parameter slots (attributes) from the owning-class'
        class hierarchy (see ParameterizedMetaclass).
        """

        self.name = None
        self.owner = None
        self.precedence = precedence
        self.default = default
        self.doc = doc
        self.constant = constant is True or readonly is True # readonly => constant
        self.readonly = readonly
        self._label = label
        self._internal_name = None
        self._set_instantiate(instantiate)
        self.pickle_default_value = pickle_default_value
        self._set_allow_None(allow_None)
        self.watchers = {}
        self.per_instance = per_instance

    @classmethod
    def serialize(cls, value):
        "Given the parameter value, return a Python value suitable for serialization"
        return value

    @classmethod
    def deserialize(cls, value):
        "Given a serializable Python value, return a value that the parameter can be set to"
        return value

    def schema(self, safe=False, subset=None, mode='json'):
        if serializer is None:
            raise ImportError('Cannot import serializer.py needed to generate schema')
        if mode not in  self._serializers:
            raise KeyError(f'Mode {mode!r} not in available serialization formats {list(self._serializers.keys())!r}')
        return self._serializers[mode].param_schema(self.__class__.__name__, self,
                                                    safe=safe, subset=subset)

    @property
    def label(self):
        if self.name and self._label is None:
            return label_formatter(self.name)
        else:
            return self._label

    @label.setter
    def label(self, val):
        self._label = val

    def _set_allow_None(self, allow_None):
        # allow_None is set following these rules (last takes precedence):
        # 1. to False by default
        # 2. to the value provided in the constructor, if any
        # 3. to True if default is None
        if self.default is None:
            self.allow_None = True
        elif allow_None is not Undefined:
            self.allow_None = allow_None
        else:
            self.allow_None = self._slot_defaults['allow_None']

    def _set_instantiate(self,instantiate):
        """Constant parameters must be instantiated."""
        # instantiate doesn't actually matter for read-only
        # parameters, since they can't be set even on a class.  But
        # having this code avoids needless instantiation.
        if self.readonly:
            self.instantiate = False
        elif instantiate is not Undefined:
            self.instantiate = instantiate or self.constant # pylint: disable-msg=W0201
        else:
            # Default value
            self.instantiate = self._slot_defaults['instantiate']

    def __setattr__(self, attribute, value):
        if attribute == 'name' and getattr(self, 'name', None) and value != self.name:
            raise AttributeError("Parameter name cannot be modified after "
                                 "it has been bound to a Parameterized.")

        implemented = (attribute != "default" and hasattr(self, 'watchers') and attribute in self.watchers)
        slot_attribute = attribute in get_all_slots(type(self))
        try:
            old = getattr(self, attribute) if implemented else NotImplemented
            if slot_attribute:
                self._on_set(attribute, old, value)
        except AttributeError as e:
            if slot_attribute:
                # If Parameter slot is defined but an AttributeError was raised
                # we are in __setstate__ and watchers should not be triggered
                old = NotImplemented
            else:
                raise e

        super(Parameter, self).__setattr__(attribute, value)

        if old is NotImplemented:
            return
        self._trigger_event(attribute, old, value)

    def _trigger_event(self, attribute, old, new):
        event = Event(what=attribute, name=self.name, obj=None, cls=self.owner,
                      old=old, new=new, type=None)
        for watcher in self.watchers[attribute]:
            self.owner.param._call_watcher(watcher, event)
        if not self.owner.param._BATCH_WATCH:
            self.owner.param._batch_call_watchers()

    def __getattribute__(self, key):
        """
        Allow slot values to be Undefined in an "unbound" parameter, i.e. one
        that is not (yet) owned by a Parameterized object, in which case their
        value will be retrieved from the _slot_defaults dictionary.
        """
        v = object.__getattribute__(self, key)
        # Safely checks for name (avoiding recursion) to decide if this object is unbound
        if v is Undefined and key != "name" and getattr(self, "name", None) is None:
            try:
                v = self._slot_defaults[key]
            except KeyError as e:
                raise KeyError(
                    f'Slot {key!r} on unbound parameter {self.__class__.__name__!r} '
                    'has no default value defined in `_slot_defaults`'
                ) from e
            if callable(v):
                v = v(self)
        return v

    def _on_set(self, attribute, old, value):
        """
        Can be overridden on subclasses to handle changes when parameter
        attribute is set.
        """

    def __get__(self, obj, objtype): # pylint: disable-msg=W0613
        """
        Return the value for this Parameter.

        If called for a Parameterized class, produce that
        class's value (i.e. this Parameter object's 'default'
        attribute).

        If called for a Parameterized instance, produce that
        instance's value, if one has been set - otherwise produce the
        class's value (default).
        """
        if obj is None: # e.g. when __get__ called for a Parameterized class
            result = self.default
        else:
            result = obj.__dict__.get(self._internal_name,self.default)
        return result

    @instance_descriptor
    def __set__(self, obj, val):
        """
        Set the value for this Parameter.

        If called for a Parameterized class, set that class's
        value (i.e. set this Parameter object's 'default' attribute).

        If called for a Parameterized instance, set the value of
        this Parameter on that instance (i.e. in the instance's
        __dict__, under the parameter's internal_name).

        If the Parameter's constant attribute is True, only allows
        the value to be set for a Parameterized class or on
        uninitialized Parameterized instances.

        If the Parameter's readonly attribute is True, only allows the
        value to be specified in the Parameter declaration inside the
        Parameterized source code. A read-only parameter also
        cannot be set on a Parameterized class.

        Note that until we support some form of read-only
        object, it is still possible to change the attributes of the
        object stored in a constant or read-only Parameter (e.g. one
        item in a list).
        """

        # Deprecated Number set_hook called here to avoid duplicating setter
        if hasattr(self, 'set_hook'):
            val = self.set_hook(obj, val)
            if self.set_hook is not _identity_hook:
                # PARAM3_DEPRECATION
                warnings.warn(
                    'Number.set_hook has been deprecated.',
                    category=DeprecationWarning,
                )

        self._validate(val)

        _old = NotImplemented
        # obj can be None if __set__ is called for a Parameterized class
        if self.constant or self.readonly:
            if self.readonly:
                raise TypeError("Read-only parameter '%s' cannot be modified" % self.name)
            elif obj is None:
                _old = self.default
                self.default = val
            elif not obj.initialized:
                _old = obj.__dict__.get(self._internal_name, self.default)
                obj.__dict__[self._internal_name] = val
            else:
                _old = obj.__dict__.get(self._internal_name, self.default)
                if val is not _old:
                    raise TypeError("Constant parameter '%s' cannot be modified"%self.name)
        else:
            if obj is None:
                _old = self.default
                self.default = val
            else:
                _old = obj.__dict__.get(self._internal_name, self.default)
                obj.__dict__[self._internal_name] = val

        self._post_setter(obj, val)

        if obj is not None:
            if not getattr(obj, 'initialized', False):
                return
            obj.param._update_deps(self.name)

        if obj is None:
            watchers = self.watchers.get("value")
        elif hasattr(obj, '_param_watchers') and self.name in obj._param_watchers:
            watchers = obj._param_watchers[self.name].get('value')
            if watchers is None:
                watchers = self.watchers.get("value")
        else:
            watchers = None

        obj = self.owner if obj is None else obj

        if obj is None or not watchers:
            return

        event = Event(what='value', name=self.name, obj=obj, cls=self.owner,
                      old=_old, new=val, type=None)

        # Copy watchers here since they may be modified inplace during iteration
        for watcher in sorted(watchers, key=lambda w: w.precedence):
            obj.param._call_watcher(watcher, event)
        if not obj.param._BATCH_WATCH:
            obj.param._batch_call_watchers()

    def _validate_value(self, value, allow_None):
        """Implements validation for parameter value"""

    def _validate(self, val):
        """Implements validation for the parameter value and attributes"""
        self._validate_value(val, self.allow_None)

    def _post_setter(self, obj, val):
        """Called after the parameter value has been validated and set"""

    def __delete__(self,obj):
        raise TypeError("Cannot delete '%s': Parameters deletion not allowed." % self.name)

    def _set_names(self, attrib_name):
        if None not in (self.owner, self.name) and attrib_name != self.name:
            raise AttributeError('The {} parameter {!r} has already been '
                                 'assigned a name by the {} class, '
                                 'could not assign new name {!r}. Parameters '
                                 'may not be shared by multiple classes; '
                                 'ensure that you create a new parameter '
                                 'instance for each new class.'.format(type(self).__name__, self.name,
                                    self.owner.name, attrib_name))
        self.name = attrib_name
        self._internal_name = "_%s_param_value" % attrib_name

    def __getstate__(self):
        """
        All Parameters have slots, not a dict, so we have to support
        pickle and deepcopy ourselves.
        """
        state = {}
        for slot in get_occupied_slots(self):
            state[slot] = getattr(self,slot)
        return state

    def __setstate__(self,state):
        # set values of __slots__ (instead of in non-existent __dict__)

        # Handle renamed slots introduced for instance params
        if '_attrib_name' in state:
            state['name'] = state.pop('_attrib_name')
        if '_owner' in state:
            state['owner'] = state.pop('_owner')
        if 'watchers' not in state:
            state['watchers'] = {}
        if 'per_instance' not in state:
            state['per_instance'] = False
        if '_label' not in state:
            state['_label'] = None

        for (k,v) in state.items():
            setattr(self,k,v)


# Define one particular type of Parameter that is used in this file
class String(Parameter):
    r"""
    A String Parameter, with a default value and optional regular expression (regex) matching.

    Example of using a regex to implement IPv4 address matching::

      class IPAddress(String):
        '''IPv4 address as a string (dotted decimal notation)'''
       def __init__(self, default="0.0.0.0", allow_None=False, **kwargs):
           ip_regex = r'^((25[0-5]|2[0-4][0-9]|[01]?[0-9][0-9]?)\.){3}(25[0-5]|2[0-4][0-9]|[01]?[0-9][0-9]?)$'
           super(IPAddress, self).__init__(default=default, regex=ip_regex, **kwargs)

    """

    __slots__ = ['regex']

    _slot_defaults = _dict_update(Parameter._slot_defaults, default="", regex=None)

    @typing.overload
    def __init__(self, default="", regex=None, precedence=None, doc=None, label=None,
                instantiate=False, constant=False, readonly=False, pickle_default_value=True,
                allow_None=False, per_instance=True):
        ...

    def __init__(self, default=Undefined, regex=Undefined, **kwargs):
        super().__init__(default=default, **kwargs)
        self.regex = regex
        self._validate(self.default)

    def _validate_regex(self, val, regex):
        if (val is None and self.allow_None):
            return
        if regex is not None and re.match(regex, val) is None:
            raise ValueError(f"String parameter {self.name!r} value {val!r} does not match regex {regex!r}.")

    def _validate_value(self, val, allow_None):
        if allow_None and val is None:
            return
        if not isinstance(val, str):
            raise ValueError("String parameter {!r} only takes a string value, "
                             "not value of type {}.".format(self.name, type(val)))

    def _validate(self, val):
        self._validate_value(val, self.allow_None)
        self._validate_regex(val, self.regex)


class shared_parameters:
    """
    Context manager to share parameter instances when creating
    multiple Parameterized objects of the same type. Parameter default
    values are instantiated once and cached to be reused when another
    Parameterized object of the same type is instantiated.
    Can be useful to easily modify large collections of Parameterized
    objects at once and can provide a significant speedup.
    """

    _share = False
    _shared_cache = {}

    def __enter__(self):
        shared_parameters._share = True

    def __exit__(self, exc_type, exc_val, exc_tb):
        shared_parameters._share = False
        shared_parameters._shared_cache = {}


def as_uninitialized(fn):
    """
    Decorator: call fn with the parameterized_instance's
    initialization flag set to False, then revert the flag.

    (Used to decorate Parameterized methods that must alter
    a constant Parameter.)
    """
    @wraps(fn)
    def override_initialization(self_,*args,**kw):
        parameterized_instance = self_.self
        original_initialized = parameterized_instance.initialized
        parameterized_instance.initialized = False
        fn(parameterized_instance, *args, **kw)
        parameterized_instance.initialized = original_initialized
    return override_initialization


class Comparator:
    """
    Comparator defines methods for determining whether two objects
    should be considered equal. It works by registering custom
    comparison functions, which may either be registed by type or with
    a predicate function. If no matching comparison can be found for
    the two objects the comparison will return False.

    If registered by type the Comparator will check whether both
    objects are of that type and apply the comparison. If the equality
    function is instead registered with a function it will call the
    function with each object individually to check if the comparison
    applies. This is useful for defining comparisons for objects
    without explicitly importing them.

    To use the Comparator simply call the is_equal function.
    """

    equalities = {
        numbers.Number: operator.eq,
        str: operator.eq,
        bytes: operator.eq,
        type(None): operator.eq,
    }
    equalities.update({dtt: operator.eq for dtt in dt_types})

    @classmethod
    def is_equal(cls, obj1, obj2):
        for eq_type, eq in cls.equalities.items():
            if ((isinstance(eq_type, FunctionType)
                 and eq_type(obj1) and eq_type(obj2))
                or (isinstance(obj1, eq_type) and isinstance(obj2, eq_type))):
                return eq(obj1, obj2)
        if isinstance(obj2, (list, set, tuple)):
            return cls.compare_iterator(obj1, obj2)
        elif isinstance(obj2, dict):
            return cls.compare_mapping(obj1, obj2)
        return False

    @classmethod
    def compare_iterator(cls, obj1, obj2):
        if type(obj1) != type(obj2) or len(obj1) != len(obj2):
            return False
        for o1, o2 in zip(obj1, obj2):
            if not cls.is_equal(o1, o2):
                return False
        return True

    @classmethod
    def compare_mapping(cls, obj1, obj2):
        if type(obj1) != type(obj2) or len(obj1) != len(obj2): return False
        for k in obj1:
            if k in obj2:
                if not cls.is_equal(obj1[k], obj2[k]):
                    return False
            else:
                return False
        return True


class Parameters:
    """Object that holds the namespace and implementation of Parameterized
    methods as well as any state that is not in __slots__ or the
    Parameters themselves.

    Exists at both the metaclass level (instantiated by the metaclass)
    and at the instance level. Can contain state specific to either the
    class or the instance as necessary.
    """

    def __init__(self_, cls, self=None):
        """
        cls is the Parameterized class which is always set.
        self is the instance if set.
        """
        self_.cls = cls
        self_.self = self

    @property
    def _BATCH_WATCH(self_):
        return self_.self_or_cls._parameters_state['BATCH_WATCH']

    @_BATCH_WATCH.setter
    def _BATCH_WATCH(self_, value):
        self_.self_or_cls._parameters_state['BATCH_WATCH'] = value

    @property
    def _TRIGGER(self_):
        return self_.self_or_cls._parameters_state['TRIGGER']

    @_TRIGGER.setter
    def _TRIGGER(self_, value):
        self_.self_or_cls._parameters_state['TRIGGER'] = value

    @property
    def _events(self_):
        return self_.self_or_cls._parameters_state['events']

    @_events.setter
    def _events(self_, value):
        self_.self_or_cls._parameters_state['events'] = value

    @property
    def _watchers(self_):
        return self_.self_or_cls._parameters_state['watchers']

    @_watchers.setter
    def _watchers(self_, value):
        self_.self_or_cls._parameters_state['watchers'] = value

    @property
    def watchers(self):
        """Read-only list of watchers on this Parameterized"""
        return self._watchers

    @property
    def self_or_cls(self_):
        return self_.cls if self_.self is None else self_.self

    def __setstate__(self, state):
        # Set old parameters state on Parameterized._parameters_state
        self_or_cls = state.get('self', state.get('cls'))
        for k in self_or_cls._parameters_state:
            key = '_'+k
            if key in state:
                self_or_cls._parameters_state[k] = state.pop(key)
        for k, v in state.items():
            setattr(self, k, v)

    def __getitem__(self_, key):
        """
        Returns the class or instance parameter
        """
        inst = self_.self
        parameters = self_.objects(False) if inst is None else inst.param.objects(False)
        p = parameters[key]
        if (inst is not None and getattr(inst, 'initialized', False) and p.per_instance and
            not getattr(inst, '_disable_instance__params', False)):
            if key not in inst._instance__params:
                try:
                    # Do not copy watchers on class parameter
                    watchers = p.watchers
                    p.watchers = {}
                    p = copy.copy(p)
                except:
                    raise
                finally:
                    p.watchers = {k: list(v) for k, v in watchers.items()}
                p.owner = inst
                inst._instance__params[key] = p
            else:
                p = inst._instance__params[key]
        return p


    def __dir__(self_):
        """
        Adds parameters to dir
        """
        return super().__dir__() + list(self_)


    def __iter__(self_):
        """
        Iterates over the parameters on this object.
        """
        yield from self_.objects(instance=False)


    def __contains__(self_, param):
        return param in list(self_)


    def __getattr__(self_, attr):
        """
        Extends attribute access to parameter objects.
        """
        cls = self_.__dict__.get('cls')
        if cls is None: # Class not initialized
            raise AttributeError

        try:
            params = list(getattr(cls, '_%s__params' % cls.__name__))
        except AttributeError:
            params = [n for class_ in classlist(cls) for n, v in class_.__dict__.items()
                      if isinstance(v, Parameter)]

        if attr in params:
            return self_.__getitem__(attr)
        elif self_.self is None:
            raise AttributeError(f"type object '{self_.cls.__name__}.param' has no attribute {attr!r}")
        else:
            raise AttributeError(f"'{self_.cls.__name__}.param' object has no attribute {attr!r}")


    @as_uninitialized
    def _set_name(self_, name):
        self = self_.param.self
        self.name=name


    @as_uninitialized
    def _generate_name(self_):
        self = self_.param.self
        self.param._set_name('%s%05d' % (self.__class__.__name__ ,object_count))


    @as_uninitialized
    def _setup_params(self_,**params):
        """
        Initialize default and keyword parameter values.

        First, ensures that all Parameters with 'instantiate=True'
        (typically used for mutable Parameters) are copied directly
        into each object, to ensure that there is an independent copy
        (to avoid surprising aliasing errors).  Then sets each of the
        keyword arguments, warning when any of them are not defined as
        parameters.

        Constant Parameters can be set during calls to this method.
        """
        self = self_.param.self
        ## Deepcopy all 'instantiate=True' parameters
        # (building a set of names first to avoid redundantly
        # instantiating a later-overridden parent class's parameter)
        params_to_instantiate = {}
        for class_ in classlist(type(self)):
            if not issubclass(class_, Parameterized):
                continue
            for (k, v) in class_.param._parameters.items():
                # (avoid replacing name with the default of None)
                if v.instantiate and k != "name":
                    params_to_instantiate[k] = v

        for p in params_to_instantiate.values():
            self.param._instantiate_param(p)

        ## keyword arg setting
        for name, val in params.items():
            desc = self.__class__.get_param_descriptor(name)[0] # pylint: disable-msg=E1101
            if not desc:
                raise TypeError(
                    f"{self.__class__.__name__}.__init__() got an unexpected "
                    f"keyword argument {name!r}"
                )
            # i.e. if not desc it's setting an attribute in __dict__, not a Parameter
            setattr(self, name, val)

    @classmethod
    def _changed(cls, event):
        """
        Predicate that determines whether a Event object has actually
        changed such that old != new.
        """
        return not Comparator.is_equal(event.old, event.new)

    def _instantiate_param(self_, param_obj, dict_=None, key=None):
        # deepcopy param_obj.default into self.__dict__ (or dict_ if supplied)
        # under the parameter's _internal_name (or key if supplied)
        self = self_.self
        dict_ = dict_ or self.__dict__
        key = key or param_obj._internal_name
        if shared_parameters._share:
            param_key = (str(type(self)), param_obj.name)
            if param_key in shared_parameters._shared_cache:
                new_object = shared_parameters._shared_cache[param_key]
            else:
                new_object = copy.deepcopy(param_obj.default)
                shared_parameters._shared_cache[param_key] = new_object
        else:
            new_object = copy.deepcopy(param_obj.default)

        dict_[key] = new_object

        if isinstance(new_object, Parameterized):
            global object_count
            object_count += 1
            # Writes over name given to the original object;
            # could instead have kept the same name
            new_object.param._generate_name()

    def _update_deps(self_, attribute=None, init=False):
        obj = self_.self
        init_methods = []
        for method, queued, on_init, constant, dynamic in type(obj).param._depends['watch']:
            # On initialization set up constant watchers; otherwise
            # clean up previous dynamic watchers for the updated attribute
            dynamic = [d for d in dynamic if attribute is None or d.spec.split(".")[0] == attribute]
            if init:
                constant_grouped = defaultdict(list)
                for dep in _resolve_mcs_deps(obj, constant, []):
                    constant_grouped[(id(dep.inst), id(dep.cls), dep.what)].append((None, dep))
                for group in constant_grouped.values():
                    self_._watch_group(obj, method, queued, group)
                m = getattr(self_.self, method)
                if on_init and m not in init_methods:
                    init_methods.append(m)
            elif dynamic:
                for w in obj._dynamic_watchers.pop(method, []):
                    (w.inst or w.cls).param.unwatch(w)
            else:
                continue

            # Resolve dynamic dependencies one-by-one to be able to trace their watchers
            grouped = defaultdict(list)
            for ddep in dynamic:
                for dep in _resolve_mcs_deps(obj, [], [ddep]):
                    grouped[(id(dep.inst), id(dep.cls), dep.what)].append((ddep, dep))

            for group in grouped.values():
                watcher = self_._watch_group(obj, method, queued, group, attribute)
                obj._dynamic_watchers[method].append(watcher)
        for m in init_methods:
            m()

    def _resolve_dynamic_deps(self, obj, dynamic_dep, param_dep, attribute):
        """
        If a subobject whose parameters are being depended on changes
        we should only trigger events if the actual parameter values
        of the new object differ from those on the old subobject,
        therefore we accumulate parameters to compare on a subobject
        change event.

        Additionally we need to make sure to notify the parent object
        if a subobject changes so the dependencies can be
        reinitialized so we return a callback which updates the
        dependencies.
        """
        subobj = obj
        subobjs = [obj]
        for subpath in dynamic_dep.spec.split('.')[:-1]:
            subobj = getattr(subobj, subpath.split(':')[0], None)
            subobjs.append(subobj)

        dep_obj = (param_dep.inst or param_dep.cls)
        if dep_obj not in subobjs[:-1]:
            return None, None, param_dep.what

        depth = subobjs.index(dep_obj)
        callback = None
        if depth > 0:
            def callback(*events):
                """
                If a subobject changes, we need to notify the main
                object to update the dependencies.
                """
                obj.param._update_deps(attribute)

        p = '.'.join(dynamic_dep.spec.split(':')[0].split('.')[depth+1:])
        if p == 'param':
            subparams = [sp for sp in list(subobjs[-1].param)]
        else:
            subparams = [p]

        if ':' in dynamic_dep.spec:
            what = dynamic_dep.spec.split(':')[-1]
        else:
            what = param_dep.what

        return subparams, callback, what

    def _watch_group(self_, obj, name, queued, group, attribute=None):
        """
        Sets up a watcher for a group of dependencies. Ensures that
        if the dependency was dynamically generated we check whether
        a subobject change event actually causes a value change and
        that we update the existing watchers, i.e. clean up watchers
        on the old subobject and create watchers on the new subobject.
        """
        dynamic_dep, param_dep = group[0]
        dep_obj = (param_dep.inst or param_dep.cls)
        params = []
        for _, g in group:
            if g.name not in params:
                params.append(g.name)

        if dynamic_dep is None:
            subparams, callback, what = None, None, param_dep.what
        else:
            subparams, callback, what = self_._resolve_dynamic_deps(
                obj, dynamic_dep, param_dep, attribute)

        mcaller = _m_caller(obj, name, what, subparams, callback)
        return dep_obj.param._watch(
            mcaller, params, param_dep.what, queued=queued, precedence=-1)

    # Classmethods

    # PARAM3_DEPRECATION
    @_deprecated(extra_msg="""Use instead `for k,v in p.param.objects().items(): print(f"{p.__class__.name}.{k}={repr(v.default)}")`""")
    def print_param_defaults(self_):
        """Print the default values of all cls's Parameters.

        ..deprecated:: 1.12.0
            Use instead `for k,v in p.param.objects().items(): print(f"{p.__class__.name}.{k}={repr(v.default)}")`
        """
        cls = self_.cls
        for key,val in cls.__dict__.items():
            if isinstance(val,Parameter):
                print(cls.__name__+'.'+key+ '='+ repr(val.default))

    # PARAM3_DEPRECATION
    @_deprecated(extra_msg="Use instead `p.param.default =`")
    def set_default(self_,param_name,value):
        """
        Set the default value of param_name.

        Equivalent to setting param_name on the class.

        ..deprecated:: 1.12.0
             Use instead `p.param.default =`
        """
        cls = self_.cls
        setattr(cls,param_name,value)


    def add_parameter(self_, param_name, param_obj):
        """
        Add a new Parameter object into this object's class.

        Should result in a Parameter equivalent to one declared
        in the class's source code.
        """
        # Could have just done setattr(cls,param_name,param_obj),
        # which is supported by the metaclass's __setattr__ , but
        # would need to handle the params() cache as well
        # (which is tricky but important for startup speed).
        cls = self_.cls
        type.__setattr__(cls,param_name,param_obj)
        ParameterizedMetaclass._initialize_parameter(cls,param_name,param_obj)
        # delete cached params()
        try:
            delattr(cls,'_%s__params'%cls.__name__)
        except AttributeError:
            pass

    # PARAM3_DEPRECATION
    @_deprecated(extra_msg="Use instead `.param.add_parameter`")
    def _add_parameter(self_,param_name, param_obj):
        """Add a new Parameter object into this object's class.

        ..deprecated :: 1.12.0
        """
        return self_.add_parameter(param_name, param_obj)

    # PARAM3_DEPRECATION
    @_deprecated(extra_msg="Use instead `.param.values()` or `.param['param']`")
    def params(self_, parameter_name=None):
        """
        Return the Parameters of this class as the
        dictionary {name: parameter_object}

        Includes Parameters from this class and its
        superclasses.

        ..deprecated:: 1.12.0
            Use instead `.param.values()` or `.param['param']`
        """
        pdict = self_.objects(instance='existing')
        if parameter_name is None:
            return pdict
        else:
            return pdict[parameter_name]

    # Bothmethods

    def update(self_, *args, **kwargs):
        """
        For the given dictionary or iterable or set of param=value keyword arguments,
        sets the corresponding parameter of this object or class to the given value.
        """
        BATCH_WATCH = self_.self_or_cls.param._BATCH_WATCH
        self_.self_or_cls.param._BATCH_WATCH = True
        self_or_cls = self_.self_or_cls
        if args:
            if len(args) == 1 and not kwargs:
                kwargs = args[0]
            else:
                self_.self_or_cls.param._BATCH_WATCH = False
                raise ValueError("%s.update accepts *either* an iterable or key=value pairs, not both" %
                                 (self_or_cls.name))

        trigger_params = [k for k in kwargs
                          if ((k in self_.self_or_cls.param) and
                              hasattr(self_.self_or_cls.param[k], '_autotrigger_value'))]

        for tp in trigger_params:
            self_.self_or_cls.param[tp]._mode = 'set'

        for (k, v) in kwargs.items():
            if k not in self_or_cls.param:
                self_.self_or_cls.param._BATCH_WATCH = False
                raise ValueError(f"'{k}' is not a parameter of {self_or_cls.name}")
            try:
                setattr(self_or_cls, k, v)
            except:
                self_.self_or_cls.param._BATCH_WATCH = False
                raise

        self_.self_or_cls.param._BATCH_WATCH = BATCH_WATCH
        if not BATCH_WATCH:
            self_._batch_call_watchers()

        for tp in trigger_params:
            p = self_.self_or_cls.param[tp]
            p._mode = 'reset'
            setattr(self_or_cls, tp, p._autotrigger_reset_value)
            p._mode = 'set-reset'

    # PARAM3_DEPRECATION
    @_deprecated(extra_msg="Use instead `.param.update`")
    def set_param(self_, *args,**kwargs):
        """
        For each param=value keyword argument, sets the corresponding
        parameter of this object or class to the given value.

        For backwards compatibility, also accepts
        set_param("param",value) for a single parameter value using
        positional arguments, but the keyword interface is preferred
        because it is more compact and can set multiple values.

        ..deprecated:: 1.12.0
            Use instead `.param.update`
        """
        self_or_cls = self_.self_or_cls
        if args:
            if len(args) == 2 and not args[0] in kwargs and not kwargs:
                kwargs[args[0]] = args[1]
            else:
                raise ValueError("Invalid positional arguments for %s.set_param" %
                                 (self_or_cls.name))
        return self_.update(kwargs)


    def objects(self_, instance=True):
        """
        Returns the Parameters of this instance or class

        If instance=True and called on a Parameterized instance it
        will create instance parameters for all Parameters defined on
        the class. To force class parameters to be returned use
        instance=False. Since classes avoid creating instance
        parameters unless necessary you may also request only existing
        instance parameters to be returned by setting
        instance='existing'.
        """
        cls = self_.cls
        # We cache the parameters because this method is called often,
        # and parameters are rarely added (and cannot be deleted)
        try:
            pdict = getattr(cls, '_%s__params' % cls.__name__)
        except AttributeError:
            paramdict = {}
            for class_ in classlist(cls):
                for name, val in class_.__dict__.items():
                    if isinstance(val, Parameter):
                        paramdict[name] = val

            # We only want the cache to be visible to the cls on which
            # params() is called, so we mangle the name ourselves at
            # runtime (if we were to mangle it now, it would be
            # _Parameterized.__params for all classes).
            setattr(cls, '_%s__params' % cls.__name__, paramdict)
            pdict = paramdict

        if instance and self_.self is not None:
            if instance == 'existing':
                if getattr(self_.self, 'initialized', False) and self_.self._instance__params:
                    return dict(pdict, **self_.self._instance__params)
                return pdict
            else:
                return {k: self_.self.param[k] for k in pdict}
        return pdict


    def trigger(self_, *param_names):
        """
        Trigger watchers for the given set of parameter names. Watchers
        will be triggered whether or not the parameter values have
        actually changed. As a special case, the value will actually be
        changed for a Parameter of type Event, setting it to True so
        that it is clear which Event parameter has been triggered.
        """
        trigger_params = [p for p in self_.self_or_cls.param
                          if hasattr(self_.self_or_cls.param[p], '_autotrigger_value')]
        triggers = {p:self_.self_or_cls.param[p]._autotrigger_value
                    for p in trigger_params if p in param_names}

        events = self_.self_or_cls.param._events
        watchers = self_.self_or_cls.param._watchers
        self_.self_or_cls.param._events  = []
        self_.self_or_cls.param._watchers = []
        param_values = self_.values()
        params = {name: param_values[name] for name in param_names}
        self_.self_or_cls.param._TRIGGER = True
        self_.update(dict(params, **triggers))
        self_.self_or_cls.param._TRIGGER = False
        self_.self_or_cls.param._events += events
        self_.self_or_cls.param._watchers += watchers


    def _update_event_type(self_, watcher, event, triggered):
        """
        Returns an updated Event object with the type field set appropriately.
        """
        if triggered:
            event_type = 'triggered'
        else:
            event_type = 'changed' if watcher.onlychanged else 'set'
        return Event(what=event.what, name=event.name, obj=event.obj, cls=event.cls,
                     old=event.old, new=event.new, type=event_type)

    def _execute_watcher(self, watcher, events):
        if watcher.mode == 'args':
            args, kwargs = events, {}
        else:
            args, kwargs = (), {event.name: event.new for event in events}

        if iscoroutinefunction(watcher.fn):
            if async_executor is None:
                raise RuntimeError("Could not execute %s coroutine function. "
                                   "Please register a asynchronous executor on "
                                   "param.parameterized.async_executor, which "
                                   "schedules the function on an event loop." %
                                   watcher.fn)
            async_executor(partial(watcher.fn, *args, **kwargs))
        else:
            watcher.fn(*args, **kwargs)

    def _call_watcher(self_, watcher, event):
        """
        Invoke the given watcher appropriately given an Event object.
        """
        if self_.self_or_cls.param._TRIGGER:
            pass
        elif watcher.onlychanged and (not self_._changed(event)):
            return

        if self_.self_or_cls.param._BATCH_WATCH:
            self_._events.append(event)
            if not any(watcher is w for w in self_._watchers):
                self_._watchers.append(watcher)
        else:
            event = self_._update_event_type(watcher, event, self_.self_or_cls.param._TRIGGER)
            with _batch_call_watchers(self_.self_or_cls, enable=watcher.queued, run=False):
                self_._execute_watcher(watcher, (event,))

    def _batch_call_watchers(self_):
        """
        Batch call a set of watchers based on the parameter value
        settings in kwargs using the queued Event and watcher objects.
        """
        while self_.self_or_cls.param._events:
            event_dict = OrderedDict([((event.name, event.what), event)
                                      for event in self_.self_or_cls.param._events])
            watchers = self_.self_or_cls.param._watchers[:]
            self_.self_or_cls.param._events = []
            self_.self_or_cls.param._watchers = []

            for watcher in sorted(watchers, key=lambda w: w.precedence):
                events = [self_._update_event_type(watcher, event_dict[(name, watcher.what)],
                                                   self_.self_or_cls.param._TRIGGER)
                          for name in watcher.parameter_names
                          if (name, watcher.what) in event_dict]
                with _batch_call_watchers(self_.self_or_cls, enable=watcher.queued, run=False):
                    self_._execute_watcher(watcher, events)

    def set_dynamic_time_fn(self_,time_fn,sublistattr=None):
        """
        Set time_fn for all Dynamic Parameters of this class or
        instance object that are currently being dynamically
        generated.

        Additionally, sets _Dynamic_time_fn=time_fn on this class or
        instance object, so that any future changes to Dynamic
        Parmeters can inherit time_fn (e.g. if a Number is changed
        from a float to a number generator, the number generator will
        inherit time_fn).

        If specified, sublistattr is the name of an attribute of this
        class or instance that contains an iterable collection of
        subobjects on which set_dynamic_time_fn should be called.  If
        the attribute sublistattr is present on any of the subobjects,
        set_dynamic_time_fn() will be called for those, too.
        """
        self_or_cls = self_.self_or_cls
        self_or_cls._Dynamic_time_fn = time_fn

        if isinstance(self_or_cls,type):
            a = (None,self_or_cls)
        else:
            a = (self_or_cls,)

        for n,p in self_or_cls.param.objects('existing').items():
            if hasattr(p, '_value_is_dynamic'):
                if p._value_is_dynamic(*a):
                    g = self_or_cls.param.get_value_generator(n)
                    g._Dynamic_time_fn = time_fn

        if sublistattr:
            try:
                sublist = getattr(self_or_cls,sublistattr)
            except AttributeError:
                sublist = []

            for obj in sublist:
                obj.param.set_dynamic_time_fn(time_fn,sublistattr)

    def serialize_parameters(self_, subset=None, mode='json'):
        self_or_cls = self_.self_or_cls
        if mode not in Parameter._serializers:
            raise ValueError(f'Mode {mode!r} not in available serialization formats {list(Parameter._serializers.keys())!r}')
        serializer = Parameter._serializers[mode]
        return serializer.serialize_parameters(self_or_cls, subset=subset)

    def serialize_value(self_, pname, mode='json'):
        self_or_cls = self_.self_or_cls
        if mode not in Parameter._serializers:
            raise ValueError(f'Mode {mode!r} not in available serialization formats {list(Parameter._serializers.keys())!r}')
        serializer = Parameter._serializers[mode]
        return serializer.serialize_parameter_value(self_or_cls, pname)

    def deserialize_parameters(self_, serialization, subset=None, mode='json'):
        self_or_cls = self_.self_or_cls
        serializer = Parameter._serializers[mode]
        return serializer.deserialize_parameters(self_or_cls, serialization, subset=subset)

    def deserialize_value(self_, pname, value, mode='json'):
        self_or_cls = self_.self_or_cls
        if mode not in Parameter._serializers:
            raise ValueError(f'Mode {mode!r} not in available serialization formats {list(Parameter._serializers.keys())!r}')
        serializer = Parameter._serializers[mode]
        return serializer.deserialize_parameter_value(self_or_cls, pname, value)

    def schema(self_, safe=False, subset=None, mode='json'):
        """
        Returns a schema for the parameters on this Parameterized object.
        """
        self_or_cls = self_.self_or_cls
        if mode not in Parameter._serializers:
            raise ValueError(f'Mode {mode!r} not in available serialization formats {list(Parameter._serializers.keys())!r}')
        serializer = Parameter._serializers[mode]
        return serializer.schema(self_or_cls, safe=safe, subset=subset)

    # PARAM3_DEPRECATION
    # same as values() but returns list, not dict
    @_deprecated(extra_msg="""
        Use `.param.values().items()` instead (or `.param.values()` for the
        common case of `dict(....param.get_param_values())`)
    """)
    def get_param_values(self_, onlychanged=False):
        """
        Return a list of name,value pairs for all Parameters of this
        object.

        When called on an instance with onlychanged set to True, will
        only return values that are not equal to the default value
        (onlychanged has no effect when called on a class).

        ..deprecated:: 1.12.0
            Use `.param.values().items()` instead (or `.param.values()` for the
            common case of `dict(....param.get_param_values())`)
        """
        vals = self_.values(onlychanged)
        return [(k, v) for k, v in vals.items()]

    def values(self_, onlychanged=False):
        """
        Return a dictionary of name,value pairs for the Parameters of this
        object.

        When called on an instance with onlychanged set to True, will
        only return values that are not equal to the default value
        (onlychanged has no effect when called on a class).
        """
        self_or_cls = self_.self_or_cls
        vals = []
        for name, val in self_or_cls.param.objects('existing').items():
            value = self_or_cls.param.get_value_generator(name)
            if not onlychanged or not all_equal(value, val.default):
                vals.append((name, value))

        vals.sort(key=itemgetter(0))
        return dict(vals)

    def force_new_dynamic_value(self_, name): # pylint: disable-msg=E0213
        """
        Force a new value to be generated for the dynamic attribute
        name, and return it.

        If name is not dynamic, its current value is returned
        (i.e. equivalent to getattr(name).
        """
        cls_or_slf = self_.self_or_cls
        param_obj = cls_or_slf.param.objects('existing').get(name)

        if not param_obj:
            return getattr(cls_or_slf, name)

        cls, slf = None, None
        if isinstance(cls_or_slf,type):
            cls = cls_or_slf
        else:
            slf = cls_or_slf

        if not hasattr(param_obj,'_force'):
            return param_obj.__get__(slf, cls)
        else:
            return param_obj._force(slf, cls)

    def get_value_generator(self_,name): # pylint: disable-msg=E0213
        """
        Return the value or value-generating object of the named
        attribute.

        For most parameters, this is simply the parameter's value
        (i.e. the same as getattr()), but Dynamic parameters have
        their value-generating object returned.
        """
        cls_or_slf = self_.self_or_cls
        param_obj = cls_or_slf.param.objects('existing').get(name)

        if not param_obj:
            value = getattr(cls_or_slf,name)

        # CompositeParameter detected by being a Parameter and having 'attribs'
        elif hasattr(param_obj,'attribs'):
            value = [cls_or_slf.param.get_value_generator(a) for a in param_obj.attribs]

        # not a Dynamic Parameter
        elif not hasattr(param_obj,'_value_is_dynamic'):
            value = getattr(cls_or_slf,name)

        # Dynamic Parameter...
        else:
            internal_name = "_%s_param_value"%name
            if hasattr(cls_or_slf,internal_name):
                # dealing with object and it's been set on this object
                value = getattr(cls_or_slf,internal_name)
            else:
                # dealing with class or isn't set on the object
                value = param_obj.default

        return value

    def inspect_value(self_,name): # pylint: disable-msg=E0213
        """
        Return the current value of the named attribute without modifying it.

        Same as getattr() except for Dynamic parameters, which have their
        last generated value returned.
        """
        cls_or_slf = self_.self_or_cls
        param_obj = cls_or_slf.param.objects('existing').get(name)

        if not param_obj:
            value = getattr(cls_or_slf,name)
        elif hasattr(param_obj,'attribs'):
            value = [cls_or_slf.param.inspect_value(a) for a in param_obj.attribs]
        elif not hasattr(param_obj,'_inspect'):
            value = getattr(cls_or_slf,name)
        else:
            if isinstance(cls_or_slf,type):
                value = param_obj._inspect(None,cls_or_slf)
            else:
                value = param_obj._inspect(cls_or_slf,None)

        return value

    def method_dependencies(self_, name, intermediate=False):
        """
        Given the name of a method, returns a PInfo object for each dependency
        of this method. See help(PInfo) for the contents of these objects.

        By default intermediate dependencies on sub-objects are not
        returned as these are primarily useful for internal use to
        determine when a sub-object dependency has to be updated.
        """
        method = getattr(self_.self_or_cls, name)
        minfo = MInfo(cls=self_.cls, inst=self_.self, name=name,
                      method=method)
        deps, dynamic = _params_depended_on(
            minfo, dynamic=False, intermediate=intermediate)
        if self_.self is None:
            return deps
        return _resolve_mcs_deps(
            self_.self, deps, dynamic, intermediate=intermediate)

    # PARAM3_DEPRECATION
    @_deprecated(extra_msg='Use instead `.param.method_dependencies`')
    def params_depended_on(self_, *args, **kwargs):
        """
        Given the name of a method, returns a PInfo object for each dependency
        of this method. See help(PInfo) for the contents of these objects.

        By default intermediate dependencies on sub-objects are not
        returned as these are primarily useful for internal use to
        determine when a sub-object dependency has to be updated.

        ..deprecated: 2.0.0
            Use instead `.param.method_dependencies`
        """
        return self_.method_dependencies(*args, **kwargs)

    def outputs(self_):
        """
        Returns a mapping between any declared outputs and a tuple
        of the declared Parameter type, the output method, and the
        index into the output if multiple outputs are returned.
        """
        outputs = {}
        for cls in classlist(self_.cls):
            for name in dir(cls):
                method = getattr(self_.self_or_cls, name)
                dinfo = getattr(method, '_dinfo', {})
                if 'outputs' not in dinfo:
                    continue
                for override, otype, idx in dinfo['outputs']:
                    if override is not None:
                        name = override
                    outputs[name] = (otype, method, idx)
        return outputs

    def _spec_to_obj(self_, spec, dynamic=True, intermediate=True):
        """
        Resolves a dependency specification into lists of explicit
        parameter dependencies and dynamic dependencies.

        Dynamic dependencies are specifications to be resolved when
        the sub-object whose parameters are being depended on is
        defined.

        During class creation dynamic=False which means sub-object
        dependencies are not resolved. At instance creation and
        whenever a sub-object is set on an object this method will be
        invoked to determine whether the dependency is available.

        For sub-object dependencies we also return dependencies for
        every part of the path, e.g. for a dependency specification
        like "a.b.c" we return dependencies for sub-object "a" and the
        sub-sub-object "b" in addition to the dependency on the actual
        parameter "c" on object "b". This is to ensure that if a
        sub-object is swapped out we are notified and can update the
        dynamic dependency to the new object. Even if a sub-object
        dependency can only partially resolved, e.g. if object "a"
        does not yet have a sub-object "b" we must watch for changes
        to "b" on sub-object "a" in case such a subobject is put in "b".
        """
        if isinstance(spec, Parameter):
            inst = spec.owner if isinstance(spec.owner, Parameterized) else None
            cls = spec.owner if inst is None else type(inst)
            info = PInfo(inst=inst, cls=cls, name=spec.name,
                         pobj=spec, what='value')
            return [] if intermediate == 'only' else [info], []

        obj, attr, what = _parse_dependency_spec(spec)
        if obj is None:
            src = self_.self_or_cls
        elif not dynamic:
            return [], [DInfo(spec=spec)]
        else:
            src = _getattrr(self_.self_or_cls, obj[1::], None)
            if src is None:
                path = obj[1:].split('.')
                deps = []
                # Attempt to partially resolve subobject path to ensure
                # that if a subobject is later updated making the full
                # subobject path available we have to be notified and
                # set up watchers
                if len(path) >= 1 and intermediate:
                    sub_src = None
                    subpath = path
                    while sub_src is None and subpath:
                        subpath = subpath[:-1]
                        sub_src = _getattrr(self_.self_or_cls, '.'.join(subpath), None)
                    if subpath:
                        subdeps, _ = self_._spec_to_obj(
                            '.'.join(path[:len(subpath)+1]), dynamic, intermediate)
                        deps += subdeps
                return deps, [] if intermediate == 'only' else [DInfo(spec=spec)]

        cls, inst = (src, None) if isinstance(src, type) else (type(src), src)
        if attr == 'param':
            deps, dynamic_deps = self_._spec_to_obj(obj[1:], dynamic, intermediate)
            for p in src.param:
                param_deps, param_dynamic_deps = src.param._spec_to_obj(p, dynamic, intermediate)
                deps += param_deps
                dynamic_deps += param_dynamic_deps
            return deps, dynamic_deps
        elif attr in src.param:
            info = PInfo(inst=inst, cls=cls, name=attr,
                         pobj=src.param[attr], what=what)
        elif hasattr(src, attr):
            info = MInfo(inst=inst, cls=cls, name=attr,
                         method=getattr(src, attr))
        elif getattr(src, "abstract", None):
            return [], [] if intermediate == 'only' else [DInfo(spec=spec)]
        else:
            raise AttributeError(f"Attribute {attr!r} could not be resolved on {src}.")

        if obj is None or not intermediate:
            return [info], []
        deps, dynamic_deps = self_._spec_to_obj(obj[1:], dynamic, intermediate)
        if intermediate != 'only':
            deps.append(info)
        return deps, dynamic_deps

    def _register_watcher(self_, action, watcher, what='value'):
        parameter_names = watcher.parameter_names
        for parameter_name in parameter_names:
            if parameter_name not in self_.cls.param:
                raise ValueError("{} parameter was not found in list of "
                                 "parameters of class {}".format(parameter_name, self_.cls.__name__))

            if self_.self is not None and what == "value":
                watchers = self_.self._param_watchers
                if parameter_name not in watchers:
                    watchers[parameter_name] = {}
                if what not in watchers[parameter_name]:
                    watchers[parameter_name][what] = []
                getattr(watchers[parameter_name][what], action)(watcher)
            else:
                watchers = self_[parameter_name].watchers
                if what not in watchers:
                    watchers[what] = []
                getattr(watchers[what], action)(watcher)

    def watch(self_, fn, parameter_names, what='value', onlychanged=True, queued=False, precedence=0):
        """
        Register the given callback function `fn` to be invoked for
        events on the indicated parameters.

        `what`: What to watch on each parameter; either the value (by
        default) or else the indicated slot (e.g. 'constant').

        `onlychanged`: By default, only invokes the function when the
        watched item changes, but if `onlychanged=False` also invokes
        it when the `what` item is set to its current value again.

        `queued`: By default, additional watcher events generated
        inside the callback fn are dispatched immediately, effectively
        doing depth-first processing of Watcher events. However, in
        certain scenarios, it is helpful to wait to dispatch such
        downstream events until all events that triggered this watcher
        have been processed. In such cases setting `queued=True` on
        this Watcher will queue up new downstream events generated
        during `fn` until `fn` completes and all other watchers
        invoked by that same event have finished executing),
        effectively doing breadth-first processing of Watcher events.

        `precedence`: Declares a precedence level for the Watcher that
        determines the priority with which the callback is executed.
        Lower precedence levels are executed earlier. Negative
        precedences are reserved for internal Watchers, i.e. those
        set up by param.depends.

        When the `fn` is called, it will be provided the relevant
        Event objects as positional arguments, which allows it to
        determine which of the possible triggering events occurred.

        Returns a Watcher object.

        See help(Watcher) and help(Event) for the contents of those objects.
        """
        if precedence < 0:
            raise ValueError("User-defined watch callbacks must declare "
                             "a positive precedence. Negative precedences "
                             "are reserved for internal Watchers.")
        return self_._watch(fn, parameter_names, what, onlychanged, queued, precedence)

    def _watch(self_, fn, parameter_names, what='value', onlychanged=True, queued=False, precedence=-1):
        parameter_names = tuple(parameter_names) if isinstance(parameter_names, list) else (parameter_names,)
        watcher = Watcher(inst=self_.self, cls=self_.cls, fn=fn, mode='args',
                          onlychanged=onlychanged, parameter_names=parameter_names,
                          what=what, queued=queued, precedence=precedence)
        self_._register_watcher('append', watcher, what)
        return watcher

    def unwatch(self_, watcher):
        """
        Remove the given Watcher object (from `watch` or `watch_values`) from this object's list.
        """
        try:
            self_._register_watcher('remove', watcher, what=watcher.what)
        except Exception:
            self_.warning(f'No such watcher {str(watcher)} to remove.')

    def watch_values(self_, fn, parameter_names, what='value', onlychanged=True, queued=False, precedence=0):
        """
        Easier-to-use version of `watch` specific to watching for changes in parameter values.

        Only allows `what` to be 'value', and invokes the callback `fn` using keyword
        arguments <param_name>=<new_value> rather than with a list of Event objects.
        """
        if precedence < 0:
            raise ValueError("User-defined watch callbacks must declare "
                             "a positive precedence. Negative precedences "
                             "are reserved for internal Watchers.")
        assert what == 'value'
        if isinstance(parameter_names, list):
            parameter_names = tuple(parameter_names)
        else:
            parameter_names = (parameter_names,)
        watcher = Watcher(inst=self_.self, cls=self_.cls, fn=fn,
                          mode='kwargs', onlychanged=onlychanged,
                          parameter_names=parameter_names, what=what,
                          queued=queued, precedence=precedence)
        self_._register_watcher('append', watcher, what)
        return watcher

    # Instance methods

    # PARAM3_DEPRECATION
    @_deprecated(extra_msg="Use instead `{k:v.default for k,v in p.param.objects().items()}`")
    def defaults(self_):
        """
        Return {parameter_name:parameter.default} for all non-constant
        Parameters.

        Note that a Parameter for which instantiate==True has its default
        instantiated.

        ..deprecated:: 1.12.0
            Use instead `{k:v.default for k,v in p.param.objects().items()}`
        """
        self = self_.self
        d = {}
        for param_name, param in self.param.objects('existing').items():
            if param.constant:
                pass
            if param.instantiate:
                self.param._instantiate_param(param, dict_=d, key=param_name)
            d[param_name] = param.default
        return d

    # Designed to avoid any processing unless the print
    # level is high enough, though not all callers of message(),
    # verbose(), debug(), etc are taking advantage of this.
    def __db_print(self_,level,msg,*args,**kw):
        """
        Calls the logger returned by the get_logger() function,
        prepending the result of calling dbprint_prefix() (if any).

        See python's logging module for details.
        """
        self_or_cls = self_.self_or_cls
        if get_logger(name=self_or_cls.name).isEnabledFor(level):

            if dbprint_prefix and callable(dbprint_prefix):
                msg = dbprint_prefix() + ": " + msg  # pylint: disable-msg=E1102

            get_logger(name=self_or_cls.name).log(level, msg, *args, **kw)

    # PARAM3_DEPRECATION
    @_deprecated(extra_msg="""Use instead `for k,v in p.param.objects().items(): print(f"{p.__class__.name}.{k}={repr(v.default)}")`""")
    def print_param_values(self_):
        """Print the values of all this object's Parameters.

        ..deprecated:: 1.12.0
            Use instead `for k,v in p.param.objects().items(): print(f"{p.__class__.name}.{k}={repr(v.default)}")`
        """
        self = self_.self
        for name, val in self.param.values().items():
            print(f'{self.name}.{name} = {val}')

    def warning(self_, msg,*args,**kw):
        """
        Print msg merged with args as a warning, unless module variable
        warnings_as_exceptions is True, then raise an Exception
        containing the arguments.

        See Python's logging module for details of message formatting.
        """
        self_.log(WARNING, msg, *args, **kw)

    # PARAM3_DEPRECATION
    @_deprecated(extra_msg="Use instead `.param.log(param.MESSAGE, ...)`")
    def message(self_,msg,*args,**kw):
        """
        Print msg merged with args as a message.

        See Python's logging module for details of message formatting.

        ..deprecated:: 1.12.0
            Use instead `.param.log(param.MESSAGE, ...)`
        """
        self_.__db_print(INFO,msg,*args,**kw)

    # PARAM3_DEPRECATION
    @_deprecated(extra_msg="Use instead `.param.log(param.VERBOSE, ...)`")
    def verbose(self_,msg,*args,**kw):
        """
        Print msg merged with args as a verbose message.

        See Python's logging module for details of message formatting.

        ..deprecated:: 1.12.0
            Use instead `.param.log(param.VERBOSE, ...)`
        """
        self_.__db_print(VERBOSE,msg,*args,**kw)

    # PARAM3_DEPRECATION
    @_deprecated(extra_msg="Use instead `.param.log(param.DEBUG, ...)`")
    def debug(self_,msg,*args,**kw):
        """
        Print msg merged with args as a debugging statement.

        See Python's logging module for details of message formatting.

        ..deprecated:: 1.12.0
            Use instead `.param.log(param.DEBUG, ...)`
        """
        self_.__db_print(DEBUG,msg,*args,**kw)

    def log(self_, level, msg, *args, **kw):
        """
        Print msg merged with args as a message at the indicated logging level.

        Logging levels include those provided by the Python logging module
        plus VERBOSE, either obtained directly from the logging module like
        `logging.INFO`, or from parameterized like `param.parameterized.INFO`.

        Supported logging levels include (in order of severity)
        DEBUG, VERBOSE, INFO, WARNING, ERROR, CRITICAL

        See Python's logging module for details of message formatting.
        """
        if level is WARNING:
            if warnings_as_exceptions:
                raise Exception("Warning: " + msg % args)
            else:
                global warning_count
                warning_count+=1
        self_.__db_print(level, msg, *args, **kw)


    def pprint(self_, imports=None, prefix=" ", unknown_value='<?>',
               qualify=False, separator=""):
        """See Parameterized.pprint"""
        self = self_.self
        return self._pprint(imports, prefix, unknown_value, qualify, separator)



class ParameterizedMetaclass(type):
    """
    The metaclass of Parameterized (and all its descendents).

    The metaclass overrides type.__setattr__ to allow us to set
    Parameter values on classes without overwriting the attribute
    descriptor.  That is, for a Parameterized class of type X with a
    Parameter y, the user can type X.y=3, which sets the default value
    of Parameter y to be 3, rather than overwriting y with the
    constant value 3 (and thereby losing all other info about that
    Parameter, such as the doc string, bounds, etc.).

    The __init__ method is used when defining a Parameterized class,
    usually when the module where that class is located is imported
    for the first time.  That is, the __init__ in this metaclass
    initializes the *class* object, while the __init__ method defined
    in each Parameterized class is called for each new instance of
    that class.

    Additionally, a class can declare itself abstract by having an
    attribute __abstract set to True. The 'abstract' attribute can be
    used to find out if a class is abstract or not.
    """
    def __init__(mcs, name, bases, dict_):
        """
        Initialize the class object (not an instance of the class, but
        the class itself).

        Initializes all the Parameters by looking up appropriate
        default values (see __param_inheritance()) and setting
        attrib_names (see _set_names()).
        """
        type.__init__(mcs, name, bases, dict_)

        # Give Parameterized classes a useful 'name' attribute.
        mcs.name = name

        mcs._parameters_state = {
            "BATCH_WATCH": False, # If true, Event and watcher objects are queued.
            "TRIGGER": False,
            "events": [], # Queue of batched events
            "watchers": [] # Queue of batched watchers
        }
        mcs._param = Parameters(mcs)

        # All objects (with their names) of type Parameter that are
        # defined in this class
        parameters = [(n, o) for (n, o) in dict_.items()
                      if isinstance(o, Parameter)]

        mcs._param._parameters = dict(parameters)

        for param_name,param in parameters:
            mcs._initialize_parameter(param_name, param)

        # retrieve depends info from methods and store more conveniently
        dependers = [(n, m, m._dinfo) for (n, m) in dict_.items()
                     if hasattr(m, '_dinfo')]

        # Resolve dependencies of current class
        _watch = []
        for name, method, dinfo in dependers:
            watch = dinfo.get('watch', False)
            on_init = dinfo.get('on_init', False)
            if not watch:
                continue
            minfo = MInfo(cls=mcs, inst=None, name=name,
                          method=method)
            deps, dynamic_deps = _params_depended_on(minfo, dynamic=False)
            _watch.append((name, watch == 'queued', on_init, deps, dynamic_deps))

        # Resolve dependencies in class hierarchy
        _inherited = []
        for cls in classlist(mcs)[:-1][::-1]:
            if not hasattr(cls, '_param'):
                continue
            for dep in cls.param._depends['watch']:
                method = getattr(mcs, dep[0], None)
                dinfo = getattr(method, '_dinfo', {'watch': False})
                if (not any(dep[0] == w[0] for w in _watch+_inherited)
                    and dinfo.get('watch')):
                    _inherited.append(dep)

        mcs.param._depends = {'watch': _inherited+_watch}

        if docstring_signature:
            mcs.__class_docstring_signature()

    def __class_docstring_signature(mcs, max_repr_len=15):
        """
        Autogenerate a keyword signature in the class docstring for
        all available parameters. This is particularly useful in the
        IPython Notebook as IPython will parse this signature to allow
        tab-completion of keywords.

        max_repr_len: Maximum length (in characters) of value reprs.
        """
        processed_kws, keyword_groups = set(), []
        for cls in reversed(mcs.mro()):
            keyword_group = []
            for (k,v) in sorted(cls.__dict__.items()):
                if isinstance(v, Parameter) and k not in processed_kws:
                    param_type = v.__class__.__name__
                    keyword_group.append(f"{k}={param_type}")
                    processed_kws.add(k)
            keyword_groups.append(keyword_group)

        keywords = [el for grp in reversed(keyword_groups) for el in grp]
        class_docstr = "\n"+mcs.__doc__ if mcs.__doc__ else ''
        signature = "params(%s)" % (", ".join(keywords))
        description = param_pager(mcs) if (docstring_describe_params and param_pager) else ''
        mcs.__doc__ = signature + class_docstr + '\n' + description


    def _initialize_parameter(mcs,param_name,param):
        # A Parameter has no way to find out the name a
        # Parameterized class has for it
        param._set_names(param_name)
        mcs.__param_inheritance(param_name,param)


    # Should use the official Python 2.6+ abstract base classes; see
    # https://github.com/holoviz/param/issues/84
    def __is_abstract(mcs):
        """
        Return True if the class has an attribute __abstract set to True.
        Subclasses will return False unless they themselves have
        __abstract set to true.  This mechanism allows a class to
        declare itself to be abstract (e.g. to avoid it being offered
        as an option in a GUI), without the "abstract" property being
        inherited by its subclasses (at least one of which is
        presumably not abstract).
        """
        # Can't just do ".__abstract", because that is mangled to
        # _ParameterizedMetaclass__abstract before running, but
        # the actual class object will have an attribute
        # _ClassName__abstract.  So, we have to mangle it ourselves at
        # runtime. Mangling follows description in
        # https://docs.python.org/2/tutorial/classes.html#private-variables-and-class-local-references
        try:
            return getattr(mcs,'_%s__abstract'%mcs.__name__.lstrip("_"))
        except AttributeError:
            return False

    abstract = property(__is_abstract)

    def _get_param(mcs):
        return mcs._param

    param = property(_get_param)

    def __setattr__(mcs, attribute_name, value):
        """
        Implements 'self.attribute_name=value' in a way that also supports Parameters.

        If there is already a descriptor named attribute_name, and
        that descriptor is a Parameter, and the new value is *not* a
        Parameter, then call that Parameter's __set__ method with the
        specified value.

        In all other cases set the attribute normally (i.e. overwrite
        the descriptor).  If the new value is a Parameter, once it has
        been set we make sure that the value is inherited from
        Parameterized superclasses as described in __param_inheritance().
        """
        # Find out if there's a Parameter called attribute_name as a
        # class attribute of this class - if not, parameter is None.
        parameter,owning_class = mcs.get_param_descriptor(attribute_name)

        if parameter and not isinstance(value,Parameter):
            if owning_class != mcs:
                parameter = copy.copy(parameter)
                parameter.owner = mcs
                type.__setattr__(mcs,attribute_name,parameter)
            mcs.__dict__[attribute_name].__set__(None,value)

        else:
            type.__setattr__(mcs,attribute_name,value)

            if isinstance(value,Parameter):
                mcs.__param_inheritance(attribute_name,value)

    def __param_inheritance(mcs,param_name,param):
        """
        Look for Parameter values in superclasses of this
        Parameterized class.

        Ordinarily, when a Python object is instantiated, attributes
        not given values in the constructor will inherit the value
        given in the object's class, or in its superclasses.  For
        Parameters owned by Parameterized classes, we have implemented
        an additional level of default lookup, should this ordinary
        lookup return only `Undefined`.

        In such a case, i.e. when no non-`Undefined` value was found for a
        Parameter by the usual inheritance mechanisms, we explicitly
        look for Parameters with the same name in superclasses of this
        Parameterized class, and use the first such value that we
        find.

        The goal is to be able to set the default value (or other
        slots) of a Parameter within a Parameterized class, just as we
        can set values for non-Parameter objects in Parameterized
        classes, and have the values inherited through the
        Parameterized hierarchy as usual.

        Note that instantiate is handled differently: if there is a
        parameter with the same name in one of the superclasses with
        instantiate set to True, this parameter will inherit
        instantiate=True.
        """
        # get all relevant slots (i.e. slots defined in all
        # superclasses of this parameter)
        slots = {}
        for p_class in classlist(type(param))[1::]:
            slots.update(dict.fromkeys(p_class.__slots__))


        # note for some eventual future: python 3.6+ descriptors grew
        # __set_name__, which could replace this and _set_names
        setattr(param,'owner',mcs)
        del slots['owner']

        # backwards compatibility (see Composite parameter)
        if 'objtype' in slots:
            setattr(param,'objtype',mcs)
            del slots['objtype']

        # instantiate is handled specially
        for superclass in classlist(mcs)[::-1]:
            super_param = superclass.__dict__.get(param_name)
            if isinstance(super_param, Parameter) and super_param.instantiate is True:
                param.instantiate=True
        del slots['instantiate']

        supers = classlist(mcs)[::-1]
        callables = {}
        for slot in slots.keys():
            superclasses = iter(supers)

            # Search up the hierarchy until param.slot (which has to
            # be obtained using getattr(param,slot)) is not Undefined, or
            # we run out of classes to search.
            while getattr(param,slot) is Undefined:
                try:
                    param_super_class = next(superclasses)
                except StopIteration:
                    break

                new_param = param_super_class.__dict__.get(param_name)
                if new_param is not None and hasattr(new_param,slot):
                    # (slot might not be there because could be a more
                    # general type of Parameter)
                    new_value = getattr(new_param,slot)
                    if new_value is not Undefined:
                        setattr(param, slot, new_value)
            if getattr(param, slot) is Undefined:
                try:
                    default_val = param._slot_defaults[slot]
                except KeyError as e:
                    raise KeyError(
                        f'Slot {slot!r} of parameter {param_name!r} has no '
                        'default value defined in `_slot_defaults`'
                    ) from e
                if callable(default_val):
                    callables[slot] = default_val
                else:
                    setattr(param, slot, default_val)

        # Once all the static slots have been filled in, fill in the dynamic ones
        # (which are only allowed to use static values or results are undefined)
        for slot, fn in callables.items():
            setattr(param, slot, fn(param))

    def get_param_descriptor(mcs,param_name):
        """
        Goes up the class hierarchy (starting from the current class)
        looking for a Parameter class attribute param_name. As soon as
        one is found as a class attribute, that Parameter is returned
        along with the class in which it is declared.
        """
        classes = classlist(mcs)
        for c in classes[::-1]:
            attribute = c.__dict__.get(param_name)
            if isinstance(attribute,Parameter):
                return attribute,c
        return None,None




# Whether script_repr should avoid reporting the values of parameters
# that are just inheriting their values from the class defaults.
# Because deepcopying creates a new object, cannot detect such
# inheritance when instantiate = True, so such values will be printed
# even if they are just being copied from the default.
script_repr_suppress_defaults=True


def script_repr(val, imports=None, prefix="\n    ", settings=[],
        qualify=True, unknown_value=None, separator="\n",
        show_imports=True):
    """
    Variant of pprint() designed for generating a (nearly) runnable script.

    The output of script_repr(parameterized_obj) is meant to be a
    string suitable for running using `python file.py`. Not every
    object is guaranteed to have a runnable script_repr
    representation, but it is meant to be a good starting point for
    generating a Python script that (after minor edits) can be
    evaluated to get a newly initialized object similar to the one
    provided.

    The new object will only have the same parameter state, not the
    same internal (attribute) state; the script_repr captures only
    the state of the Parameters of that object and not any other
    attributes it may have.

    If show_imports is True (default), includes import statements
    for each of the modules required for the objects being
    instantiated. This list may not be complete, as it typically
    includes only the imports needed for the Parameterized object
    itself, not for values that may have been supplied to Parameters.

    Apart from show_imports, accepts the same arguments as pprint(),
    so see pprint() for explanations of the arguments accepted. The
    default values of each of these arguments differ from pprint() in
    ways that are more suitable for saving as a separate script than
    for e.g. pretty-printing at the Python prompt.
    """

    if imports is None:
        imports = []

    rep = pprint(val, imports, prefix, settings, unknown_value,
                 qualify, separator)

    imports = list(set(imports))
    imports_str = ("\n".join(imports) + "\n\n") if show_imports else ""

    return imports_str + rep


# PARAM2_DEPRECATION: Remove entirely unused settings argument
def pprint(val,imports=None, prefix="\n    ", settings=[],
           unknown_value='<?>', qualify=False, separator=''):
    """
    Pretty printed representation of a parameterized
    object that may be evaluated with eval.

    Similar to repr except introspection of the constructor (__init__)
    ensures a valid and succinct representation is generated.

    Only parameters are represented (whether specified as standard,
    positional, or keyword arguments). Parameters specified as
    positional arguments are always shown, followed by modified
    parameters specified as keyword arguments, sorted by precedence.

    unknown_value determines what to do where a representation cannot be
    generated for something required to recreate the object. Such things
    include non-parameter positional and keyword arguments, and certain
    values of parameters (e.g. some random state objects).

    Supplying an unknown_value of None causes unrepresentable things
    to be silently ignored. If unknown_value is a string, that
    string will appear in place of any unrepresentable things. If
    unknown_value is False, an Exception will be raised if an
    unrepresentable value is encountered.

    If supplied, imports should be a list, and it will be populated
    with the set of imports required for the object and all of its
    parameter values.

    If qualify is True, the class's path will be included (e.g. "a.b.C()"),
    otherwise only the class will appear ("C()").

    Parameters will be separated by a comma only by default, but the
    separator parameter allows an additional separator to be supplied
    (e.g. a newline could be supplied to have each Parameter appear on a
    separate line).

    Instances of types that require special handling can use the
    script_repr_reg dictionary. Using the type as a key, add a
    function that returns a suitable representation of instances of
    that type, and adds the required import statement. The repr of a
    parameter can be suppressed by returning None from the appropriate
    hook in script_repr_reg.
    """

    if imports is None:
        imports = []

    if isinstance(val,type):
        rep = type_script_repr(val,imports,prefix,settings)

    elif type(val) in script_repr_reg:
        rep = script_repr_reg[type(val)](val,imports,prefix,settings)

    elif hasattr(val,'_pprint'):
        rep=val._pprint(imports=imports, prefix=prefix+"    ",
                        qualify=qualify, unknown_value=unknown_value,
                        separator=separator)
    else:
        rep=repr(val)

    return rep


# Registry for special handling for certain types in script_repr and pprint
script_repr_reg = {}


# currently only handles list and tuple
def container_script_repr(container,imports,prefix,settings):
    result=[]
    for i in container:
        result.append(pprint(i,imports,prefix,settings))

    ## (hack to get container brackets)
    if isinstance(container,list):
        d1,d2='[',']'
    elif isinstance(container,tuple):
        d1,d2='(',')'
    else:
        raise NotImplementedError
    rep=d1+','.join(result)+d2

    # no imports to add for built-in types

    return rep


def empty_script_repr(*args): # pyflakes:ignore (unused arguments):
    return None

try:
    # Suppress scriptrepr for objects not yet having a useful string representation
    import numpy
    script_repr_reg[random.Random] = empty_script_repr
    script_repr_reg[numpy.random.RandomState] = empty_script_repr

except ImportError:
    pass # Support added only if those libraries are available


def function_script_repr(fn,imports,prefix,settings):
    name = fn.__name__
    module = fn.__module__
    imports.append('import %s'%module)
    return module+'.'+name

def type_script_repr(type_,imports,prefix,settings):
    module = type_.__module__
    if module!='__builtin__':
        imports.append('import %s'%module)
    return module+'.'+type_.__name__

script_repr_reg[list]=container_script_repr
script_repr_reg[tuple]=container_script_repr
script_repr_reg[FunctionType]=function_script_repr


#: If not None, the value of this Parameter will be called (using '()')
#: before every call to __db_print, and is expected to evaluate to a
#: string that is suitable for prefixing messages and warnings (such
#: as some indicator of the global state).
dbprint_prefix=None


# Copy of Python 3.2 reprlib's recursive_repr but allowing extra arguments
def recursive_repr(fillvalue='...'):
    'Decorator to make a repr function return fillvalue for a recursive call'

    def decorating_function(user_function):
        repr_running = set()

        def wrapper(self, *args, **kwargs):
            key = id(self), get_ident()
            if key in repr_running:
                return fillvalue
            repr_running.add(key)
            try:
                result = user_function(self, *args, **kwargs)
            finally:
                repr_running.discard(key)
            return result
        return wrapper

    return decorating_function


class Parameterized(metaclass=ParameterizedMetaclass):
    """
    Base class for named objects that support Parameters and message
    formatting.

    Automatic object naming: Every Parameterized instance has a name
    parameter.  If the user doesn't designate a name=<str> argument
    when constructing the object, the object will be given a name
    consisting of its class name followed by a unique 5-digit number.

    Automatic parameter setting: The Parameterized __init__ method
    will automatically read the list of keyword parameters.  If any
    keyword matches the name of a Parameter (see Parameter class)
    defined in the object's class or any of its superclasses, that
    parameter in the instance will get the value given as a keyword
    argument.  For example:

      class Foo(Parameterized):
         xx = Parameter(default=1)

      foo = Foo(xx=20)

    in this case foo.xx gets the value 20.

    When initializing a Parameterized instance ('foo' in the example
    above), the values of parameters can be supplied as keyword
    arguments to the constructor (using parametername=parametervalue);
    these values will override the class default values for this one
    instance.

    If no 'name' parameter is supplied, self.name defaults to the
    object's class name with a unique number appended to it.

    Message formatting: Each Parameterized instance has several
    methods for optionally printing output. This functionality is
    based on the standard Python 'logging' module; using the methods
    provided here, wraps calls to the 'logging' module's root logger
    and prepends each message with information about the instance
    from which the call was made. For more information on how to set
    the global logging level and change the default message prefix,
    see documentation for the 'logging' module.
    """

    name = String(default=None, constant=True, doc="""
        String identifier for this object.""")

    def __init__(self, **params):
        global object_count

        # Flag that can be tested to see if e.g. constant Parameters
        # can still be set
        self.initialized = False
        self._parameters_state = {
            "BATCH_WATCH": False, # If true, Event and watcher objects are queued.
            "TRIGGER": False,
            "events": [], # Queue of batched events
            "watchers": [] # Queue of batched watchers
        }
        self._instance__params = {}
        self._param_watchers = {}
        self._dynamic_watchers = defaultdict(list)

        self.param._generate_name()
        self.param._setup_params(**params)
        object_count += 1

        self.param._update_deps(init=True)

        self.initialized = True

    @property
    def param(self):
        return Parameters(self.__class__, self=self)

    # 'Special' methods

    def __getstate__(self):
        """
        Save the object's state: return a dictionary that is a shallow
        copy of the object's __dict__ and that also includes the
        object's __slots__ (if it has any).
        """
        # Unclear why this is a copy and not simply state.update(self.__dict__)
        state = self.__dict__.copy()
        for slot in get_occupied_slots(self):
            state[slot] = getattr(self,slot)

        # Note that Parameterized object pickling assumes that
        # attributes to be saved are only in __dict__ or __slots__
        # (the standard Python places to store attributes, so that's a
        # reasonable assumption). (Additionally, class attributes that
        # are Parameters are also handled, even when they haven't been
        # instantiated - see PickleableClassAttributes.)

        return state

    def __setstate__(self, state):
        """
        Restore objects from the state dictionary to this object.

        During this process the object is considered uninitialized.
        """
        self.initialized=False

        # When making a copy the internal watchers have to be
        # recreated and point to the new instance
        if '_param_watchers' in state:
            param_watchers = state['_param_watchers']
            for p, attrs in param_watchers.items():
                for attr, watchers in attrs.items():
                    new_watchers = []
                    for watcher in watchers:
                        watcher_args = list(watcher)
                        if watcher.inst is not None:
                            watcher_args[0] = self
                        fn = watcher.fn
                        if hasattr(fn, '_watcher_name'):
                            watcher_args[2] = _m_caller(self, fn._watcher_name)
                        elif get_method_owner(fn) is watcher.inst:
                            watcher_args[2] = getattr(self, fn.__name__)
                        new_watchers.append(Watcher(*watcher_args))
                    param_watchers[p][attr] = new_watchers

        if '_instance__params' not in state:
            state['_instance__params'] = {}
        if '_param_watchers' not in state:
            state['_param_watchers'] = {}
        state.pop('param', None)

        for name,value in state.items():
            setattr(self,name,value)
        self.initialized=True

    @recursive_repr()
    def __repr__(self):
        """
        Provide a nearly valid Python representation that could be used to recreate
        the item with its parameters, if executed in the appropriate environment.

        Returns 'classname(parameter1=x,parameter2=y,...)', listing
        all the parameters of this object.
        """
        try:
            settings = [f'{name}={val!r}'
                        for name, val in self.param.values().items()]
        except RuntimeError: # Handle recursion in parameter depth
            settings = []
        return self.__class__.__name__ + "(" + ", ".join(settings) + ")"

    def __str__(self):
        """Return a short representation of the name and class of this object."""
        return f"<{self.__class__.__name__} {self.name}>"

    # PARAM3_DEPRECATION
    @_deprecated(extra_msg="Use instead `.param.pprint()`")
    def script_repr(self,imports=[],prefix="    "):
        """
        Deprecated variant of __repr__ designed for generating a runnable script.

        ..deprecated:: 1.12.0
            Use instead `.param.pprint()`
        """
        return self.pprint(imports,prefix, unknown_value=None, qualify=True,
                           separator="\n")

    @recursive_repr()
    def _pprint(self, imports=None, prefix=" ", unknown_value='<?>',
               qualify=False, separator=""):
        """
        (Experimental) Pretty printed representation that may be
        evaluated with eval. See pprint() function for more details.
        """
        if imports is None:
            imports = [] # would have been simpler to use a set from the start
        imports[:] = list(set(imports))

        # Generate import statement
        mod = self.__module__
        bits = mod.split('.')
        imports.append("import %s"%mod)
        imports.append("import %s"%bits[0])

        changed_params = self.param.values(onlychanged=script_repr_suppress_defaults)
        values = self.param.values()
        spec = getfullargspec(self.__init__)
        args = spec.args[1:] if spec.args[0] == 'self' else spec.args

        if spec.defaults is not None:
            posargs = spec.args[:-len(spec.defaults)]
            kwargs = dict(zip(spec.args[-len(spec.defaults):], spec.defaults))
        else:
            posargs, kwargs = args, []

        parameters = self.param.objects('existing')
        ordering = sorted(
            sorted(changed_params), # alphanumeric tie-breaker
            key=lambda k: (- float('inf')  # No precedence is lowest possible precendence
                           if parameters[k].precedence is None else
                           parameters[k].precedence))

        arglist, keywords, processed = [], [], []
        for k in args + ordering:
            if k in processed: continue

            # Suppresses automatically generated names.
            if k == 'name' and (values[k] is not None
                                and re.match('^'+self.__class__.__name__+'[0-9]+$', values[k])):
                continue

            value = pprint(values[k], imports, prefix=prefix,settings=[],
                           unknown_value=unknown_value,
                           qualify=qualify) if k in values else None

            if value is None:
                if unknown_value is False:
                    raise Exception(f"{self.name}: unknown value of {k!r}")
                elif unknown_value is None:
                    # i.e. suppress repr
                    continue
                else:
                    value = unknown_value

            # Explicit kwarg (unchanged, known value)
            if (k in kwargs) and (k in values) and kwargs[k] == values[k]: continue

            if k in posargs:
                # value will be unknown_value unless k is a parameter
                arglist.append(value)
            elif (k in kwargs or
                  (hasattr(spec, 'varkw') and (spec.varkw is not None)) or
                  (hasattr(spec, 'keywords') and (spec.keywords is not None))):
                # Explicit modified keywords or parameters in
                # precendence order (if **kwargs present)
                keywords.append(f'{k}={value}')

            processed.append(k)

        qualifier = mod + '.'  if qualify else ''
        arguments = arglist + keywords + (['**%s' % spec.varargs] if spec.varargs else [])
        return qualifier + '{}({})'.format(self.__class__.__name__,  (','+separator+prefix).join(arguments))

    # PARAM3_DEPRECATION
    def pprint(self, imports=None, prefix=" ", unknown_value='<?>',
               qualify=False, separator=""):
        warnings.warn(
            message="'pprint' is deprecated. Use instead `.param.pprint`",
            category=DeprecationWarning,
            stacklevel=2
        )
        return self._pprint(imports=imports, prefix=prefix, unknown_value=unknown_value,
               qualify=qualify, separator=separator)

    # Note that there's no state_push method on the class, so
    # dynamic parameters set on a class can't have state saved. This
    # is because, to do this, state_push() would need to be a
    # @bothmethod, but that complicates inheritance in cases where we
    # already have a state_push() method.
    # (isinstance(g,Parameterized) below is used to exclude classes.)

    # PARAM3_DEPRECATION
    @_deprecated()
    def state_push(self):
        """Save this instance's state.

        ..deprecated:: 2.0.0
        """
        return self._state_push()

    def _state_push(self):
        """
        Save this instance's state.

        For Parameterized instances, this includes the state of
        dynamically generated values.

        Subclasses that maintain short-term state should additionally
        save and restore that state using state_push() and
        state_pop().

        Generally, this method is used by operations that need to test
        something without permanently altering the objects' state.
        """
        for pname, p in self.param.objects('existing').items():
            g = self.param.get_value_generator(pname)
            if hasattr(g,'_Dynamic_last'):
                g._saved_Dynamic_last.append(g._Dynamic_last)
                g._saved_Dynamic_time.append(g._Dynamic_time)
                # CB: not storing the time_fn: assuming that doesn't
                # change.
            elif hasattr(g,'state_push') and isinstance(g,Parameterized):
                g.state_push()

    def state_pop(self):
        """
        Restore the most recently saved state.

        ..deprecated:: 2.0.0
        """
        return self._state_pop()

    def _state_pop(self):
        """
        Restore the most recently saved state.

        See state_push() for more details.
        """
        for pname, p in self.param.objects('existing').items():
            g = self.param.get_value_generator(pname)
            if hasattr(g,'_Dynamic_last'):
                g._Dynamic_last = g._saved_Dynamic_last.pop()
                g._Dynamic_time = g._saved_Dynamic_time.pop()
            elif hasattr(g,'state_pop') and isinstance(g,Parameterized):
                g.state_pop()



def print_all_param_defaults():
    """Print the default values for all imported Parameters."""
    print("_______________________________________________________________________________")
    print("")
    print("                           Parameter Default Values")
    print("")
    classes = descendents(Parameterized)
    classes.sort(key=lambda x:x.__name__)
    for c in classes:
        c.print_param_defaults()
    print("_______________________________________________________________________________")



# As of Python 2.6+, a fn's **args no longer has to be a
# dictionary. This might allow us to use a decorator to simplify using
# ParamOverrides (if that does indeed make them simpler to use).
# http://docs.python.org/whatsnew/2.6.html
class ParamOverrides(dict):
    """
    A dictionary that returns the attribute of a specified object if
    that attribute is not present in itself.

    Used to override the parameters of an object.
    """

    # NOTE: Attribute names of this object block parameters of the
    # same name, so all attributes of this object should have names
    # starting with an underscore (_).

    def __init__(self,overridden,dict_,allow_extra_keywords=False):
        """

        If allow_extra_keywords is False, then all keys in the
        supplied dict_ must match parameter names on the overridden
        object (otherwise a warning will be printed).

        If allow_extra_keywords is True, then any items in the
        supplied dict_ that are not also parameters of the overridden
        object will be available via the extra_keywords() method.
        """
        # This method should be fast because it's going to be
        # called a lot. This _might_ be faster (not tested):
        #  def __init__(self,overridden,**kw):
        #      ...
        #      dict.__init__(self,**kw)
        self._overridden = overridden
        dict.__init__(self,dict_)

        if allow_extra_keywords:
            self._extra_keywords=self._extract_extra_keywords(dict_)
        else:
            self._check_params(dict_)

    def extra_keywords(self):
        """
        Return a dictionary containing items from the originally
        supplied `dict_` whose names are not parameters of the
        overridden object.
        """
        return self._extra_keywords

    def param_keywords(self):
        """
        Return a dictionary containing items from the originally
        supplied `dict_` whose names are parameters of the
        overridden object (i.e. not extra keywords/parameters).
        """
        return {key: self[key] for key in self if key not in self.extra_keywords()}

    def __missing__(self,name):
        # Return 'name' from the overridden object
        return getattr(self._overridden,name)

    def __repr__(self):
        # As dict.__repr__, but indicate the overridden object
        return dict.__repr__(self)+" overriding params from %s"%repr(self._overridden)

    def __getattr__(self,name):
        # Provide 'dot' access to entries in the dictionary.
        # (This __getattr__ method is called only if 'name' isn't an
        # attribute of self.)
        return self.__getitem__(name)

    def __setattr__(self,name,val):
        # Attributes whose name starts with _ are set on self (as
        # normal), but all other attributes are inserted into the
        # dictionary.
        if not name.startswith('_'):
            self.__setitem__(name,val)
        else:
            dict.__setattr__(self,name,val)

    def get(self, key, default=None):
        try:
            return self[key]
        except KeyError:
            return default

    def __contains__(self, key):
        return key in self.__dict__ or key in self._overridden.param

    def _check_params(self,params):
        """
        Print a warning if params contains something that is not a
        Parameter of the overridden object.
        """
        overridden_object_params = list(self._overridden.param)
        for item in params:
            if item not in overridden_object_params:
                self.param.warning("'%s' will be ignored (not a Parameter).",item)

    def _extract_extra_keywords(self,params):
        """
        Return any items in params that are not also
        parameters of the overridden object.
        """
        extra_keywords = {}
        overridden_object_params = list(self._overridden.param)
        for name, val in params.items():
            if name not in overridden_object_params:
                extra_keywords[name]=val
                # Could remove name from params (i.e. del params[name])
                # so that it's only available via extra_keywords()
        return extra_keywords


# Helper function required by ParameterizedFunction.__reduce__
def _new_parameterized(cls):
    return Parameterized.__new__(cls)


class ParameterizedFunction(Parameterized):
    """
    Acts like a Python function, but with arguments that are Parameters.

    Implemented as a subclass of Parameterized that, when instantiated,
    automatically invokes __call__ and returns the result, instead of
    returning an instance of the class.

    To obtain an instance of this class, call instance().
    """
    __abstract = True

    def __str__(self):
        return self.__class__.__name__+"()"

    @bothmethod
    def instance(self_or_cls,**params):
        """
        Return an instance of this class, copying parameters from any
        existing instance provided.
        """

        if isinstance (self_or_cls,ParameterizedMetaclass):
            cls = self_or_cls
        else:
            p = params
            params = self_or_cls.param.values()
            params.update(p)
            params.pop('name')
            cls = self_or_cls.__class__

        inst=Parameterized.__new__(cls)
        Parameterized.__init__(inst,**params)
        if 'name' in params:  inst.__name__ = params['name']
        else:                 inst.__name__ = self_or_cls.name
        return inst

    def __new__(class_,*args,**params):
        # Create and __call__() an instance of this class.
        inst = class_.instance()
        inst.param._set_name(class_.__name__)
        return inst.__call__(*args,**params)

    def __call__(self,*args,**kw):
        raise NotImplementedError("Subclasses must implement __call__.")

    def __reduce__(self):
        # Control reconstruction (during unpickling and copying):
        # ensure that ParameterizedFunction.__new__ is skipped
        state = ParameterizedFunction.__getstate__(self)
        # Here it's necessary to use a function defined at the
        # module level rather than Parameterized.__new__ directly
        # because otherwise pickle will find .__new__'s module to be
        # __main__. Pretty obscure aspect of pickle.py...
        return (_new_parameterized,(self.__class__,),state)

    # PARAM3_DEPRECATION: Remove this compatibility alias for param 2.0 and later; use self.param.pprint instead
    @_deprecated()
    def script_repr(self,imports=[],prefix="    "):
        """
        Same as Parameterized.script_repr, except that X.classname(Y
        is replaced with X.classname.instance(Y

        ..deprecated:: 2.0.0
        """
        return self.pprint(imports,prefix,unknown_value='',qualify=True,
                           separator="\n")


    def _pprint(self, imports=None, prefix="\n    ",unknown_value='<?>',
                qualify=False, separator=""):
        """
        Same as Parameterized._pprint, except that X.classname(Y
        is replaced with X.classname.instance(Y
        """
        r = Parameterized._pprint(self,imports,prefix,
                                  unknown_value=unknown_value,
                                  qualify=qualify,separator=separator)
        classname=self.__class__.__name__
        return r.replace(".%s("%classname,".%s.instance("%classname)



class default_label_formatter(ParameterizedFunction):
    "Default formatter to turn parameter names into appropriate widget labels."

    capitalize = Parameter(default=True, doc="""
        Whether or not the label should be capitalized.""")

    replace_underscores = Parameter(default=True, doc="""
        Whether or not underscores should be replaced with spaces.""")

    overrides = Parameter(default={}, doc="""
        Allows custom labels to be specified for specific parameter
        names using a dictionary where key is the parameter name and the
        value is the desired label.""")

    def __call__(self, pname):
        if pname in self.overrides:
            return self.overrides[pname]
        if self.replace_underscores:
            pname = pname.replace('_',' ')
        if self.capitalize:
            pname = pname[:1].upper() + pname[1:]
        return pname


label_formatter = default_label_formatter


# PARAM3_DEPRECATION: Should be able to remove this; was originally
# adapted from OProperty from
# infinitesque.net/articles/2005/enhancing%20Python's%20property.xhtml
# but since python 2.6 the getter, setter, and deleter attributes of
# a property should provide similar functionality already.
class overridable_property:
    """
    The same as Python's "property" attribute, but allows the accessor
    methods to be overridden in subclasses.

    ..deprecated:: 2.0.0
    """
    # Delays looking up the accessors until they're needed, rather
    # than finding them when the class is first created.

    # Based on the emulation of PyProperty_Type() in Objects/descrobject.c

    def __init__(self, fget=None, fset=None, fdel=None, doc=None):
        warnings.warn(
            message="overridable_property has been deprecated.",
            category=DeprecationWarning,
            stacklevel=2,
        )
        self.fget = fget
        self.fset = fset
        self.fdel = fdel
        self.__doc__ = doc

    def __get__(self, obj, objtype=None):
        if obj is None:
            return self
        if self.fget is None:
            raise AttributeError("unreadable attribute")
        if self.fget.__name__ == '<lambda>' or not self.fget.__name__:
            return self.fget(obj)
        else:
            return getattr(obj, self.fget.__name__)()

    def __set__(self, obj, value):
        if self.fset is None:
            raise AttributeError("can't set attribute")
        if self.fset.__name__ == '<lambda>' or not self.fset.__name__:
            self.fset(obj, value)
        else:
            getattr(obj, self.fset.__name__)(value)

    def __delete__(self, obj):
        if self.fdel is None:
            raise AttributeError("can't delete attribute")
        if self.fdel.__name__ == '<lambda>' or not self.fdel.__name__:
            self.fdel(obj)
        else:
            getattr(obj, self.fdel.__name__)()<|MERGE_RESOLUTION|>--- conflicted
+++ resolved
@@ -15,11 +15,8 @@
 import random
 import numbers
 import operator
-<<<<<<< HEAD
 import typing
-=======
 import warnings
->>>>>>> 361046ca
 
 # Allow this file to be used standalone if desired, albeit without JSON serialization
 try:
@@ -874,9 +871,7 @@
             return type.__getattribute__(mcs,name)
 
 
-<<<<<<< HEAD
-@add_metaclass(ParameterMetaclass)
-class _ParameterBase(object):
+class _ParameterBase(metaclass=ParameterMetaclass):
 
     @classmethod
     def _modified_slots_defaults(cls):
@@ -897,9 +892,6 @@
 
 
 class Parameter(_ParameterBase):
-=======
-class Parameter(metaclass=ParameterMetaclass):
->>>>>>> 361046ca
     """
     An attribute descriptor for declaring parameters.
 
