--- conflicted
+++ resolved
@@ -705,15 +705,6 @@
     def __get__(self, obj, objtype):
         """Retrieve the value of the attribute, checking bounds if dynamically generated.
 
-<<<<<<< HEAD
-        Args:
-            obj: The instance the attribute is accessed on, or `None` for class access.
-            objtype: The class that owns the attribute.
-
-        Returns
-        -------
-            The value of the attribute, potentially after applying bounds checks.
-=======
         Arguments
         ---------
         obj: Parameterized | None
@@ -724,7 +715,6 @@
         Returns
         -------
         The value of the attribute, potentially after applying bounds checks.
->>>>>>> 210419d6
         """
         result = super().__get__(obj, objtype)
 
