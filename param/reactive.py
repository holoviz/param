--- conflicted
+++ resolved
@@ -1108,73 +1108,6 @@
 
 def bind(function, *args, watch: bool=False, **kwargs):
     """
-<<<<<<< HEAD
-    Create a wrapper function that binds arguments to Parameters and tracks dependencies.
-
-    The `bind` function allows you to bind some or all arguments of a function
-    to Parameter values. The resulting wrapper function dynamically reflects
-    changes in the bound Parameter values and can be invoked whenever those
-    values are updated. Additionally, arguments can be bound to constants,
-    similar to `functools.partial`.
-
-    If `watch=True`, the function is automatically evaluated whenever any
-    bound Parameter changes.
-
-    Parameters
-    ----------
-    function : callable
-        The function to bind constant or dynamic arguments to.
-    *args : object or param.Parameter
-        Positional arguments to bind to the function. These can be constants
-        or Parameter objects.
-    watch : bool, optional
-        Whether to automatically invoke the function whenever one of the bound
-        Parameter values changes. Default is `False`.
-    **kwargs : object or param.Parameter
-        Keyword arguments to bind to the function. These can also be constants
-        or Parameter objects.
-
-    Returns
-    -------
-    callable
-        A new function with the specified arguments and keyword arguments bound
-        to it. The returned function is annotated with all dependencies.
-
-    Notes
-    -----
-    - This method is particularly useful for creating reactive functions that
-      respond to changes in Parameter values.
-    - Dependencies are automatically tracked and annotated on the returned
-      function.
-
-    Examples
-    --------
-    >>> import param
-    >>> class MyClass(param.Parameterized):
-    ...     a = param.Number(1)
-    ...     b = param.Number(1)
-    >>> instance = MyClass()
-    >>> def multiply(a, b):
-    ...     return a * b
-
-    Bind the `multiply` function to the Parameters.
-
-    >>> bound_multiply = param.bind(multiply, instance.param.a, instance.param.b)
-    >>> bound_multiply()
-    1
-
-    Update the Parameter value and invoke the function again:
-
-    >>> instance.a = 2
-    >>> bound_multiply()
-    2
-
-    Use `watch=True` for automatic invocation on Parameter changes:
-
-    >>> param.bind(print, instance.param.a, watch=True)
-    >>> instance.a=3
-    3
-=======
     Bind constant values, parameters, bound functions or reactive expressions to a function.
 
     This function creates a wrapper around the given `function`, binding some or
@@ -1238,7 +1171,6 @@
     >>> bound_watch = param.bind(print, example.param.a, example.param.b, watch=True)
     >>> example.a = 1  # Triggers automatic evaluation
     1 2
->>>>>>> d4fd0fc0
     """
     args, kwargs = (
         tuple(transform_reference(arg) for arg in args),
