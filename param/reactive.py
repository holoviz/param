--- conflicted
+++ resolved
@@ -1,85 +1,4 @@
 """
-<<<<<<< HEAD
-reactive API.
-
-`rx` is a wrapper around a Python object that lets users create
-reactive expression pipelines by calling existing APIs on an object with dynamic
-parameters or widgets.
-
-An `rx` instance watches what operations are applied to the object
-and records these on each instance, which are then strung together
-into a chain.
-
-The original input to an `rx` object is stored in a mutable list and can be
-accessed via the `_obj` property. The shared mutable data structure
-ensures that all `rx` instances created from the same object can
-hold a shared reference that can be updated, e.g. via the `.value`
-property or because the input was itself a reference to some object that
-can potentially be updated.
-
-When an operation is applied to an `rx` instance, it will
-record the operation and create a new instance using the `_clone` method,
-e.g. `dfi.head()` first records that the `'head'` attribute is
-accessed, which is achieved by overriding `__getattribute__`. A new
-reactive object is returned, which will then record that it is
-being called, and that new object will be itself called, as
-`rx` implements `__call__`. `__call__` returns another
-`rx` instance. To be able to watch all the potential
-operations that may be applied to an object, `rx` implements:
-
-- `__getattribute__`: Watching for attribute accesses
-- `__call__`: Intercepting both actual calls or method calls if an
-  attribute was previously accessed
-- `__getitem__`: Intercepting indexing operations
-- Operators: Implementing all valid operators `__gt__`, `__add__`, etc.
-- `__array_ufunc__`: Intercepting numpy universal function calls
-
-The `rx` object evaluates operations lazily, but whenever the
-current value is needed the operations are automatically
-evaluated. Note that even attribute access or tab-completion
-operations can result in evaluation of the pipeline. This is very
-useful in a REPL, as this allows inspecting the transformed
-object at any point of the pipeline, and as such provide correct
-auto-completion and docstrings. E.g. executing `dfi.A.max?` in an
-interactive REPL or notebook where it allows returning the docstring
-of the method being accessed.
-
-The actual operations are stored as a dictionary on the `_operation`
-attribute of each instance. They contain 4 keys:
-
-- `fn`: The function to apply (either an actual function or a string
-        indicating the operation is a method on the object)
-- `args`: Any arguments to supply to the `fn`.
-- `kwargs`: Any keyword arguments to supply to the `fn`.
-- `reverse`: If the function is not a method this indicates whether
-             the first arg and the input object should be supplied in
-             reverse order.
-
-The `_depth` attribute starts at 0 and is incremented by 1 every time
-a new `rx` instance is created part of a chain. The root
-instance in a reactive expression  has a `_depth` of 0. A reactive
-expression can consist of multiple chains, such as `dfi[dfi.A > 1]`,
-as the `rx` instance is referenced twice in the expression. As a
-consequence `_depth` is not the total count of `rx` instance
-creations of a pipeline, it is the count of instances created in the
-outer chain. In the example, that would be `dfi[]`. Each `rx`
-instance keeps a reference to the previous instance in the chain and
-each instance tracks whether its current value is up-to-date via the
-`_dirty` attribute, which is set to False if any dependency changes.
-
-The `_method` attribute is a string that temporarily stores the
-method/attr accessed on the object, e.g. `_method` is 'head' in
-`dfi.head()`, until the `rx` instance created in the pipeline
-is called at which point `_method` is reset to None. In cases such as
-`dfi.head` or `dfi.A`, `_method` is not (yet) reset to None. At this
-stage the `rx` instance returned has its `_current` attribute
-not updated, e.g. `dfi.A._current` is still the original dataframe,
-not the 'A' series. Keeping `_method` is thus useful for instance to
-display `dfi.A`, as the evaluation of the object will check whether
-`_method` is set or not, and if it's set it will use it to compute the
-object returned, e.g. the series `df.A` or the method `df.head`, and
-display its repr.
-=======
 Reactive API for Dynamic Expression Pipelines.
 
 `rx` provides a wrapper around Python objects, enabling the creation of
@@ -166,7 +85,6 @@
 
 By leveraging Python's operator overloading and lazy evaluation, `rx` provides a
 powerful and intuitive way to manage dynamic behavior in Python applications.
->>>>>>> 210419d6
 """
 from __future__ import annotations
 
@@ -310,40 +228,11 @@
     def _as_rx(self):
         return self._reactive if isinstance(self._reactive, rx) else self()
 
-<<<<<<< HEAD
-    def __call__(self):
-=======
     def __call__(self) -> 'rx':
->>>>>>> 210419d6
         """Create a reactive expression."""
         rxi = self._reactive
         return rxi if isinstance(rx, rx) else rx(rxi)
 
-<<<<<<< HEAD
-    def and_(self, other):
-        """Perform a logical AND operation with the given operand.
-
-        Args:
-            other: The operand to combine with using the AND operation.
-
-        Returns
-        -------
-            The result of applying the AND operation.
-        """
-        return self._as_rx()._apply_operator(lambda obj, other: obj and other, other)
-
-    def bool(self):
-        """Evaluate the truthiness of the current object.
-
-        Returns
-        -------
-            The boolean value of the object.
-        """
-        return self._as_rx()._apply_operator(bool)
-
-    def buffer(self, n):
-        """Collect the last n items that were emitted."""
-=======
     def and_(self, other) -> 'rx':
         """
         Perform a logical AND operation with the given operand.
@@ -449,7 +338,6 @@
         >>> rx_buffer.rx.value
         [2, 3, 4]
         """
->>>>>>> 210419d6
         items = []
         def collect(new, n):
             items.append(new)
@@ -458,41 +346,6 @@
             return items
         return self._as_rx()._apply_operator(collect, n)
 
-<<<<<<< HEAD
-    def in_(self, other):
-        """Check if the current object is contained "in" the given operand.
-
-        Args:
-            other: The operand to check for containment.
-
-        Returns
-        -------
-            The result of the containment check.
-        """
-        return self._as_rx()._apply_operator(operator.contains, other, reverse=True)
-
-    def is_(self, other):
-        """Perform a logical "is" comparison with the given operand.
-
-        Args:
-            other: The operand to compare against.
-
-        Returns
-        -------
-            The result of the "is" comparison.
-        """
-        return self._as_rx()._apply_operator(operator.is_, other)
-
-    def is_not(self, other):
-        """Perform a logical "is not" comparison with the given operand.
-
-        Args:
-            other: The operand to compare against.
-
-        Returns
-        -------
-            The result of the "is not" comparison.
-=======
     def in_(self, other) -> 'rx':
         """
         Check if the current object is contained "in" the given operand.
@@ -619,7 +472,6 @@
         >>> rx_obj.rx.value = obj2
         >>> rx_is_not.rx.value
         True
->>>>>>> 210419d6
         """
         return self._as_rx()._apply_operator(operator.is_not, other)
 
@@ -724,26 +576,6 @@
                 return [func(v, *args, **kwargs) for v in vs]
         return self._as_rx()._apply_operator(apply, *args, **kwargs)
 
-<<<<<<< HEAD
-    def not_(self):
-        """Perform a logical NOT operation.
-
-        Returns
-        -------
-            The result of applying the NOT operation.
-        """
-        return self._as_rx()._apply_operator(operator.not_)
-
-    def or_(self, other):
-        """Perform a logical OR operation with the given operand.
-
-        Args:
-            other: The operand to combine with using the OR operation.
-
-        Returns
-        -------
-            The result of applying the OR operation.
-=======
     def not_(self) -> 'rx':
         """
         Perform a logical NOT operation on the current reactive value.
@@ -814,7 +646,6 @@
         >>> rx_bool1.rx.value = True
         >>> rx_or.rx.value
         True
->>>>>>> 210419d6
         """
         return self._as_rx()._apply_operator(lambda obj, other: obj or other, other)
 
@@ -870,11 +701,7 @@
 
     def resolve(self, nested=True, recursive=False) -> 'rx':
         """
-<<<<<<< HEAD
-        Resolve references held by the expression.
-=======
         Resolve references held by the reactive expression.
->>>>>>> 210419d6
 
         This method resolves references within the reactive expression, replacing
         any references with their actual values. For example, if the expression
@@ -917,10 +744,6 @@
         resolver = resolver_type(object=self._reactive, recursive=recursive)
         return resolver.param.value.rx()
 
-<<<<<<< HEAD
-    def updating(self):
-        """Return a new expression that is True while the expression is updating."""
-=======
     def updating(self) -> 'rx':
         """
         Return a new expression that indicates whether the current expression is updating.
@@ -955,7 +778,6 @@
         >>> updating.rx.value  # Becomes True during the update process, then False.
         False
         """
->>>>>>> 210419d6
         wrapper = Wrapper(object=False)
         self._watch(lambda e: wrapper.param.update(object=True), precedence=-999)
         self._watch(lambda e: wrapper.param.update(object=False), precedence=999)
@@ -963,21 +785,6 @@
 
     def when(self, *dependencies, initial=Undefined) -> 'rx':
         """
-<<<<<<< HEAD
-        Return a reactive expression that emits the contents of this
-        expression only when the dependencies change. If initial value
-        is provided and the dependencies are all param.Event types the
-        expression will not be evaluated until the first event is
-        triggered.
-
-        Arguments:
-        ---------
-        dependencies: param.Parameter | rx
-          A dependency that will trigger an update in the output.
-        initial: object
-          Object that will stand in for the actual value until the
-          first time a param.Event in the dependencies is triggered.
-=======
         Create a reactive expression that updates only when specified dependencies change.
 
         This method creates a new reactive expression that emits the value of the
@@ -1017,7 +824,6 @@
 
         >>> a = rx(1)
         >>> b = rx(2)
->>>>>>> 210419d6
 
         Define a state with an event parameter:
 
@@ -1052,12 +858,6 @@
 
     def where(self, x, y) -> 'rx':
         """
-<<<<<<< HEAD
-        Return either x or y depending on the current state of the
-        expression.
-
-        Replaces a ternary if statement.
-=======
         Return either `x` or `y` depending on the current state of the expression.
 
         This method implements a reactive version of a ternary conditional expression.
@@ -1086,7 +886,6 @@
         >>> rx_result = rx_value.rx.where("Condition is True", "Condition is False")
 
         Check the result when the condition is `True`:
->>>>>>> 210419d6
 
         >>> rx_result.rx.value
         'Condition is True'
@@ -1180,9 +979,6 @@
 
     @value.setter
     def value(self, new):
-<<<<<<< HEAD
-        """Override the original input to the pipeline."""
-=======
         """
         Get or set the current state of the reactive expression.
 
@@ -1217,7 +1013,6 @@
         >>> rx_pipeline.rx.value
         40
         """
->>>>>>> 210419d6
         if isinstance(self._reactive, Parameter):
             raise AttributeError(
                 "`Parameter.rx.value = value` is not supported. Cannot override "
@@ -1246,11 +1041,6 @@
 
     def watch(self, fn=None, onlychanged=True, queued=False, precedence=0):
         """
-<<<<<<< HEAD
-        Add a callable that observes the output of the pipeline.
-        If no callable is provided this simply causes the expression
-        to be eagerly evaluated.
-=======
         Add a callback to observe changes in the reactive expression's output.
 
         This method allows you to attach a callable function (`fn`) that will be
@@ -1299,7 +1089,6 @@
 
         >>> rx_value.rx.value = 30
         Async updated value: 30  # Printed after a 1-second delay.
->>>>>>> 210419d6
         """
         if precedence < 0:
             raise ValueError("User-defined watch callbacks must declare "
