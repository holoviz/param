--- conflicted
+++ resolved
@@ -1,17 +1,7 @@
 #!/usr/bin/env python
 import sys
 from distutils.core import setup
-<<<<<<< HEAD
-
-import versioneer
-versioneer.versionfile_source = 'param/_version.py'
-versioneer.versionfile_build = 'param/_version.py'
-versioneer.tag_prefix = 'v' 
-versioneer.parentdir_prefix = 'param-' 
-
-=======
 import param
->>>>>>> a9ed9154
 
 setup_args = {}
 
