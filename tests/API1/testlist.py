import param
from . import API1TestCase
from .utils import check_defaults
# TODO: I copied the tests from testobjectselector, although I
# struggled to understand some of them. Both files should be reviewed
# and cleaned up together.

# TODO: tests copied from testobjectselector could use assertRaises
# context manager (and could be updated in testobjectselector too).

class TestListParameters(API1TestCase):

    def setUp(self):
        super(TestListParameters, self).setUp()
        class P(param.Parameterized):
            e = param.List([5,6,7], item_type=int)
            l = param.List(["red","green","blue"], item_type=str, bounds=(0,10))

        self.P = P

    def _check_defaults(self, p):
        assert p.default == []
        assert p.allow_None is False
        assert p.class_ is None
        assert p.item_type is None
        assert p.bounds == (0, None)
        assert p.instantiate is True

    def test_defaults_class(self):
        class P(param.Parameterized):
            l = param.List()

        check_defaults(P.param.l, label='L', skip=['instantiate'])
        self._check_defaults(P.param.l)

    def test_defaults_inst(self):
        class P(param.Parameterized):
            l = param.List()

        p = P()

        check_defaults(p.param.l, label='L', skip=['instantiate'])
        self._check_defaults(p.param.l)

    def test_defaults_unbound(self):
        l = param.List()

        check_defaults(l, label=None, skip=['instantiate'])
        self._check_defaults(l)

    def test_default_None(self):
        class Q(param.Parameterized):
            r = param.List(default=[])  #  Also check None)

    def test_set_object_constructor(self):
        p = self.P(e=[6])
        self.assertEqual(p.e, [6])

    def test_set_object_outside_bounds(self):
        p = self.P()
        try:
            p.l=[6]*11
        except ValueError:
            pass
        else:
            raise AssertionError("Object set outside range.")

    def test_set_object_wrong_type(self):
        p = self.P()
        try:
            p.e=['s']
        except TypeError:
            pass
        else:
            raise AssertionError("Object allowed of wrong type.")

    def test_set_object_not_None(self):
        p = self.P(e=[6])
        try:
            p.e = None
        except ValueError:
            pass
        else:
            raise AssertionError("Object set outside range.")

    def test_inheritance_behavior1(self):
        class A(param.Parameterized):
            p = param.List()

        class B(A):
            p = param.List()

        assert B.param.p.default == []
        assert B.param.p.instantiate is True
        assert B.param.p.bounds == (0, None)

        b = B()

        assert b.param.p.default == []
        assert b.param.p.instantiate is True
        assert b.param.p.bounds == (0, None)

    def test_inheritance_behavior2(self):
        class A(param.Parameterized):
            p = param.List(default=[0, 1])

        class B(A):
            p = param.List()

        # B inherits default from A
        assert B.param.p.default == [0 ,1]
        assert B.param.p.instantiate is True
        assert B.param.p.bounds == (0, None)

        b = B()

        assert b.param.p.default == [0, 1]
        assert b.param.p.instantiate is True
        assert b.param.p.bounds == (0, None)

    def test_inheritance_behavior3(self):
        class A(param.Parameterized):
            p = param.List(default=[0, 1], bounds=(1, 10))

        class B(A):
            p = param.List()

        # B inherits default and bounds from A
        assert B.param.p.default == [0, 1]
        assert B.param.p.instantiate is True
        assert B.param.p.bounds == (1, 10)

        b = B()

        assert b.param.p.default == [0, 1]
        assert b.param.p.instantiate is True
        assert b.param.p.bounds == (1, 10)

    def test_inheritance_behavior4(self):
        class A(param.Parameterized):
            p = param.List(default=[0], item_type=int)

        class B(A):
            p = param.List()

        # B inherit item_type
        assert B.param.p.default == [0]
        assert B.param.p.instantiate is True
        assert B.param.p.bounds == (0, None)
        assert B.param.p.item_type == int

        b = B()

        assert b.param.p.default == [0]
        assert b.param.p.instantiate is True
        assert b.param.p.bounds == (0, None)
        assert b.param.p.item_type == int

    def test_inheritance_behavior5(self):
        class A(param.Parameterized):
            p = param.List(default=[0, 1], allow_None=True)

        class B(A):
            p = param.List()

        # B does not inherit allow_None
        assert B.param.p.default == [0, 1]
        assert B.param.p.allow_None is False
        assert B.param.p.instantiate is True
        assert B.param.p.bounds == (0, None)

        b = B()

        assert b.param.p.default == [0, 1]
        assert b.param.p.allow_None is False
        assert b.param.p.instantiate is True
        assert b.param.p.bounds == (0, None)

    def test_inheritance_behavior6(self):
        class A(param.Parameterized):
            p = param.List(default=[0, 1], bounds=(1, 10))

        class B(A):
            p = param.List(default=[0, 1, 2, 3])

        assert B.param.p.default == [0, 1, 2, 3]
        assert B.param.p.instantiate is True
        assert B.param.p.bounds == (1, 10)

        b = B()

        assert b.param.p.default == [0, 1, 2, 3]
        assert b.param.p.instantiate is True
<<<<<<< HEAD
        assert b.param.p.bounds == (1, 10)
=======
        assert b.param.p.bounds == (0, None)


class TestHookListParameters(API1TestCase):

    def setUp(self):
        super(TestHookListParameters, self).setUp()
        class P(param.Parameterized):
            e = param.HookList([abs])
            l = param.HookList(bounds=(0,10))

        self.P = P

    def _check_defaults(self, p):
        assert p.default == []
        assert p.allow_None is False
        assert p.class_ is None
        assert p.item_type is None
        assert p.bounds == (0, None)
        assert p.instantiate is True

    def test_defaults_class(self):
        class P(param.Parameterized):
            l = param.HookList()

        check_defaults(P.param.l, label='L', skip=['instantiate'])
        self._check_defaults(P.param.l)

    def test_defaults_inst(self):
        class P(param.Parameterized):
            l = param.HookList()

        p = P()

        check_defaults(p.param.l, label='L', skip=['instantiate'])
        self._check_defaults(p.param.l)

    def test_defaults_unbound(self):
        l = param.HookList()

        check_defaults(l, label=None, skip=['instantiate'])
        self._check_defaults(l)

    def test_default_None(self):
        class Q(param.Parameterized):
            r = param.HookList(default=[])  #  Also check None)

    def test_set_object_constructor(self):
        p = self.P(e=[abs])
        self.assertEqual(p.e, [abs])

    def test_set_object_outside_bounds(self):
        p = self.P()
        try:
            p.l = [abs]*11
        except ValueError:
            pass
        else:
            raise AssertionError("Object set outside range.")

    def test_set_object_wrong_type_foo(self):
        p = self.P()
        try:
            p.e = ['s']
        except ValueError:
            pass
        else:
            raise AssertionError("Object allowed of wrong type.")

    def test_set_object_not_None(self):
        p = self.P()
        try:
            p.e = None
        except ValueError:
            pass
        else:
            raise AssertionError("Object set outside range.")
>>>>>>> f338d19a
<|MERGE_RESOLUTION|>--- conflicted
+++ resolved
@@ -191,10 +191,7 @@
 
         assert b.param.p.default == [0, 1, 2, 3]
         assert b.param.p.instantiate is True
-<<<<<<< HEAD
         assert b.param.p.bounds == (1, 10)
-=======
-        assert b.param.p.bounds == (0, None)
 
 
 class TestHookListParameters(API1TestCase):
@@ -270,5 +267,4 @@
         except ValueError:
             pass
         else:
-            raise AssertionError("Object set outside range.")
->>>>>>> f338d19a
+            raise AssertionError("Object set outside range.")