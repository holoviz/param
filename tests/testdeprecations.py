--- conflicted
+++ resolved
@@ -16,22 +16,9 @@
 
 class TestDeprecateParameter:
 
-<<<<<<< HEAD
-    def test_deprecate_posargs_Parameter(self):
-        with pytest.raises(param._utils.ParamFutureWarning):
-            param.Parameter(1, 'doc')
-
-    def test_deprecate_List_class_(self):
-        with pytest.raises(param._utils.ParamFutureWarning):
-            param.List(class_=int)
-
-    def test_deprecate_Number_set_hook(self):
-        class P(param.Parameterized):
-            n = param.Number(set_hook=lambda obj, val: val)
-
-        p = P()
-        with pytest.raises(param._utils.ParamFutureWarning):
-            p.n = 1
+    def test_deprecate_Parameter_pickle_default_value(self):
+        with pytest.raises(param._utils.ParamDeprecationWarning):
+            param.Parameter(pickle_default_value=False)
 
     def test_deprecate_Selector_compute_default_fn(self):
         with pytest.raises(param._utils.ParamDeprecationWarning):
@@ -52,42 +39,6 @@
         P.param['ls'].compute_default_fn = lambda: [0]
         with pytest.raises(param._utils.ParamDeprecationWarning):
             P().param['ls'].compute_default()
-
-
-class TestDeprecateInitModule:
-
-    def test_deprecate_as_unicode(self):
-        with pytest.raises(param._utils.ParamFutureWarning):
-            param.as_unicode(1)
-
-    def test_deprecate_is_ordered_dict(self):
-        with pytest.raises(param._utils.ParamFutureWarning):
-            param.is_ordered_dict(dict())
-
-    def test_deprecate_produce_value(self):
-        with pytest.raises(param._utils.ParamFutureWarning):
-            param.produce_value(1)
-
-    def test_deprecate_hasbable(self):
-        with pytest.raises(param._utils.ParamFutureWarning):
-            param.hashable('s')
-
-    def test_deprecate_named_objs(self):
-        with pytest.raises(param._utils.ParamFutureWarning):
-            param.named_objs(dict())
-
-    def test_deprecate_normalize_path(self):
-        with pytest.raises(param._utils.ParamFutureWarning):
-            param.normalize_path()
-
-    def test_deprecate_abbreviate_path(self):
-        with pytest.raises(param._utils.ParamFutureWarning):
-            param.abbreviate_paths()
-=======
-    def test_deprecate_Parameter_pickle_default_value(self):
-        with pytest.raises(param._utils.ParamDeprecationWarning):
-            param.Parameter(pickle_default_value=False)
->>>>>>> ef398045
 
 
 class TestDeprecateParameterizedModule:
