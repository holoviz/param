--- conflicted
+++ resolved
@@ -665,24 +665,13 @@
         self.assertIs(pinfo.inst, None)
         self.assertEqual(pinfo.name, 'a')
         self.assertEqual(pinfo.what, 'value')
-<<<<<<< HEAD
-    
+
     def test_async(self):
         try:
             param.parameterized.async_executor = async_executor
             class P(param.Parameterized):
                 a = param.Parameter()
                 single_count = param.Integer()
-=======
-
-    # @pytest.mark.skipif(sys.version_info.major == 2, reason='asyncio only on Python 3')
-    # def test_async(self):
-    #     try:
-    #         param.parameterized.async_executor = async_executor
-    #         class P(param.Parameterized):
-    #             a = param.Parameter()
-    #             single_count = param.Integer()
->>>>>>> aa826ef4
 
                 @param.depends('a', watch=True)
                 async def single_parameter(self):
