"""
Unit test for Parameterized.
"""
import re
import unittest

import param
import numbergen

from .utils import MockLoggingHandler

# CEBALERT: not anything like a complete test of Parameterized!

import pytest

import random

from param import parameterized
from param.parameterized import ParamOverrides, shared_parameters
from param.parameterized import default_label_formatter, no_instance_params

class _SomeRandomNumbers:
    def __call__(self):
        return random.random()

class TestPO(param.Parameterized):
    __test__ = False

    inst = param.Parameter(default=[1,2,3],instantiate=True)
    notinst = param.Parameter(default=[1,2,3],instantiate=False, per_instance=False)
    const = param.Parameter(default=1,constant=True)
    ro = param.Parameter(default="Hello",readonly=True)
    ro2 = param.Parameter(default=object(),readonly=True,instantiate=True)
    ro_label = param.Parameter(default=object(), label='Ro Label')
    ro_format = param.Parameter(default=object())

    dyn = param.Dynamic(default=1)

class TestPOValidation(param.Parameterized):
    __test__ = False

    value = param.Number(default=2, bounds=(0, 4))

@no_instance_params
class TestPONoInstance(TestPO):
    __test__ = False
    pass

class AnotherTestPO(param.Parameterized):
    instPO = param.Parameter(default=TestPO(),instantiate=True)
    notinstPO = param.Parameter(default=TestPO(),instantiate=False)

class TestAbstractPO(param.Parameterized):
    __test__ = False

    __abstract = True

class _AnotherAbstractPO(param.Parameterized):
    __abstract = True

class TestParamInstantiation(AnotherTestPO):
    __test__ = False

    instPO = param.Parameter(default=AnotherTestPO(),instantiate=False)

class TestParameterized(unittest.TestCase):

    @classmethod
    def setUpClass(cls):
        super().setUpClass()
        log = param.parameterized.get_logger()
        cls.log_handler = MockLoggingHandler(level='DEBUG')
        log.addHandler(cls.log_handler)

    def test_name_default_to_class_name(self):
        assert TestPO.name == 'TestPO'

    def test_name_default_to_subclass_name(self):
        class Foo(TestPO):
            pass

        assert Foo.name == 'Foo'

    def test_name_as_argument(self):
        testpo = TestPO(name='custom')

        assert testpo.name == 'custom'

    def test_name_instance_generated(self):
        testpo = TestPO()

        match = re.fullmatch(r'TestPO\w{5}', testpo.name)
        assert match is not None

    def test_name_instance_generated_subclass(self):
        class Foo(TestPO):
            pass

        foo = Foo()

        match = re.fullmatch(r'Foo\w{5}', foo.name)
        assert match is not None

    def test_name_instance_generated_class_name_reset(self):
        class P(param.Parameterized):
            pass

        P.name = 'Other'

        assert P.name == 'Other'

        p = P()

        match = re.fullmatch(r'P\w{5}', p.name)
        assert match is not None

    def test_parameter_name_fixed(self):
        testpo = TestPO()

        with pytest.raises(AttributeError):
            testpo.param.const.name = 'notconst'

    def test_constant_parameter(self):
        """Test that you can't set a constant parameter after construction."""
        testpo = TestPO(const=17)
        self.assertEqual(testpo.const,17)
        self.assertRaises(TypeError,setattr,testpo,'const',10)

        # check you can set on class
        TestPO.const=9
        testpo = TestPO()
        self.assertEqual(testpo.const,9)

    def test_readonly_parameter(self):
        """Test that you can't set a read-only parameter on construction or as an attribute."""
        testpo = TestPO()
        self.assertEqual(testpo.ro,"Hello")

        with self.assertRaises(TypeError):
            t = TestPO(ro=20)

        t=TestPO()
        self.assertRaises(TypeError,setattr,t,'ro',10)

        # check you cannot set on class
        self.assertRaises(TypeError,setattr,TestPO,'ro',5)

        self.assertEqual(testpo.param.params()['ro'].constant,True)

        # check that instantiate was ignored for readonly
        self.assertEqual(testpo.param.params()['ro2'].instantiate,False)

    def test_basic_instantiation(self):
        """Check that instantiated parameters are copied into objects."""

        testpo = TestPO()

        self.assertEqual(testpo.inst,TestPO.inst)
        self.assertEqual(testpo.notinst,TestPO.notinst)

        TestPO.inst[1]=7
        TestPO.notinst[1]=7

        self.assertEqual(testpo.notinst,[1,7,3])
        self.assertEqual(testpo.inst,[1,2,3])

    def test_more_instantiation(self):
        """Show that objects in instantiated Parameters can still share data."""
        anothertestpo = AnotherTestPO()

        ### CB: AnotherTestPO.instPO is instantiated, but
        ### TestPO.notinst is not instantiated - so notinst is still
        ### shared, even by instantiated parameters of AnotherTestPO.
        ### Seems like this behavior of Parameterized could be
        ### confusing, so maybe mention it in documentation somewhere.
        TestPO.notinst[1]=7
        # (if you thought your instPO was completely an independent object, you
        # might be expecting [1,2,3] here)
        self.assertEqual(anothertestpo.instPO.notinst,[1,7,3])

    def test_instantiation_inheritance(self):
        """Check that instantiate=True is always inherited (SF.net #2483932)."""
        t = TestParamInstantiation()
        assert t.param.params('instPO').instantiate is True
        assert isinstance(t.instPO,AnotherTestPO)

    def test_abstract_class(self):
        """Check that a class declared abstract actually shows up as abstract."""
        self.assertEqual(TestAbstractPO.abstract, True)
        self.assertEqual(_AnotherAbstractPO.abstract, True)
        self.assertEqual(TestPO.abstract, False)

    def test_override_class_param_validation(self):
        test = TestPOValidation()
        test.param.value.bounds = (0, 3)
        with self.assertRaises(ValueError):
            test.value = 4
        TestPOValidation.value = 4

    def test_remove_class_param_validation(self):
        test = TestPOValidation()
        test.param.value.bounds = None
        test.value = 20
        with self.assertRaises(ValueError):
            TestPOValidation.value = 10

    def test_params(self):
        """Basic tests of params() method."""

        # CB: test not so good because it requires changes if params
        # of PO are changed
        assert 'name' in param.Parameterized.param.params()
        assert len(param.Parameterized.param.params()) in [1,2]

        ## check for bug where subclass Parameters were not showing up
        ## if params() already called on a super class.
        assert 'inst' in TestPO.param.params()
        assert 'notinst' in TestPO.param.params()

        ## check caching
        assert param.Parameterized.param.params() is param.Parameterized().param.params(), "Results of params() should be cached." # just for performance reasons

    def test_param_iterator(self):
        self.assertEqual(set(TestPO.param), {'name', 'inst', 'notinst', 'const', 'dyn',
                                             'ro', 'ro2', 'ro_label', 'ro_format'})

    def test_param_contains(self):
        for p in ['name', 'inst', 'notinst', 'const', 'dyn', 'ro', 'ro2']:
            self.assertIn(p, TestPO.param)

    def test_class_param_objects(self):
        objects = TestPO.param.objects()

        self.assertEqual(set(objects),
                         {'name', 'inst', 'notinst', 'const', 'dyn',
                          'ro', 'ro2', 'ro_label', 'ro_format'})

        # Check caching
        assert TestPO.param.objects() is objects

    def test_instance_param_objects(self):
        inst = TestPO()
        objects = inst.param.objects()

        for p, obj in objects.items():
            if p == 'notinst':
                assert obj is TestPO.param[p]
            else:
                assert obj is not TestPO.param[p]

    def test_instance_param_objects_set_to_false(self):
        inst = TestPO()
        objects = inst.param.objects(instance=False)

        for p, obj in objects.items():
            assert obj is TestPO.param[p]

    def test_instance_param_objects_set_to_current(self):
        inst = TestPO()
        inst_param = inst.param.inst
        objects = inst.param.objects(instance='existing')

        for p, obj in objects.items():
            if p == 'inst':
                assert obj is inst_param
            else:
                assert obj is TestPO.param[p]

    def test_instance_param_getitem(self):
        test = TestPO()
        assert test.param['inst'] is not TestPO.param['inst']

    def test_instance_param_getitem_not_per_instance(self):
        test = TestPO()
        assert test.param['notinst'] is TestPO.param['notinst']

    def test_instance_param_getitem_no_instance_params(self):
        test = TestPONoInstance()
        assert test.param['inst'] is TestPO.param['inst']

    def test_instance_param_getattr(self):
        test = TestPO()
        assert test.param.inst is not TestPO.param.inst

        # Assert no deep copy
        assert test.param.inst.default is TestPO.param.inst.default

    def test_pprint_instance_params(self):
        # Ensure pprint does not make instance parameter copies
        test = TestPO()
        test.pprint()
        for p, obj in TestPO.param.objects('current').items():
            assert obj is TestPO.param[p]

    def test_update_instance_params(self):
        # Ensure update does not make instance parameter copies
        test = TestPO()
        test.param.update(inst=3)
        for p, obj in TestPO.param.objects('current').items():
            assert obj is TestPO.param[p]

    def test_values_instance_params(self):
        # Ensure values does not make instance parameter copies
        test = TestPO()
        test.param.values()
        for p, obj in TestPO.param.objects('current').items():
            assert obj is TestPO.param[p]

    def test_defaults_instance_params(self):
        # Ensure defaults does not make instance parameter copies
        test = TestPO()
        test.param.defaults()
        for p, obj in TestPO.param.objects('current').items():
            assert obj is TestPO.param[p]

    def test_state_saving(self):
        t = TestPO(dyn=_SomeRandomNumbers())
        g = t.param.get_value_generator('dyn')
        g._Dynamic_time_fn=None
        assert t.dyn!=t.dyn
        orig = t.dyn
        t.state_push()
        t.dyn
        assert t.param.inspect_value('dyn')!=orig
        t.state_pop()
        assert t.param.inspect_value('dyn')==orig

    def test_label(self):
        t = TestPO()
        assert t.param.params('ro_label').label == 'Ro Label'

    def test_label_set(self):
        t = TestPO()
        assert t.param.params('ro_label').label == 'Ro Label'
        t.param.params('ro_label').label = 'Ro relabeled'
        assert t.param.params('ro_label').label == 'Ro relabeled'

    def test_label_default_format(self):
        t = TestPO()
        assert t.param.params('ro_format').label == 'Ro format'

    def test_label_custom_format(self):
        param.parameterized.label_formatter = default_label_formatter.instance(capitalize=False)
        t = TestPO()
        assert t.param.params('ro_format').label == 'ro format'
        param.parameterized.label_formatter = default_label_formatter

    def test_label_constant_format(self):
        param.parameterized.label_formatter = lambda x: 'Foo'
        t = TestPO()
        assert t.param.params('ro_format').label == 'Foo'
        param.parameterized.label_formatter = default_label_formatter

    def test_error_if_non_param_in_constructor(self):
        msg = "TestPO has no Parameter 'not_a_param'; cannot set 'not_a_param' in the constructor"
        with pytest.raises(TypeError, match=msg):
            TestPO(not_a_param=2)


class some_fn(param.ParameterizedFunction):
    __test__ = False

    num_phase = param.Number(18)
    frequencies = param.List([99])
    scale = param.Number(0.3)

    def __call__(self,**params_to_override):
        params = parameterized.ParamOverrides(self,params_to_override)
        num_phase = params['num_phase']
        frequencies = params['frequencies']
        scale = params['scale']
        return scale,num_phase,frequencies

instance = some_fn.instance()

class TestParameterizedFunction(unittest.TestCase):

    def _basic_tests(self,fn):
        self.assertEqual(fn(),(0.3,18,[99]))
        self.assertEqual(fn(frequencies=[1,2,3]),(0.3,18,[1,2,3]))
        self.assertEqual(fn(),(0.3,18,[99]))

        fn.frequencies=[10,20,30]
        self.assertEqual(fn(frequencies=[1,2,3]),(0.3,18,[1,2,3]))
        self.assertEqual(fn(),(0.3,18,[10,20,30]))

    def test_parameterized_function(self):
        self._basic_tests(some_fn)

    def test_parameterized_function_instance(self):
        self._basic_tests(instance)

    def test_pickle_instance(self):
        import pickle
        s = pickle.dumps(instance)
        instance.scale=0.8
        i = pickle.loads(s)
        self.assertEqual(i(),(0.3,18,[10,20,30]))


class TestPO1(param.Parameterized):
    __test__ = False

    x = param.Number(default=numbergen.UniformRandom(lbound=-1,ubound=1,seed=1),bounds=(-1,1))
    y = param.Number(default=1,bounds=(-1,1))

class TestNumberParameter(unittest.TestCase):

    def test_outside_bounds(self):
        t1 = TestPO1()
        # Test bounds (non-dynamic number)
        try:
            t1.y = 10
        except ValueError:
            pass
        else:
            assert False, "Should raise ValueError."

    def test_outside_bounds_numbergen(self):
        t1 = TestPO1()
        # Test bounds (dynamic number)
        t1.x = numbergen.UniformRandom(lbound=2,ubound=3)  # bounds not checked on set
        try:
            t1.x
        except ValueError:
            pass
        else:
            assert False, "Should raise ValueError."


class TestStringParameter(unittest.TestCase):

    def setUp(self):
        super().setUp()

        class TestString(param.Parameterized):
            a = param.String()
            b = param.String(default='',allow_None=True)
            c = param.String(default=None)

        self._TestString = TestString

    def test_handling_of_None(self):
        t = self._TestString()

        with self.assertRaises(ValueError):
            t.a = None

        t.b = None

        assert t.c is None


class TestParameterizedUtilities(unittest.TestCase):

    def setUp(self):
        super().setUp()


    def test_default_label_formatter(self):
        assert default_label_formatter('a_b_C') == 'A b C'


    def test_default_label_formatter_not_capitalized(self):
        assert default_label_formatter.instance(capitalize=False)('a_b_C') == 'a b C'


    def test_default_label_formatter_not_replace_underscores(self):
        assert default_label_formatter.instance(replace_underscores=False)('a_b_C') == 'A_b_C'
    def test_default_label_formatter_overrides(self):
        assert default_label_formatter.instance(overrides={'a': 'b'})('a') == 'b'

class TestParamOverrides(unittest.TestCase):

    def setUp(self):
<<<<<<< HEAD
        super(TestParamOverrides, self).setUp()
        self.po = param.Parameterized(name='A')
=======
        super().setUp()
        self.po = param.Parameterized(name='A',print_level=0)
>>>>>>> 866b18ff

    def test_init_name(self):
        self.assertEqual(self.po.name, 'A')

    def test_simple_override(self):
        overrides = ParamOverrides(self.po,{'name':'B'})
        self.assertEqual(overrides['name'], 'B')

    # CEBALERT: missing test for allow_extra_keywords (e.g. getting a
    # warning on attempting to override non-existent parameter when
    # allow_extra_keywords is False)

    def test_missing_key(self):
        overrides = ParamOverrides(self.po,{'name':'B'})
        with self.assertRaises(AttributeError):
            overrides['doesnotexist']


class TestSharedParameters(unittest.TestCase):

    def setUp(self):
        super().setUp()
        with shared_parameters():
            self.p1 = TestPO(name='A')
            self.p2 = TestPO(name='B')
            self.ap1 = AnotherTestPO(name='A')
            self.ap2 = AnotherTestPO(name='B')

    def test_shared_object(self):
        self.assertTrue(self.ap1.instPO is self.ap2.instPO)
        self.assertTrue(self.ap1.param.params('instPO').default is not self.ap2.instPO)

    def test_shared_list(self):
        self.assertTrue(self.p1.inst is self.p2.inst)
        self.assertTrue(self.p1.param.params('inst').default is not self.p2.inst)


def test_inheritance_None_is_not_special_cased_default():

    class A(param.Parameterized):
        p = param.String(default='test')

    class B(A):
        p = param.String(default=None)

    b = B()

    assert b.p is None


@pytest.mark.parametrize('attribute', [
    'default',
    'doc',
    'precedence',
    'readonly',
    'pickle_default_value',
    'per_instance',
    # These 3 parameters of Parameter are handled dynamically, instantiating
    # Parameter with their value to None doesn't lead to the attribute value
    # on Parameter being None.
    # 'instantiate',
    # 'constant',
    # 'allow_None',
])
def test_inheritance_None_is_not_special_cased(attribute):
    """
    Somewhat strange test as it's setting attributes of Parameter to None
    while it's not necessarily an allowed value. It's to test that it's no
    longer considered as a sentinel allowing inheritance.
    """

    class A(param.Parameterized):
        p = param.Parameter(**{attribute: 'test'})

    class B(A):
        p = param.Parameter(**{attribute: None})

    b = B()

    assert getattr(b.param.p, attribute) is None


def test_inheritance_no_default_declared_in_subclass():
    default = 5.0
    class A(param.Parameterized):
        p = param.Number(default=default)

    class B(A):
        p = param.Number()

    b = B()
    assert b.p == 5.0


def test_inheritance_attribute_from_non_subclass_not_inherited():
    class A(param.Parameterized):
        p = param.String(doc='1')

    class B(A):
        p = param.Number()

    b = B()

    assert b.param.p.doc == '1'


def test_inheritance_sub_attribute_is_used():
    class A(param.Parameterized):
        p = param.String(doc='1')

    class B(A):
        p = param.String(doc='2')

    b = B()

    assert b.param.p.doc == '2'


def test_inheritance_default_is_not_None_in_sub():
    class A(param.Parameterized):
        p = param.String(default='1')

    class B(A):
        p = param.Number()

    b = B()

    # Could argue this should not be allowed.
    assert b.p == '1'


def test_inheritance_default_is_None_in_sub():
    class A(param.Parameterized):
        p = param.String(default='1')

    class B(A):
        p = param.Action()

    b = B()

    assert b.p == '1'


def test_inheritance_diamond_not_supported():
    """
    In regular Python, the value of the class attribute p on D is resolved
    to 2:

        class A:
            p = 1

        class B(A):
            pass

        class C(A):
            p = 2

        class D(B, C):
            pass

        assert D.p == 2

    This is not supported by Param (https://github.com/holoviz/param/issues/715).
    """

    class A(param.Parameterized):
        p = param.Parameter(default=1, doc='11')

    class B(A):
        p = param.Parameter()

    class C(A):
        p = param.Parameter(default=2, doc='22')

    class D(B, C):
        p = param.Parameter()

    assert D.p != 2
    assert D.param.p.doc != '22'
    assert D.p == 1
    assert D.param.p.doc == '11'

    d = D()

    assert d.p != 2
    assert d.param.p.doc != '22'
    assert d.p == 1
    assert d.param.p.doc == '11'


def test_inheritance_from_multiple_params_class():
    class A(param.Parameterized):
        p = param.Parameter(doc='foo')

    class B(A):
        p = param.Parameter(default=2)

    class C(B):
        p = param.Parameter(instantiate=True)

    assert A.param.p.instantiate is False
    assert A.param.p.default is None
    assert A.param.p.doc == 'foo'

    assert B.param.p.instantiate is False
    assert B.param.p.default == 2
    assert B.param.p.doc == 'foo'

    assert C.param.p.instantiate is True
    assert C.param.p.default == 2
    assert C.param.p.doc == 'foo'


def test_inheritance_from_multiple_params_inst():
    # Picked Parameters whose default value is None
    class A(param.Parameterized):
        p = param.Parameter(doc='foo')

    class B(A):
        p = param.Action(default=2)

    class C(B):
        p = param.Date(instantiate=True)

    a = A()
    b = B()
    c = C()

    assert a.param.p.instantiate is False
    assert a.param.p.default is None
    assert a.param.p.doc == 'foo'

    assert b.param.p.instantiate is False
    assert b.param.p.default == 2
    assert b.param.p.doc == 'foo'

    assert c.param.p.instantiate is True
    assert c.param.p.default == 2
    assert c.param.p.doc == 'foo'


def test_inheritance_from_multiple_params_intermediate_setting():
    class A(param.Parameterized):
        p = param.Parameter(doc='foo')

    A.param.p.default = 1
    A.param.p.doc = 'bar'

    class B(A):
        p = param.Action(default=2)

    assert A.param.p.default == 1
    assert A.param.p.doc == 'bar'

    assert B.param.p.default == 2
    assert B.param.p.doc == 'bar'

    a = A()
    b = B()

    assert a.param.p.default == 1
    assert a.param.p.doc == 'bar'

    assert b.param.p.default == 2
    assert b.param.p.doc == 'bar'


def test_inheritance_instantiate_behavior():
    class A(param.Parameterized):
        p = param.Parameter(instantiate=True)

    class B(A):
        p = param.Parameter(readonly=True)


    # Normally, param.Parameter(readonly=True, instantiate=True) ends up with
    # instantiate being False.
    assert B.param.p.instantiate is True

    b = B()

    assert b.param.p.instantiate is True


def test_inheritance_constant_behavior():
    class A(param.Parameterized):
        p = param.Parameter(readonly=True)

    class B(A):
        p = param.Parameter()


    # Normally, param.Parameter(readonly=True) ends up with constant being
    # True.
    assert B.param.p.constant is False

    b = B()

    assert b.param.p.constant is False


def test_inheritance_allow_None_behavior():
    class A(param.Parameterized):
        p = param.Parameter(default=1)

    class B(A):
        p = param.Parameter()

    # A computes allow_None to False, B sets it to True.
    assert A.param.p.allow_None !=  B.param.p.allow_None
    assert B.param.p.allow_None is True

    a = A()
    b = B()

    assert a.param.p.allow_None !=  b.param.p.allow_None
    assert b.param.p.allow_None is True


def test_inheritance_allow_None_behavior2():
    class A(param.Parameterized):
        p = param.Parameter(allow_None=False)

    class B(A):
        p = param.Parameter(default=None)


    # A says None is not allowed, B sets the default to None and recomputes
    # allow_None.
    assert B.param.p.allow_None is True

    b = B()

    assert b.param.p.allow_None is True


def test_inheritance_class_attribute_behavior():
    class A(param.Parameterized):
        p = param.Parameter(1)

    class B(A):
        p = param.Parameter()

    assert B.p == 1

    A.p = 2

    # Should be 2?
    # https://github.com/holoviz/param/issues/718
    assert B.p == 1


@pytest.fixture
def custom_parameter1():
    class CustomParameter(param.Parameter):

        __slots__ = ['foo', 'bar']

        # foo has no default value defined in _slot_defaults

        def __init__(self, foo=param.Undefined, **params):
            super().__init__(**params)
            self.foo = foo

    return CustomParameter


def test_inheritance_parameter_attribute_without_default():

    class CustomParameter(param.Parameter):

        __slots__ = ['foo']

        # foo has no default value defined in _slot_defaults

        def __init__(self, foo=param.Undefined, **params):
            super().__init__(**params)
            self.foo = foo

    with pytest.raises(KeyError, match="Slot 'foo' of parameter 'c' has no default value defined in `_slot_defaults`"):
        class A(param.Parameterized):
            c = CustomParameter()<|MERGE_RESOLUTION|>--- conflicted
+++ resolved
@@ -473,13 +473,8 @@
 class TestParamOverrides(unittest.TestCase):
 
     def setUp(self):
-<<<<<<< HEAD
-        super(TestParamOverrides, self).setUp()
+        super().setUp()
         self.po = param.Parameterized(name='A')
-=======
-        super().setUp()
-        self.po = param.Parameterized(name='A',print_level=0)
->>>>>>> 866b18ff
 
     def test_init_name(self):
         self.assertEqual(self.po.name, 'A')
