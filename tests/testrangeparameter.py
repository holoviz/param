"""
Unit test for Range parameters.
"""
import unittest

import param


class TestRangeParameters(unittest.TestCase):

    def setUp(self):
        super().setUp()
        class P(param.Parameterized):
            e = param.Range()
            f = param.Range(default=(0, 1), allow_None=True)
            g = param.Range(default=(0, 1))

        self.P = P

    def _check_defaults(self, p):
        assert p.default is None
        assert p.allow_None is True
        assert p.length == 2
        assert p.bounds is None
        assert p.softbounds is None
        assert p.inclusive_bounds == (True, True)
        assert p.step is None

    def test_defaults_class(self):
        class P(param.Parameterized):
            r = param.Range()

        self._check_defaults(P.param.r)

    def test_defaults_inst(self):
        class P(param.Parameterized):
            r = param.Range()

        p = P()

        self._check_defaults(p.param.r)

    def test_defaults_unbound(self):
        r = param.Range()

        self._check_defaults(r)

    def test_set_object_constructor(self):
        p = self.P(e=(0, 20))
        assert p.e == (0, 20)

    def test_raise_not_2_tuple(self):
        p = self.P()
        msg = r"Tuple parameter 'e' is not of the correct length \(3 instead of 2\)"
        with self.assertRaisesRegex(ValueError, msg):
            p.e = (1, 2, 3)

    def test_raise_if_value_bad_length_constructor(self):
        msg = r"Tuple parameter 'e' is not of the correct length \(3 instead of 2\)"
        with self.assertRaisesRegex(ValueError, msg):
            self.P(e=(1, 1, 1))

    def test_raise_if_value_bad_length_setattr(self):
        p = self.P()
        msg = r"Tuple parameter 'e' is not of the correct length \(3 instead of 2\)"
        with self.assertRaisesRegex(ValueError, msg):
            p.e = (1, 1, 1)

    def test_raise_if_default_is_None_and_no_length(self):
        msg = "length must be specified if no default is supplied"
        with self.assertRaisesRegex(ValueError, msg):
            class P(param.Parameterized):
                t = param.NumericTuple(default=None)

    def test_bad_type(self):
        msg = r"Tuple parameter 'e' only takes a tuple value, not <(class|type) 'str'>."

        with self.assertRaisesRegex(ValueError, msg):
            self.P.e = 'test'

        with self.assertRaisesRegex(ValueError, msg):
            self.P(e='test')

        p = self.P()

        with self.assertRaisesRegex(ValueError, msg):
            p.e = 'test'

        msg = r"Tuple parameter None only takes a tuple value, not <(class|type) 'str'>."
        with self.assertRaisesRegex(ValueError, msg):
            class P(param.Parameterized):
                e = param.NumericTuple(default='test')

    def test_support_allow_None_True(self):
        p = self.P()
        assert p.f == (0, 1)
        p.f = None
        assert p.f is None

        class P(param.Parameterized):
            f = param.Range(default=(0, 1), allow_None=True)

        P.f = None
        assert P.f is None

    def test_support_allow_None_False(self):
        p = self.P()
        msg = "Tuple parameter 'g' only takes a tuple value, not <(class|type) 'NoneType'>."
        with self.assertRaisesRegex(ValueError, msg):
            p.g = None

        msg = "Tuple parameter 'g' only takes a tuple value, not <(class|type) 'NoneType'>."
        with self.assertRaisesRegex(ValueError, msg):
            self.P.g = None

    def test_initialization_out_of_bounds(self):
        try:
            class Q(param.Parameterized):
                q = param.Range((0, 2), bounds=(0, 1))
        except ValueError:
            pass
        else:
            raise AssertionError("No exception raised on out-of-bounds date")

    def test_set_exclusive_out_of_bounds_upper(self):
        class Q(param.Parameterized):
            q = param.Range(bounds=(0, 10), inclusive_bounds=(True, False))
        try:
            Q.q = (0, 10)
        except ValueError:
            pass
        else:
            raise AssertionError("No exception raised on out-of-bounds date")

    def test_set_exclusive_out_of_bounds_lower(self):
        class Q(param.Parameterized):
            q = param.Range(bounds=(0, 10), inclusive_bounds=(False, True))
        try:
            Q.q = (0, 10)
        except ValueError:
            pass
        else:
            raise AssertionError("No exception raised on out-of-bounds date")

    def test_set_out_of_bounds(self):
        class Q(param.Parameterized):
            q = param.Range(bounds=(0, 10))
        try:
            Q.q = (5, 11)
        except ValueError:
            pass
        else:
            raise AssertionError("No exception raised on out-of-bounds date")

    def test_get_soft_bounds(self):
        q = param.Range((1,3), bounds=(0, 10), softbounds=(1, 9))
<<<<<<< HEAD
        self.assertEqual(q.get_soft_bounds(), (1, 9))

    def test_validate_step(self):
        msg = r"Step can only be None or a numeric value, not type <class 'str'>."

        p = param.Range((1, 2), bounds=(0, 10), step=1)
        with self.assertRaisesRegex(ValueError, msg):
            q = param.Range((1, 2), bounds=(0, 10), step="1")

    def test_validate_order_on_val_with_positive_step(self):
        msg = r"Range parameter 'q's end 1 is less than its start 2 with positive step 1."

        class Q(param.Parameterized):
            q = param.Range(bounds=(0, 10), step=1)

        with self.assertRaisesRegex(ValueError, msg):
            Q.q = (2, 1)

    def test_validate_order_on_val_with_negative_step(self):
        msg = r"Range parameter 'q's start -4 is less than its end -2 with negative step -1."

        class Q(param.Parameterized):
            q = param.Range(bounds=(-5, -1), step=-1)

        with self.assertRaisesRegex(ValueError, msg):
            Q.q = (-4, -2)

    def test_validate_step_order_cannot_be_0(self):
        msg = r"Step cannot be 0."

        with self.assertRaisesRegex(ValueError, msg):
            q = param.Range(bounds=(0, 10), step=0)
=======
        self.assertEqual(q.get_soft_bounds(), (1, 9))
>>>>>>> 00a5b858
<|MERGE_RESOLUTION|>--- conflicted
+++ resolved
@@ -154,7 +154,6 @@
 
     def test_get_soft_bounds(self):
         q = param.Range((1,3), bounds=(0, 10), softbounds=(1, 9))
-<<<<<<< HEAD
         self.assertEqual(q.get_soft_bounds(), (1, 9))
 
     def test_validate_step(self):
@@ -186,7 +185,4 @@
         msg = r"Step cannot be 0."
 
         with self.assertRaisesRegex(ValueError, msg):
-            q = param.Range(bounds=(0, 10), step=0)
-=======
-        self.assertEqual(q.get_soft_bounds(), (1, 9))
->>>>>>> 00a5b858
+            q = param.Range(bounds=(0, 10), step=0)