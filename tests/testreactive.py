--- conflicted
+++ resolved
@@ -769,12 +769,6 @@
     out = dfx["name"].str._callback()
     assert out is df["name"].str
 
-<<<<<<< HEAD
-def test_reactive_set_value_attributeerror():
-    x = rx(1)
-    with pytest.raises(AttributeError, match="'rx' has no attribute 'value'"):
-        x.value = 1
-=======
 
 def test_reactive_dunder_len_error():
     with pytest.raises(
@@ -791,4 +785,9 @@
 
 def test_reactive_dunder_bool():
     assert bool(rx([1, 2]))
->>>>>>> b95d4765
+
+
+def test_reactive_set_value_attributeerror():
+    x = rx(1)
+    with pytest.raises(AttributeError, match="'rx' has no attribute 'value'"):
+        x.value = 1